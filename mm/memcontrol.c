/* memcontrol.c - Memory Controller
 *
 * Copyright IBM Corporation, 2007
 * Author Balbir Singh <balbir@linux.vnet.ibm.com>
 *
 * Copyright 2007 OpenVZ SWsoft Inc
 * Author: Pavel Emelianov <xemul@openvz.org>
 *
 * Memory thresholds
 * Copyright (C) 2009 Nokia Corporation
 * Author: Kirill A. Shutemov
 *
 * Kernel Memory Controller
 * Copyright (C) 2012 Parallels Inc. and Google Inc.
 * Authors: Glauber Costa and Suleiman Souhlal
 *
 * Native page reclaim
 * Charge lifetime sanitation
 * Lockless page tracking & accounting
 * Unified hierarchy configuration model
 * Copyright (C) 2015 Red Hat, Inc., Johannes Weiner
 *
 * This program is free software; you can redistribute it and/or modify
 * it under the terms of the GNU General Public License as published by
 * the Free Software Foundation; either version 2 of the License, or
 * (at your option) any later version.
 *
 * This program is distributed in the hope that it will be useful,
 * but WITHOUT ANY WARRANTY; without even the implied warranty of
 * MERCHANTABILITY or FITNESS FOR A PARTICULAR PURPOSE.  See the
 * GNU General Public License for more details.
 */

#include <linux/page_counter.h>
#include <linux/memcontrol.h>
#include <linux/cgroup.h>
#include <linux/mm.h>
#include <linux/hugetlb.h>
#include <linux/pagemap.h>
#include <linux/smp.h>
#include <linux/page-flags.h>
#include <linux/backing-dev.h>
#include <linux/bit_spinlock.h>
#include <linux/rcupdate.h>
#include <linux/limits.h>
#include <linux/export.h>
#include <linux/mutex.h>
#include <linux/rbtree.h>
#include <linux/slab.h>
#include <linux/swap.h>
#include <linux/swapops.h>
#include <linux/spinlock.h>
#include <linux/eventfd.h>
#include <linux/poll.h>
#include <linux/sort.h>
#include <linux/fs.h>
#include <linux/seq_file.h>
#include <linux/vmpressure.h>
#include <linux/mm_inline.h>
#include <linux/swap_cgroup.h>
#include <linux/cpu.h>
#include <linux/oom.h>
#include <linux/lockdep.h>
#include <linux/file.h>
#include <linux/tracehook.h>
#include "internal.h"
#include <net/sock.h>
#include <net/ip.h>
#include <net/tcp_memcontrol.h>
#include <linux/locallock.h>

#include "slab.h"

#include <asm/uaccess.h>

#include <trace/events/vmscan.h>

struct cgroup_subsys memory_cgrp_subsys __read_mostly;
EXPORT_SYMBOL(memory_cgrp_subsys);

#define MEM_CGROUP_RECLAIM_RETRIES	5
static struct mem_cgroup *root_mem_cgroup __read_mostly;
struct cgroup_subsys_state *mem_cgroup_root_css __read_mostly;

/* Whether the swap controller is active */
#ifdef CONFIG_MEMCG_SWAP
int do_swap_account __read_mostly;
#else
#define do_swap_account		0
#endif

static DEFINE_LOCAL_IRQ_LOCK(event_lock);
static const char * const mem_cgroup_stat_names[] = {
	"cache",
	"rss",
	"rss_huge",
	"mapped_file",
	"dirty",
	"writeback",
	"swap",
};

static const char * const mem_cgroup_events_names[] = {
	"pgpgin",
	"pgpgout",
	"pgfault",
	"pgmajfault",
};

static const char * const mem_cgroup_lru_names[] = {
	"inactive_anon",
	"active_anon",
	"inactive_file",
	"active_file",
	"unevictable",
};

#define THRESHOLDS_EVENTS_TARGET 128
#define SOFTLIMIT_EVENTS_TARGET 1024
#define NUMAINFO_EVENTS_TARGET	1024

/*
 * Cgroups above their limits are maintained in a RB-Tree, independent of
 * their hierarchy representation
 */

struct mem_cgroup_tree_per_zone {
	struct rb_root rb_root;
	spinlock_t lock;
};

struct mem_cgroup_tree_per_node {
	struct mem_cgroup_tree_per_zone rb_tree_per_zone[MAX_NR_ZONES];
};

struct mem_cgroup_tree {
	struct mem_cgroup_tree_per_node *rb_tree_per_node[MAX_NUMNODES];
};

static struct mem_cgroup_tree soft_limit_tree __read_mostly;

/* for OOM */
struct mem_cgroup_eventfd_list {
	struct list_head list;
	struct eventfd_ctx *eventfd;
};

/*
 * cgroup_event represents events which userspace want to receive.
 */
struct mem_cgroup_event {
	/*
	 * memcg which the event belongs to.
	 */
	struct mem_cgroup *memcg;
	/*
	 * eventfd to signal userspace about the event.
	 */
	struct eventfd_ctx *eventfd;
	/*
	 * Each of these stored in a list by the cgroup.
	 */
	struct list_head list;
	/*
	 * register_event() callback will be used to add new userspace
	 * waiter for changes related to this event.  Use eventfd_signal()
	 * on eventfd to send notification to userspace.
	 */
	int (*register_event)(struct mem_cgroup *memcg,
			      struct eventfd_ctx *eventfd, const char *args);
	/*
	 * unregister_event() callback will be called when userspace closes
	 * the eventfd or on cgroup removing.  This callback must be set,
	 * if you want provide notification functionality.
	 */
	void (*unregister_event)(struct mem_cgroup *memcg,
				 struct eventfd_ctx *eventfd);
	/*
	 * All fields below needed to unregister event when
	 * userspace closes eventfd.
	 */
	poll_table pt;
	wait_queue_head_t *wqh;
	wait_queue_t wait;
	struct work_struct remove;
};

static void mem_cgroup_threshold(struct mem_cgroup *memcg);
static void mem_cgroup_oom_notify(struct mem_cgroup *memcg);

/* Stuffs for move charges at task migration. */
/*
 * Types of charges to be moved.
 */
#define MOVE_ANON	0x1U
#define MOVE_FILE	0x2U
#define MOVE_MASK	(MOVE_ANON | MOVE_FILE)

/* "mc" and its members are protected by cgroup_mutex */
static struct move_charge_struct {
	spinlock_t	  lock; /* for from, to */
	struct mm_struct  *mm;
	struct mem_cgroup *from;
	struct mem_cgroup *to;
	unsigned long flags;
	unsigned long precharge;
	unsigned long moved_charge;
	unsigned long moved_swap;
	struct task_struct *moving_task;	/* a task moving charges */
	wait_queue_head_t waitq;		/* a waitq for other context */
} mc = {
	.lock = __SPIN_LOCK_UNLOCKED(mc.lock),
	.waitq = __WAIT_QUEUE_HEAD_INITIALIZER(mc.waitq),
};

/*
 * Maximum loops in mem_cgroup_hierarchical_reclaim(), used for soft
 * limit reclaim to prevent infinite loops, if they ever occur.
 */
#define	MEM_CGROUP_MAX_RECLAIM_LOOPS		100
#define	MEM_CGROUP_MAX_SOFT_LIMIT_RECLAIM_LOOPS	2

enum charge_type {
	MEM_CGROUP_CHARGE_TYPE_CACHE = 0,
	MEM_CGROUP_CHARGE_TYPE_ANON,
	MEM_CGROUP_CHARGE_TYPE_SWAPOUT,	/* for accounting swapcache */
	MEM_CGROUP_CHARGE_TYPE_DROP,	/* a page was unused swap cache */
	NR_CHARGE_TYPE,
};

/* for encoding cft->private value on file */
enum res_type {
	_MEM,
	_MEMSWAP,
	_OOM_TYPE,
	_KMEM,
};

#define MEMFILE_PRIVATE(x, val)	((x) << 16 | (val))
#define MEMFILE_TYPE(val)	((val) >> 16 & 0xffff)
#define MEMFILE_ATTR(val)	((val) & 0xffff)
/* Used for OOM nofiier */
#define OOM_CONTROL		(0)

/*
 * The memcg_create_mutex will be held whenever a new cgroup is created.
 * As a consequence, any change that needs to protect against new child cgroups
 * appearing has to hold it as well.
 */
static DEFINE_MUTEX(memcg_create_mutex);

/* Some nice accessors for the vmpressure. */
struct vmpressure *memcg_to_vmpressure(struct mem_cgroup *memcg)
{
	if (!memcg)
		memcg = root_mem_cgroup;
	return &memcg->vmpressure;
}

struct cgroup_subsys_state *vmpressure_to_css(struct vmpressure *vmpr)
{
	return &container_of(vmpr, struct mem_cgroup, vmpressure)->css;
}

static inline bool mem_cgroup_is_root(struct mem_cgroup *memcg)
{
	return (memcg == root_mem_cgroup);
}

/*
 * We restrict the id in the range of [1, 65535], so it can fit into
 * an unsigned short.
 */
#define MEM_CGROUP_ID_MAX	USHRT_MAX

static inline unsigned short mem_cgroup_id(struct mem_cgroup *memcg)
{
	return memcg->id.id;
}

/* Writing them here to avoid exposing memcg's inner layout */
#if defined(CONFIG_INET) && defined(CONFIG_MEMCG_KMEM)

void sock_update_memcg(struct sock *sk)
{
	if (mem_cgroup_sockets_enabled) {
		struct mem_cgroup *memcg;
		struct cg_proto *cg_proto;

		BUG_ON(!sk->sk_prot->proto_cgroup);

		/* Socket cloning can throw us here with sk_cgrp already
		 * filled. It won't however, necessarily happen from
		 * process context. So the test for root memcg given
		 * the current task's memcg won't help us in this case.
		 *
		 * Respecting the original socket's memcg is a better
		 * decision in this case.
		 */
		if (sk->sk_cgrp) {
			BUG_ON(mem_cgroup_is_root(sk->sk_cgrp->memcg));
			css_get(&sk->sk_cgrp->memcg->css);
			return;
		}

		rcu_read_lock();
		memcg = mem_cgroup_from_task(current);
		cg_proto = sk->sk_prot->proto_cgroup(memcg);
		if (cg_proto && test_bit(MEMCG_SOCK_ACTIVE, &cg_proto->flags) &&
		    css_tryget_online(&memcg->css)) {
			sk->sk_cgrp = cg_proto;
		}
		rcu_read_unlock();
	}
}
EXPORT_SYMBOL(sock_update_memcg);

void sock_release_memcg(struct sock *sk)
{
	if (mem_cgroup_sockets_enabled && sk->sk_cgrp) {
		struct mem_cgroup *memcg;
		WARN_ON(!sk->sk_cgrp->memcg);
		memcg = sk->sk_cgrp->memcg;
		css_put(&sk->sk_cgrp->memcg->css);
	}
}

struct cg_proto *tcp_proto_cgroup(struct mem_cgroup *memcg)
{
	if (!memcg || mem_cgroup_is_root(memcg))
		return NULL;

	return &memcg->tcp_mem;
}
EXPORT_SYMBOL(tcp_proto_cgroup);

#endif

#ifdef CONFIG_MEMCG_KMEM
/*
 * This will be the memcg's index in each cache's ->memcg_params.memcg_caches.
 * The main reason for not using cgroup id for this:
 *  this works better in sparse environments, where we have a lot of memcgs,
 *  but only a few kmem-limited. Or also, if we have, for instance, 200
 *  memcgs, and none but the 200th is kmem-limited, we'd have to have a
 *  200 entry array for that.
 *
 * The current size of the caches array is stored in memcg_nr_cache_ids. It
 * will double each time we have to increase it.
 */
static DEFINE_IDA(memcg_cache_ida);
int memcg_nr_cache_ids;

/* Protects memcg_nr_cache_ids */
static DECLARE_RWSEM(memcg_cache_ids_sem);

void memcg_get_cache_ids(void)
{
	down_read(&memcg_cache_ids_sem);
}

void memcg_put_cache_ids(void)
{
	up_read(&memcg_cache_ids_sem);
}

/*
 * MIN_SIZE is different than 1, because we would like to avoid going through
 * the alloc/free process all the time. In a small machine, 4 kmem-limited
 * cgroups is a reasonable guess. In the future, it could be a parameter or
 * tunable, but that is strictly not necessary.
 *
 * MAX_SIZE should be as large as the number of cgrp_ids. Ideally, we could get
 * this constant directly from cgroup, but it is understandable that this is
 * better kept as an internal representation in cgroup.c. In any case, the
 * cgrp_id space is not getting any smaller, and we don't have to necessarily
 * increase ours as well if it increases.
 */
#define MEMCG_CACHES_MIN_SIZE 4
#define MEMCG_CACHES_MAX_SIZE MEM_CGROUP_ID_MAX

/*
 * A lot of the calls to the cache allocation functions are expected to be
 * inlined by the compiler. Since the calls to memcg_kmem_get_cache are
 * conditional to this static branch, we'll have to allow modules that does
 * kmem_cache_alloc and the such to see this symbol as well
 */
struct static_key memcg_kmem_enabled_key;
EXPORT_SYMBOL(memcg_kmem_enabled_key);

#endif /* CONFIG_MEMCG_KMEM */

static struct mem_cgroup_per_zone *
mem_cgroup_zone_zoneinfo(struct mem_cgroup *memcg, struct zone *zone)
{
	int nid = zone_to_nid(zone);
	int zid = zone_idx(zone);

	return &memcg->nodeinfo[nid]->zoneinfo[zid];
}

/**
 * mem_cgroup_css_from_page - css of the memcg associated with a page
 * @page: page of interest
 *
 * If memcg is bound to the default hierarchy, css of the memcg associated
 * with @page is returned.  The returned css remains associated with @page
 * until it is released.
 *
 * If memcg is bound to a traditional hierarchy, the css of root_mem_cgroup
 * is returned.
 *
 * XXX: The above description of behavior on the default hierarchy isn't
 * strictly true yet as replace_page_cache_page() can modify the
 * association before @page is released even on the default hierarchy;
 * however, the current and planned usages don't mix the the two functions
 * and replace_page_cache_page() will soon be updated to make the invariant
 * actually true.
 */
struct cgroup_subsys_state *mem_cgroup_css_from_page(struct page *page)
{
	struct mem_cgroup *memcg;

	rcu_read_lock();

	memcg = page->mem_cgroup;

	if (!memcg || !cgroup_subsys_on_dfl(memory_cgrp_subsys))
		memcg = root_mem_cgroup;

	rcu_read_unlock();
	return &memcg->css;
}

/**
 * page_cgroup_ino - return inode number of the memcg a page is charged to
 * @page: the page
 *
 * Look up the closest online ancestor of the memory cgroup @page is charged to
 * and return its inode number or 0 if @page is not charged to any cgroup. It
 * is safe to call this function without holding a reference to @page.
 *
 * Note, this function is inherently racy, because there is nothing to prevent
 * the cgroup inode from getting torn down and potentially reallocated a moment
 * after page_cgroup_ino() returns, so it only should be used by callers that
 * do not care (such as procfs interfaces).
 */
ino_t page_cgroup_ino(struct page *page)
{
	struct mem_cgroup *memcg;
	unsigned long ino = 0;

	rcu_read_lock();
	memcg = READ_ONCE(page->mem_cgroup);
	while (memcg && !(memcg->css.flags & CSS_ONLINE))
		memcg = parent_mem_cgroup(memcg);
	if (memcg)
		ino = cgroup_ino(memcg->css.cgroup);
	rcu_read_unlock();
	return ino;
}

static struct mem_cgroup_per_zone *
mem_cgroup_page_zoneinfo(struct mem_cgroup *memcg, struct page *page)
{
	int nid = page_to_nid(page);
	int zid = page_zonenum(page);

	return &memcg->nodeinfo[nid]->zoneinfo[zid];
}

static struct mem_cgroup_tree_per_zone *
soft_limit_tree_node_zone(int nid, int zid)
{
	return &soft_limit_tree.rb_tree_per_node[nid]->rb_tree_per_zone[zid];
}

static struct mem_cgroup_tree_per_zone *
soft_limit_tree_from_page(struct page *page)
{
	int nid = page_to_nid(page);
	int zid = page_zonenum(page);

	return &soft_limit_tree.rb_tree_per_node[nid]->rb_tree_per_zone[zid];
}

static void __mem_cgroup_insert_exceeded(struct mem_cgroup_per_zone *mz,
					 struct mem_cgroup_tree_per_zone *mctz,
					 unsigned long new_usage_in_excess)
{
	struct rb_node **p = &mctz->rb_root.rb_node;
	struct rb_node *parent = NULL;
	struct mem_cgroup_per_zone *mz_node;

	if (mz->on_tree)
		return;

	mz->usage_in_excess = new_usage_in_excess;
	if (!mz->usage_in_excess)
		return;
	while (*p) {
		parent = *p;
		mz_node = rb_entry(parent, struct mem_cgroup_per_zone,
					tree_node);
		if (mz->usage_in_excess < mz_node->usage_in_excess)
			p = &(*p)->rb_left;
		/*
		 * We can't avoid mem cgroups that are over their soft
		 * limit by the same amount
		 */
		else if (mz->usage_in_excess >= mz_node->usage_in_excess)
			p = &(*p)->rb_right;
	}
	rb_link_node(&mz->tree_node, parent, p);
	rb_insert_color(&mz->tree_node, &mctz->rb_root);
	mz->on_tree = true;
}

static void __mem_cgroup_remove_exceeded(struct mem_cgroup_per_zone *mz,
					 struct mem_cgroup_tree_per_zone *mctz)
{
	if (!mz->on_tree)
		return;
	rb_erase(&mz->tree_node, &mctz->rb_root);
	mz->on_tree = false;
}

static void mem_cgroup_remove_exceeded(struct mem_cgroup_per_zone *mz,
				       struct mem_cgroup_tree_per_zone *mctz)
{
	unsigned long flags;

	spin_lock_irqsave(&mctz->lock, flags);
	__mem_cgroup_remove_exceeded(mz, mctz);
	spin_unlock_irqrestore(&mctz->lock, flags);
}

static unsigned long soft_limit_excess(struct mem_cgroup *memcg)
{
	unsigned long nr_pages = page_counter_read(&memcg->memory);
	unsigned long soft_limit = READ_ONCE(memcg->soft_limit);
	unsigned long excess = 0;

	if (nr_pages > soft_limit)
		excess = nr_pages - soft_limit;

	return excess;
}

static void mem_cgroup_update_tree(struct mem_cgroup *memcg, struct page *page)
{
	unsigned long excess;
	struct mem_cgroup_per_zone *mz;
	struct mem_cgroup_tree_per_zone *mctz;

	mctz = soft_limit_tree_from_page(page);
	/*
	 * Necessary to update all ancestors when hierarchy is used.
	 * because their event counter is not touched.
	 */
	for (; memcg; memcg = parent_mem_cgroup(memcg)) {
		mz = mem_cgroup_page_zoneinfo(memcg, page);
		excess = soft_limit_excess(memcg);
		/*
		 * We have to update the tree if mz is on RB-tree or
		 * mem is over its softlimit.
		 */
		if (excess || mz->on_tree) {
			unsigned long flags;

			spin_lock_irqsave(&mctz->lock, flags);
			/* if on-tree, remove it */
			if (mz->on_tree)
				__mem_cgroup_remove_exceeded(mz, mctz);
			/*
			 * Insert again. mz->usage_in_excess will be updated.
			 * If excess is 0, no tree ops.
			 */
			__mem_cgroup_insert_exceeded(mz, mctz, excess);
			spin_unlock_irqrestore(&mctz->lock, flags);
		}
	}
}

static void mem_cgroup_remove_from_trees(struct mem_cgroup *memcg)
{
	struct mem_cgroup_tree_per_zone *mctz;
	struct mem_cgroup_per_zone *mz;
	int nid, zid;

	for_each_node(nid) {
		for (zid = 0; zid < MAX_NR_ZONES; zid++) {
			mz = &memcg->nodeinfo[nid]->zoneinfo[zid];
			mctz = soft_limit_tree_node_zone(nid, zid);
			mem_cgroup_remove_exceeded(mz, mctz);
		}
	}
}

static struct mem_cgroup_per_zone *
__mem_cgroup_largest_soft_limit_node(struct mem_cgroup_tree_per_zone *mctz)
{
	struct rb_node *rightmost = NULL;
	struct mem_cgroup_per_zone *mz;

retry:
	mz = NULL;
	rightmost = rb_last(&mctz->rb_root);
	if (!rightmost)
		goto done;		/* Nothing to reclaim from */

	mz = rb_entry(rightmost, struct mem_cgroup_per_zone, tree_node);
	/*
	 * Remove the node now but someone else can add it back,
	 * we will to add it back at the end of reclaim to its correct
	 * position in the tree.
	 */
	__mem_cgroup_remove_exceeded(mz, mctz);
	if (!soft_limit_excess(mz->memcg) ||
	    !css_tryget_online(&mz->memcg->css))
		goto retry;
done:
	return mz;
}

static struct mem_cgroup_per_zone *
mem_cgroup_largest_soft_limit_node(struct mem_cgroup_tree_per_zone *mctz)
{
	struct mem_cgroup_per_zone *mz;

	spin_lock_irq(&mctz->lock);
	mz = __mem_cgroup_largest_soft_limit_node(mctz);
	spin_unlock_irq(&mctz->lock);
	return mz;
}

/*
 * Return page count for single (non recursive) @memcg.
 *
 * Implementation Note: reading percpu statistics for memcg.
 *
 * Both of vmstat[] and percpu_counter has threshold and do periodic
 * synchronization to implement "quick" read. There are trade-off between
 * reading cost and precision of value. Then, we may have a chance to implement
 * a periodic synchronization of counter in memcg's counter.
 *
 * But this _read() function is used for user interface now. The user accounts
 * memory usage by memory cgroup and he _always_ requires exact value because
 * he accounts memory. Even if we provide quick-and-fuzzy read, we always
 * have to visit all online cpus and make sum. So, for now, unnecessary
 * synchronization is not implemented. (just implemented for cpu hotplug)
 *
 * If there are kernel internal actions which can make use of some not-exact
 * value, and reading all cpu value can be performance bottleneck in some
 * common workload, threshold and synchronization as vmstat[] should be
 * implemented.
 */
static unsigned long
mem_cgroup_read_stat(struct mem_cgroup *memcg, enum mem_cgroup_stat_index idx)
{
	long val = 0;
	int cpu;

	/* Per-cpu values can be negative, use a signed accumulator */
	for_each_possible_cpu(cpu)
		val += per_cpu(memcg->stat->count[idx], cpu);
	/*
	 * Summing races with updates, so val may be negative.  Avoid exposing
	 * transient negative values.
	 */
	if (val < 0)
		val = 0;
	return val;
}

static unsigned long mem_cgroup_read_events(struct mem_cgroup *memcg,
					    enum mem_cgroup_events_index idx)
{
	unsigned long val = 0;
	int cpu;

	for_each_possible_cpu(cpu)
		val += per_cpu(memcg->stat->events[idx], cpu);
	return val;
}

static void mem_cgroup_charge_statistics(struct mem_cgroup *memcg,
					 struct page *page,
					 int nr_pages)
{
	/*
	 * Here, RSS means 'mapped anon' and anon's SwapCache. Shmem/tmpfs is
	 * counted as CACHE even if it's on ANON LRU.
	 */
	if (PageAnon(page))
		__this_cpu_add(memcg->stat->count[MEM_CGROUP_STAT_RSS],
				nr_pages);
	else
		__this_cpu_add(memcg->stat->count[MEM_CGROUP_STAT_CACHE],
				nr_pages);

	if (PageTransHuge(page))
		__this_cpu_add(memcg->stat->count[MEM_CGROUP_STAT_RSS_HUGE],
				nr_pages);

	/* pagein of a big page is an event. So, ignore page size */
	if (nr_pages > 0)
		__this_cpu_inc(memcg->stat->events[MEM_CGROUP_EVENTS_PGPGIN]);
	else {
		__this_cpu_inc(memcg->stat->events[MEM_CGROUP_EVENTS_PGPGOUT]);
		nr_pages = -nr_pages; /* for event */
	}

	__this_cpu_add(memcg->stat->nr_page_events, nr_pages);
}

static unsigned long mem_cgroup_node_nr_lru_pages(struct mem_cgroup *memcg,
						  int nid,
						  unsigned int lru_mask)
{
	unsigned long nr = 0;
	int zid;

	VM_BUG_ON((unsigned)nid >= nr_node_ids);

	for (zid = 0; zid < MAX_NR_ZONES; zid++) {
		struct mem_cgroup_per_zone *mz;
		enum lru_list lru;

		for_each_lru(lru) {
			if (!(BIT(lru) & lru_mask))
				continue;
			mz = &memcg->nodeinfo[nid]->zoneinfo[zid];
			nr += mz->lru_size[lru];
		}
	}
	return nr;
}

static unsigned long mem_cgroup_nr_lru_pages(struct mem_cgroup *memcg,
			unsigned int lru_mask)
{
	unsigned long nr = 0;
	int nid;

	for_each_node_state(nid, N_MEMORY)
		nr += mem_cgroup_node_nr_lru_pages(memcg, nid, lru_mask);
	return nr;
}

static bool mem_cgroup_event_ratelimit(struct mem_cgroup *memcg,
				       enum mem_cgroup_events_target target)
{
	unsigned long val, next;

	val = __this_cpu_read(memcg->stat->nr_page_events);
	next = __this_cpu_read(memcg->stat->targets[target]);
	/* from time_after() in jiffies.h */
	if ((long)next - (long)val < 0) {
		switch (target) {
		case MEM_CGROUP_TARGET_THRESH:
			next = val + THRESHOLDS_EVENTS_TARGET;
			break;
		case MEM_CGROUP_TARGET_SOFTLIMIT:
			next = val + SOFTLIMIT_EVENTS_TARGET;
			break;
		case MEM_CGROUP_TARGET_NUMAINFO:
			next = val + NUMAINFO_EVENTS_TARGET;
			break;
		default:
			break;
		}
		__this_cpu_write(memcg->stat->targets[target], next);
		return true;
	}
	return false;
}

/*
 * Check events in order.
 *
 */
static void memcg_check_events(struct mem_cgroup *memcg, struct page *page)
{
	/* threshold event is triggered in finer grain than soft limit */
	if (unlikely(mem_cgroup_event_ratelimit(memcg,
						MEM_CGROUP_TARGET_THRESH))) {
		bool do_softlimit;
		bool do_numainfo __maybe_unused;

		do_softlimit = mem_cgroup_event_ratelimit(memcg,
						MEM_CGROUP_TARGET_SOFTLIMIT);
#if MAX_NUMNODES > 1
		do_numainfo = mem_cgroup_event_ratelimit(memcg,
						MEM_CGROUP_TARGET_NUMAINFO);
#endif
		mem_cgroup_threshold(memcg);
		if (unlikely(do_softlimit))
			mem_cgroup_update_tree(memcg, page);
#if MAX_NUMNODES > 1
		if (unlikely(do_numainfo))
			atomic_inc(&memcg->numainfo_events);
#endif
	}
}

struct mem_cgroup *mem_cgroup_from_task(struct task_struct *p)
{
	/*
	 * mm_update_next_owner() may clear mm->owner to NULL
	 * if it races with swapoff, page migration, etc.
	 * So this can be called with p == NULL.
	 */
	if (unlikely(!p))
		return NULL;

	return mem_cgroup_from_css(task_css(p, memory_cgrp_id));
}
EXPORT_SYMBOL(mem_cgroup_from_task);

static struct mem_cgroup *get_mem_cgroup_from_mm(struct mm_struct *mm)
{
	struct mem_cgroup *memcg = NULL;

	rcu_read_lock();
	do {
		/*
		 * Page cache insertions can happen withou an
		 * actual mm context, e.g. during disk probing
		 * on boot, loopback IO, acct() writes etc.
		 */
		if (unlikely(!mm))
			memcg = root_mem_cgroup;
		else {
			memcg = mem_cgroup_from_task(rcu_dereference(mm->owner));
			if (unlikely(!memcg))
				memcg = root_mem_cgroup;
		}
	} while (!css_tryget_online(&memcg->css));
	rcu_read_unlock();
	return memcg;
}

/**
 * mem_cgroup_iter - iterate over memory cgroup hierarchy
 * @root: hierarchy root
 * @prev: previously returned memcg, NULL on first invocation
 * @reclaim: cookie for shared reclaim walks, NULL for full walks
 *
 * Returns references to children of the hierarchy below @root, or
 * @root itself, or %NULL after a full round-trip.
 *
 * Caller must pass the return value in @prev on subsequent
 * invocations for reference counting, or use mem_cgroup_iter_break()
 * to cancel a hierarchy walk before the round-trip is complete.
 *
 * Reclaimers can specify a zone and a priority level in @reclaim to
 * divide up the memcgs in the hierarchy among all concurrent
 * reclaimers operating on the same zone and priority.
 */
struct mem_cgroup *mem_cgroup_iter(struct mem_cgroup *root,
				   struct mem_cgroup *prev,
				   struct mem_cgroup_reclaim_cookie *reclaim)
{
	struct mem_cgroup_reclaim_iter *uninitialized_var(iter);
	struct cgroup_subsys_state *css = NULL;
	struct mem_cgroup *memcg = NULL;
	struct mem_cgroup *pos = NULL;

	if (mem_cgroup_disabled())
		return NULL;

	if (!root)
		root = root_mem_cgroup;

	if (prev && !reclaim)
		pos = prev;

	if (!root->use_hierarchy && root != root_mem_cgroup) {
		if (prev)
			goto out;
		return root;
	}

	rcu_read_lock();

	if (reclaim) {
		struct mem_cgroup_per_zone *mz;

		mz = mem_cgroup_zone_zoneinfo(root, reclaim->zone);
		iter = &mz->iter[reclaim->priority];

		if (prev && reclaim->generation != iter->generation)
			goto out_unlock;

		while (1) {
			pos = READ_ONCE(iter->position);
			if (!pos || css_tryget(&pos->css))
				break;
			/*
			 * css reference reached zero, so iter->position will
			 * be cleared by ->css_released. However, we should not
			 * rely on this happening soon, because ->css_released
			 * is called from a work queue, and by busy-waiting we
			 * might block it. So we clear iter->position right
			 * away.
			 */
			(void)cmpxchg(&iter->position, pos, NULL);
		}
	}

	if (pos)
		css = &pos->css;

	for (;;) {
		css = css_next_descendant_pre(css, &root->css);
		if (!css) {
			/*
			 * Reclaimers share the hierarchy walk, and a
			 * new one might jump in right at the end of
			 * the hierarchy - make sure they see at least
			 * one group and restart from the beginning.
			 */
			if (!prev)
				continue;
			break;
		}

		/*
		 * Verify the css and acquire a reference.  The root
		 * is provided by the caller, so we know it's alive
		 * and kicking, and don't take an extra reference.
		 */
		memcg = mem_cgroup_from_css(css);

		if (css == &root->css)
			break;

		if (css_tryget(css)) {
			/*
			 * Make sure the memcg is initialized:
			 * mem_cgroup_css_online() orders the the
			 * initialization against setting the flag.
			 */
			if (smp_load_acquire(&memcg->initialized))
				break;

			css_put(css);
		}

		memcg = NULL;
	}

	if (reclaim) {
		/*
		 * The position could have already been updated by a competing
		 * thread, so check that the value hasn't changed since we read
		 * it to avoid reclaiming from the same cgroup twice.
		 */
		(void)cmpxchg(&iter->position, pos, memcg);

		if (pos)
			css_put(&pos->css);

		if (!memcg)
			iter->generation++;
		else if (!prev)
			reclaim->generation = iter->generation;
	}

out_unlock:
	rcu_read_unlock();
out:
	if (prev && prev != root)
		css_put(&prev->css);

	return memcg;
}

/**
 * mem_cgroup_iter_break - abort a hierarchy walk prematurely
 * @root: hierarchy root
 * @prev: last visited hierarchy member as returned by mem_cgroup_iter()
 */
void mem_cgroup_iter_break(struct mem_cgroup *root,
			   struct mem_cgroup *prev)
{
	if (!root)
		root = root_mem_cgroup;
	if (prev && prev != root)
		css_put(&prev->css);
}

static void invalidate_reclaim_iterators(struct mem_cgroup *dead_memcg)
{
	struct mem_cgroup *memcg = dead_memcg;
	struct mem_cgroup_reclaim_iter *iter;
	struct mem_cgroup_per_zone *mz;
	int nid, zid;
	int i;

	while ((memcg = parent_mem_cgroup(memcg))) {
		for_each_node(nid) {
			for (zid = 0; zid < MAX_NR_ZONES; zid++) {
				mz = &memcg->nodeinfo[nid]->zoneinfo[zid];
				for (i = 0; i <= DEF_PRIORITY; i++) {
					iter = &mz->iter[i];
					cmpxchg(&iter->position,
						dead_memcg, NULL);
				}
			}
		}
	}
}

/*
 * Iteration constructs for visiting all cgroups (under a tree).  If
 * loops are exited prematurely (break), mem_cgroup_iter_break() must
 * be used for reference counting.
 */
#define for_each_mem_cgroup_tree(iter, root)		\
	for (iter = mem_cgroup_iter(root, NULL, NULL);	\
	     iter != NULL;				\
	     iter = mem_cgroup_iter(root, iter, NULL))

#define for_each_mem_cgroup(iter)			\
	for (iter = mem_cgroup_iter(NULL, NULL, NULL);	\
	     iter != NULL;				\
	     iter = mem_cgroup_iter(NULL, iter, NULL))

/**
 * mem_cgroup_zone_lruvec - get the lru list vector for a zone and memcg
 * @zone: zone of the wanted lruvec
 * @memcg: memcg of the wanted lruvec
 *
 * Returns the lru list vector holding pages for the given @zone and
 * @mem.  This can be the global zone lruvec, if the memory controller
 * is disabled.
 */
struct lruvec *mem_cgroup_zone_lruvec(struct zone *zone,
				      struct mem_cgroup *memcg)
{
	struct mem_cgroup_per_zone *mz;
	struct lruvec *lruvec;

	if (mem_cgroup_disabled()) {
		lruvec = &zone->lruvec;
		goto out;
	}

	mz = mem_cgroup_zone_zoneinfo(memcg, zone);
	lruvec = &mz->lruvec;
out:
	/*
	 * Since a node can be onlined after the mem_cgroup was created,
	 * we have to be prepared to initialize lruvec->zone here;
	 * and if offlined then reonlined, we need to reinitialize it.
	 */
	if (unlikely(lruvec->zone != zone))
		lruvec->zone = zone;
	return lruvec;
}

/**
 * mem_cgroup_page_lruvec - return lruvec for isolating/putting an LRU page
 * @page: the page
 * @zone: zone of the page
 *
 * This function is only safe when following the LRU page isolation
 * and putback protocol: the LRU lock must be held, and the page must
 * either be PageLRU() or the caller must have isolated/allocated it.
 */
struct lruvec *mem_cgroup_page_lruvec(struct page *page, struct zone *zone)
{
	struct mem_cgroup_per_zone *mz;
	struct mem_cgroup *memcg;
	struct lruvec *lruvec;

	if (mem_cgroup_disabled()) {
		lruvec = &zone->lruvec;
		goto out;
	}

	memcg = page->mem_cgroup;
	/*
	 * Swapcache readahead pages are added to the LRU - and
	 * possibly migrated - before they are charged.
	 */
	if (!memcg)
		memcg = root_mem_cgroup;

	mz = mem_cgroup_page_zoneinfo(memcg, page);
	lruvec = &mz->lruvec;
out:
	/*
	 * Since a node can be onlined after the mem_cgroup was created,
	 * we have to be prepared to initialize lruvec->zone here;
	 * and if offlined then reonlined, we need to reinitialize it.
	 */
	if (unlikely(lruvec->zone != zone))
		lruvec->zone = zone;
	return lruvec;
}

/**
 * mem_cgroup_update_lru_size - account for adding or removing an lru page
 * @lruvec: mem_cgroup per zone lru vector
 * @lru: index of lru list the page is sitting on
 * @nr_pages: positive when adding or negative when removing
 *
 * This function must be called when a page is added to or removed from an
 * lru list.
 */
void mem_cgroup_update_lru_size(struct lruvec *lruvec, enum lru_list lru,
				int nr_pages)
{
	struct mem_cgroup_per_zone *mz;
	unsigned long *lru_size;

	if (mem_cgroup_disabled())
		return;

	mz = container_of(lruvec, struct mem_cgroup_per_zone, lruvec);
	lru_size = mz->lru_size + lru;
	*lru_size += nr_pages;
	VM_BUG_ON((long)(*lru_size) < 0);
}

bool task_in_mem_cgroup(struct task_struct *task, struct mem_cgroup *memcg)
{
	struct mem_cgroup *task_memcg;
	struct task_struct *p;
	bool ret;

	p = find_lock_task_mm(task);
	if (p) {
		task_memcg = get_mem_cgroup_from_mm(p->mm);
		task_unlock(p);
	} else {
		/*
		 * All threads may have already detached their mm's, but the oom
		 * killer still needs to detect if they have already been oom
		 * killed to prevent needlessly killing additional tasks.
		 */
		rcu_read_lock();
		task_memcg = mem_cgroup_from_task(task);
		css_get(&task_memcg->css);
		rcu_read_unlock();
	}
	ret = mem_cgroup_is_descendant(task_memcg, memcg);
	css_put(&task_memcg->css);
	return ret;
}

#define mem_cgroup_from_counter(counter, member)	\
	container_of(counter, struct mem_cgroup, member)

/**
 * mem_cgroup_margin - calculate chargeable space of a memory cgroup
 * @memcg: the memory cgroup
 *
 * Returns the maximum amount of memory @mem can be charged with, in
 * pages.
 */
static unsigned long mem_cgroup_margin(struct mem_cgroup *memcg)
{
	unsigned long margin = 0;
	unsigned long count;
	unsigned long limit;

	count = page_counter_read(&memcg->memory);
	limit = READ_ONCE(memcg->memory.limit);
	if (count < limit)
		margin = limit - count;

	if (do_swap_account) {
		count = page_counter_read(&memcg->memsw);
		limit = READ_ONCE(memcg->memsw.limit);
		if (count <= limit)
			margin = min(margin, limit - count);
	}

	return margin;
}

/*
 * A routine for checking "mem" is under move_account() or not.
 *
 * Checking a cgroup is mc.from or mc.to or under hierarchy of
 * moving cgroups. This is for waiting at high-memory pressure
 * caused by "move".
 */
static bool mem_cgroup_under_move(struct mem_cgroup *memcg)
{
	struct mem_cgroup *from;
	struct mem_cgroup *to;
	bool ret = false;
	/*
	 * Unlike task_move routines, we access mc.to, mc.from not under
	 * mutual exclusion by cgroup_mutex. Here, we take spinlock instead.
	 */
	spin_lock(&mc.lock);
	from = mc.from;
	to = mc.to;
	if (!from)
		goto unlock;

	ret = mem_cgroup_is_descendant(from, memcg) ||
		mem_cgroup_is_descendant(to, memcg);
unlock:
	spin_unlock(&mc.lock);
	return ret;
}

static bool mem_cgroup_wait_acct_move(struct mem_cgroup *memcg)
{
	if (mc.moving_task && current != mc.moving_task) {
		if (mem_cgroup_under_move(memcg)) {
			DEFINE_WAIT(wait);
			prepare_to_wait(&mc.waitq, &wait, TASK_INTERRUPTIBLE);
			/* moving charge context might have finished. */
			if (mc.moving_task)
				schedule();
			finish_wait(&mc.waitq, &wait);
			return true;
		}
	}
	return false;
}

#define K(x) ((x) << (PAGE_SHIFT-10))
/**
 * mem_cgroup_print_oom_info: Print OOM information relevant to memory controller.
 * @memcg: The memory cgroup that went over limit
 * @p: Task that is going to be killed
 *
 * NOTE: @memcg and @p's mem_cgroup can be different when hierarchy is
 * enabled
 */
void mem_cgroup_print_oom_info(struct mem_cgroup *memcg, struct task_struct *p)
{
	/* oom_info_lock ensures that parallel ooms do not interleave */
	static DEFINE_MUTEX(oom_info_lock);
	struct mem_cgroup *iter;
	unsigned int i;

	mutex_lock(&oom_info_lock);
	rcu_read_lock();

	if (p) {
		pr_info("Task in ");
		pr_cont_cgroup_path(task_cgroup(p, memory_cgrp_id));
		pr_cont(" killed as a result of limit of ");
	} else {
		pr_info("Memory limit reached of cgroup ");
	}

	pr_cont_cgroup_path(memcg->css.cgroup);
	pr_cont("\n");

	rcu_read_unlock();

	pr_info("memory: usage %llukB, limit %llukB, failcnt %lu\n",
		K((u64)page_counter_read(&memcg->memory)),
		K((u64)memcg->memory.limit), memcg->memory.failcnt);
	pr_info("memory+swap: usage %llukB, limit %llukB, failcnt %lu\n",
		K((u64)page_counter_read(&memcg->memsw)),
		K((u64)memcg->memsw.limit), memcg->memsw.failcnt);
	pr_info("kmem: usage %llukB, limit %llukB, failcnt %lu\n",
		K((u64)page_counter_read(&memcg->kmem)),
		K((u64)memcg->kmem.limit), memcg->kmem.failcnt);

	for_each_mem_cgroup_tree(iter, memcg) {
		pr_info("Memory cgroup stats for ");
		pr_cont_cgroup_path(iter->css.cgroup);
		pr_cont(":");

		for (i = 0; i < MEM_CGROUP_STAT_NSTATS; i++) {
			if (i == MEM_CGROUP_STAT_SWAP && !do_swap_account)
				continue;
			pr_cont(" %s:%luKB", mem_cgroup_stat_names[i],
				K(mem_cgroup_read_stat(iter, i)));
		}

		for (i = 0; i < NR_LRU_LISTS; i++)
			pr_cont(" %s:%luKB", mem_cgroup_lru_names[i],
				K(mem_cgroup_nr_lru_pages(iter, BIT(i))));

		pr_cont("\n");
	}
	mutex_unlock(&oom_info_lock);
}

/*
 * This function returns the number of memcg under hierarchy tree. Returns
 * 1(self count) if no children.
 */
static int mem_cgroup_count_children(struct mem_cgroup *memcg)
{
	int num = 0;
	struct mem_cgroup *iter;

	for_each_mem_cgroup_tree(iter, memcg)
		num++;
	return num;
}

/*
 * Return the memory (and swap, if configured) limit for a memcg.
 */
static unsigned long mem_cgroup_get_limit(struct mem_cgroup *memcg)
{
	unsigned long limit;

	limit = memcg->memory.limit;
	if (mem_cgroup_swappiness(memcg)) {
		unsigned long memsw_limit;

		memsw_limit = memcg->memsw.limit;
		limit = min(limit + total_swap_pages, memsw_limit);
	}
	return limit;
}

static bool mem_cgroup_out_of_memory(struct mem_cgroup *memcg, gfp_t gfp_mask,
				     int order)
{
	struct oom_control oc = {
		.zonelist = NULL,
		.nodemask = NULL,
		.gfp_mask = gfp_mask,
		.order = order,
	};
	struct mem_cgroup *iter;
	unsigned long chosen_points = 0;
	unsigned long totalpages;
	unsigned int points = 0;
	struct task_struct *chosen = NULL;

	mutex_lock(&oom_lock);

	/*
	 * If current has a pending SIGKILL or is exiting, then automatically
	 * select it.  The goal is to allow it to allocate so that it may
	 * quickly exit and free its memory.
	 */
	if (fatal_signal_pending(current) || task_will_free_mem(current)) {
		mark_oom_victim(current);
		goto unlock;
	}

	check_panic_on_oom(&oc, CONSTRAINT_MEMCG, memcg);
	totalpages = mem_cgroup_get_limit(memcg) ? : 1;
	for_each_mem_cgroup_tree(iter, memcg) {
		struct css_task_iter it;
		struct task_struct *task;

		css_task_iter_start(&iter->css, &it);
		while ((task = css_task_iter_next(&it))) {
			switch (oom_scan_process_thread(&oc, task, totalpages)) {
			case OOM_SCAN_SELECT:
				if (chosen)
					put_task_struct(chosen);
				chosen = task;
				chosen_points = ULONG_MAX;
				get_task_struct(chosen);
				/* fall through */
			case OOM_SCAN_CONTINUE:
				continue;
			case OOM_SCAN_ABORT:
				css_task_iter_end(&it);
				mem_cgroup_iter_break(memcg, iter);
				if (chosen)
					put_task_struct(chosen);
				goto unlock;
			case OOM_SCAN_OK:
				break;
			};
			points = oom_badness(task, memcg, NULL, totalpages);
			if (!points || points < chosen_points)
				continue;
			/* Prefer thread group leaders for display purposes */
			if (points == chosen_points &&
			    thread_group_leader(chosen))
				continue;

			if (chosen)
				put_task_struct(chosen);
			chosen = task;
			chosen_points = points;
			get_task_struct(chosen);
		}
		css_task_iter_end(&it);
	}

	if (chosen) {
		points = chosen_points * 1000 / totalpages;
		oom_kill_process(&oc, chosen, points, totalpages, memcg,
				 "Memory cgroup out of memory");
	}
unlock:
	mutex_unlock(&oom_lock);
	return chosen;
}

#if MAX_NUMNODES > 1

/**
 * test_mem_cgroup_node_reclaimable
 * @memcg: the target memcg
 * @nid: the node ID to be checked.
 * @noswap : specify true here if the user wants flle only information.
 *
 * This function returns whether the specified memcg contains any
 * reclaimable pages on a node. Returns true if there are any reclaimable
 * pages in the node.
 */
static bool test_mem_cgroup_node_reclaimable(struct mem_cgroup *memcg,
		int nid, bool noswap)
{
	if (mem_cgroup_node_nr_lru_pages(memcg, nid, LRU_ALL_FILE))
		return true;
	if (noswap || !total_swap_pages)
		return false;
	if (mem_cgroup_node_nr_lru_pages(memcg, nid, LRU_ALL_ANON))
		return true;
	return false;

}

/*
 * Always updating the nodemask is not very good - even if we have an empty
 * list or the wrong list here, we can start from some node and traverse all
 * nodes based on the zonelist. So update the list loosely once per 10 secs.
 *
 */
static void mem_cgroup_may_update_nodemask(struct mem_cgroup *memcg)
{
	int nid;
	/*
	 * numainfo_events > 0 means there was at least NUMAINFO_EVENTS_TARGET
	 * pagein/pageout changes since the last update.
	 */
	if (!atomic_read(&memcg->numainfo_events))
		return;
	if (atomic_inc_return(&memcg->numainfo_updating) > 1)
		return;

	/* make a nodemask where this memcg uses memory from */
	memcg->scan_nodes = node_states[N_MEMORY];

	for_each_node_mask(nid, node_states[N_MEMORY]) {

		if (!test_mem_cgroup_node_reclaimable(memcg, nid, false))
			node_clear(nid, memcg->scan_nodes);
	}

	atomic_set(&memcg->numainfo_events, 0);
	atomic_set(&memcg->numainfo_updating, 0);
}

/*
 * Selecting a node where we start reclaim from. Because what we need is just
 * reducing usage counter, start from anywhere is O,K. Considering
 * memory reclaim from current node, there are pros. and cons.
 *
 * Freeing memory from current node means freeing memory from a node which
 * we'll use or we've used. So, it may make LRU bad. And if several threads
 * hit limits, it will see a contention on a node. But freeing from remote
 * node means more costs for memory reclaim because of memory latency.
 *
 * Now, we use round-robin. Better algorithm is welcomed.
 */
int mem_cgroup_select_victim_node(struct mem_cgroup *memcg)
{
	int node;

	mem_cgroup_may_update_nodemask(memcg);
	node = memcg->last_scanned_node;

	node = next_node(node, memcg->scan_nodes);
	if (node == MAX_NUMNODES)
		node = first_node(memcg->scan_nodes);
	/*
	 * We call this when we hit limit, not when pages are added to LRU.
	 * No LRU may hold pages because all pages are UNEVICTABLE or
	 * memcg is too small and all pages are not on LRU. In that case,
	 * we use curret node.
	 */
	if (unlikely(node == MAX_NUMNODES))
		node = numa_node_id();

	memcg->last_scanned_node = node;
	return node;
}
#else
int mem_cgroup_select_victim_node(struct mem_cgroup *memcg)
{
	return 0;
}
#endif

static int mem_cgroup_soft_reclaim(struct mem_cgroup *root_memcg,
				   struct zone *zone,
				   gfp_t gfp_mask,
				   unsigned long *total_scanned)
{
	struct mem_cgroup *victim = NULL;
	int total = 0;
	int loop = 0;
	unsigned long excess;
	unsigned long nr_scanned;
	struct mem_cgroup_reclaim_cookie reclaim = {
		.zone = zone,
		.priority = 0,
	};

	excess = soft_limit_excess(root_memcg);

	while (1) {
		victim = mem_cgroup_iter(root_memcg, victim, &reclaim);
		if (!victim) {
			loop++;
			if (loop >= 2) {
				/*
				 * If we have not been able to reclaim
				 * anything, it might because there are
				 * no reclaimable pages under this hierarchy
				 */
				if (!total)
					break;
				/*
				 * We want to do more targeted reclaim.
				 * excess >> 2 is not to excessive so as to
				 * reclaim too much, nor too less that we keep
				 * coming back to reclaim from this cgroup
				 */
				if (total >= (excess >> 2) ||
					(loop > MEM_CGROUP_MAX_RECLAIM_LOOPS))
					break;
			}
			continue;
		}
		total += mem_cgroup_shrink_node_zone(victim, gfp_mask, false,
						     zone, &nr_scanned);
		*total_scanned += nr_scanned;
		if (!soft_limit_excess(root_memcg))
			break;
	}
	mem_cgroup_iter_break(root_memcg, victim);
	return total;
}

#ifdef CONFIG_LOCKDEP
static struct lockdep_map memcg_oom_lock_dep_map = {
	.name = "memcg_oom_lock",
};
#endif

static DEFINE_SPINLOCK(memcg_oom_lock);

/*
 * Check OOM-Killer is already running under our hierarchy.
 * If someone is running, return false.
 */
static bool mem_cgroup_oom_trylock(struct mem_cgroup *memcg)
{
	struct mem_cgroup *iter, *failed = NULL;

	spin_lock(&memcg_oom_lock);

	for_each_mem_cgroup_tree(iter, memcg) {
		if (iter->oom_lock) {
			/*
			 * this subtree of our hierarchy is already locked
			 * so we cannot give a lock.
			 */
			failed = iter;
			mem_cgroup_iter_break(memcg, iter);
			break;
		} else
			iter->oom_lock = true;
	}

	if (failed) {
		/*
		 * OK, we failed to lock the whole subtree so we have
		 * to clean up what we set up to the failing subtree
		 */
		for_each_mem_cgroup_tree(iter, memcg) {
			if (iter == failed) {
				mem_cgroup_iter_break(memcg, iter);
				break;
			}
			iter->oom_lock = false;
		}
	} else
		mutex_acquire(&memcg_oom_lock_dep_map, 0, 1, _RET_IP_);

	spin_unlock(&memcg_oom_lock);

	return !failed;
}

static void mem_cgroup_oom_unlock(struct mem_cgroup *memcg)
{
	struct mem_cgroup *iter;

	spin_lock(&memcg_oom_lock);
	mutex_release(&memcg_oom_lock_dep_map, 1, _RET_IP_);
	for_each_mem_cgroup_tree(iter, memcg)
		iter->oom_lock = false;
	spin_unlock(&memcg_oom_lock);
}

static void mem_cgroup_mark_under_oom(struct mem_cgroup *memcg)
{
	struct mem_cgroup *iter;

	spin_lock(&memcg_oom_lock);
	for_each_mem_cgroup_tree(iter, memcg)
		iter->under_oom++;
	spin_unlock(&memcg_oom_lock);
}

static void mem_cgroup_unmark_under_oom(struct mem_cgroup *memcg)
{
	struct mem_cgroup *iter;

	/*
	 * When a new child is created while the hierarchy is under oom,
	 * mem_cgroup_oom_lock() may not be called. Watch for underflow.
	 */
	spin_lock(&memcg_oom_lock);
	for_each_mem_cgroup_tree(iter, memcg)
		if (iter->under_oom > 0)
			iter->under_oom--;
	spin_unlock(&memcg_oom_lock);
}

static DECLARE_WAIT_QUEUE_HEAD(memcg_oom_waitq);

struct oom_wait_info {
	struct mem_cgroup *memcg;
	wait_queue_t	wait;
};

static int memcg_oom_wake_function(wait_queue_t *wait,
	unsigned mode, int sync, void *arg)
{
	struct mem_cgroup *wake_memcg = (struct mem_cgroup *)arg;
	struct mem_cgroup *oom_wait_memcg;
	struct oom_wait_info *oom_wait_info;

	oom_wait_info = container_of(wait, struct oom_wait_info, wait);
	oom_wait_memcg = oom_wait_info->memcg;

	if (!mem_cgroup_is_descendant(wake_memcg, oom_wait_memcg) &&
	    !mem_cgroup_is_descendant(oom_wait_memcg, wake_memcg))
		return 0;
	return autoremove_wake_function(wait, mode, sync, arg);
}

static void memcg_oom_recover(struct mem_cgroup *memcg)
{
	/*
	 * For the following lockless ->under_oom test, the only required
	 * guarantee is that it must see the state asserted by an OOM when
	 * this function is called as a result of userland actions
	 * triggered by the notification of the OOM.  This is trivially
	 * achieved by invoking mem_cgroup_mark_under_oom() before
	 * triggering notification.
	 */
	if (memcg && memcg->under_oom)
		__wake_up(&memcg_oom_waitq, TASK_NORMAL, 0, memcg);
}

static void mem_cgroup_oom(struct mem_cgroup *memcg, gfp_t mask, int order)
{
	if (!current->memcg_may_oom)
		return;
	/*
	 * We are in the middle of the charge context here, so we
	 * don't want to block when potentially sitting on a callstack
	 * that holds all kinds of filesystem and mm locks.
	 *
	 * Also, the caller may handle a failed allocation gracefully
	 * (like optional page cache readahead) and so an OOM killer
	 * invocation might not even be necessary.
	 *
	 * That's why we don't do anything here except remember the
	 * OOM context and then deal with it at the end of the page
	 * fault when the stack is unwound, the locks are released,
	 * and when we know whether the fault was overall successful.
	 */
	css_get(&memcg->css);
	current->memcg_in_oom = memcg;
	current->memcg_oom_gfp_mask = mask;
	current->memcg_oom_order = order;
}

/**
 * mem_cgroup_oom_synchronize - complete memcg OOM handling
 * @handle: actually kill/wait or just clean up the OOM state
 *
 * This has to be called at the end of a page fault if the memcg OOM
 * handler was enabled.
 *
 * Memcg supports userspace OOM handling where failed allocations must
 * sleep on a waitqueue until the userspace task resolves the
 * situation.  Sleeping directly in the charge context with all kinds
 * of locks held is not a good idea, instead we remember an OOM state
 * in the task and mem_cgroup_oom_synchronize() has to be called at
 * the end of the page fault to complete the OOM handling.
 *
 * Returns %true if an ongoing memcg OOM situation was detected and
 * completed, %false otherwise.
 */
bool mem_cgroup_oom_synchronize(bool handle)
{
	struct mem_cgroup *memcg = current->memcg_in_oom;
	struct oom_wait_info owait;
	bool locked;

	/* OOM is global, do not handle */
	if (!memcg)
		return false;

	if (!handle || oom_killer_disabled)
		goto cleanup;

	owait.memcg = memcg;
	owait.wait.flags = 0;
	owait.wait.func = memcg_oom_wake_function;
	owait.wait.private = current;
	INIT_LIST_HEAD(&owait.wait.task_list);

	prepare_to_wait(&memcg_oom_waitq, &owait.wait, TASK_KILLABLE);
	mem_cgroup_mark_under_oom(memcg);

	locked = mem_cgroup_oom_trylock(memcg);

	if (locked)
		mem_cgroup_oom_notify(memcg);

	if (locked && !memcg->oom_kill_disable) {
		mem_cgroup_unmark_under_oom(memcg);
		finish_wait(&memcg_oom_waitq, &owait.wait);
		mem_cgroup_out_of_memory(memcg, current->memcg_oom_gfp_mask,
					 current->memcg_oom_order);
	} else {
		schedule();
		mem_cgroup_unmark_under_oom(memcg);
		finish_wait(&memcg_oom_waitq, &owait.wait);
	}

	if (locked) {
		mem_cgroup_oom_unlock(memcg);
		/*
		 * There is no guarantee that an OOM-lock contender
		 * sees the wakeups triggered by the OOM kill
		 * uncharges.  Wake any sleepers explicitely.
		 */
		memcg_oom_recover(memcg);
	}
cleanup:
	current->memcg_in_oom = NULL;
	css_put(&memcg->css);
	return true;
}

/**
 * mem_cgroup_begin_page_stat - begin a page state statistics transaction
 * @page: page that is going to change accounted state
 *
 * This function must mark the beginning of an accounted page state
 * change to prevent double accounting when the page is concurrently
 * being moved to another memcg:
 *
 *   memcg = mem_cgroup_begin_page_stat(page);
 *   if (TestClearPageState(page))
 *     mem_cgroup_update_page_stat(memcg, state, -1);
 *   mem_cgroup_end_page_stat(memcg);
 */
struct mem_cgroup *mem_cgroup_begin_page_stat(struct page *page)
{
	struct mem_cgroup *memcg;
	unsigned long flags;

	/*
	 * The RCU lock is held throughout the transaction.  The fast
	 * path can get away without acquiring the memcg->move_lock
	 * because page moving starts with an RCU grace period.
	 *
	 * The RCU lock also protects the memcg from being freed when
	 * the page state that is going to change is the only thing
	 * preventing the page from being uncharged.
	 * E.g. end-writeback clearing PageWriteback(), which allows
	 * migration to go ahead and uncharge the page before the
	 * account transaction might be complete.
	 */
	rcu_read_lock();

	if (mem_cgroup_disabled())
		return NULL;
again:
	memcg = page->mem_cgroup;
	if (unlikely(!memcg))
		return NULL;

	if (atomic_read(&memcg->moving_account) <= 0)
		return memcg;

	spin_lock_irqsave(&memcg->move_lock, flags);
	if (memcg != page->mem_cgroup) {
		spin_unlock_irqrestore(&memcg->move_lock, flags);
		goto again;
	}

	/*
	 * When charge migration first begins, we can have locked and
	 * unlocked page stat updates happening concurrently.  Track
	 * the task who has the lock for mem_cgroup_end_page_stat().
	 */
	memcg->move_lock_task = current;
	memcg->move_lock_flags = flags;

	return memcg;
}
EXPORT_SYMBOL(mem_cgroup_begin_page_stat);

/**
 * mem_cgroup_end_page_stat - finish a page state statistics transaction
 * @memcg: the memcg that was accounted against
 */
void mem_cgroup_end_page_stat(struct mem_cgroup *memcg)
{
	if (memcg && memcg->move_lock_task == current) {
		unsigned long flags = memcg->move_lock_flags;

		memcg->move_lock_task = NULL;
		memcg->move_lock_flags = 0;

		spin_unlock_irqrestore(&memcg->move_lock, flags);
	}

	rcu_read_unlock();
}
EXPORT_SYMBOL(mem_cgroup_end_page_stat);

/*
 * size of first charge trial. "32" comes from vmscan.c's magic value.
 * TODO: maybe necessary to use big numbers in big irons.
 */
#define CHARGE_BATCH	32U
struct memcg_stock_pcp {
	struct mem_cgroup *cached; /* this never be root cgroup */
	unsigned int nr_pages;
	struct work_struct work;
	unsigned long flags;
#define FLUSHING_CACHED_CHARGE	0
};
static DEFINE_PER_CPU(struct memcg_stock_pcp, memcg_stock);
static DEFINE_MUTEX(percpu_charge_mutex);

/**
 * consume_stock: Try to consume stocked charge on this cpu.
 * @memcg: memcg to consume from.
 * @nr_pages: how many pages to charge.
 *
 * The charges will only happen if @memcg matches the current cpu's memcg
 * stock, and at least @nr_pages are available in that stock.  Failure to
 * service an allocation will refill the stock.
 *
 * returns true if successful, false otherwise.
 */
static bool consume_stock(struct mem_cgroup *memcg, unsigned int nr_pages)
{
	struct memcg_stock_pcp *stock;
	bool ret = false;

	if (nr_pages > CHARGE_BATCH)
		return ret;

	stock = &get_cpu_var(memcg_stock);
	if (memcg == stock->cached && stock->nr_pages >= nr_pages) {
		stock->nr_pages -= nr_pages;
		ret = true;
	}
	put_cpu_var(memcg_stock);
	return ret;
}

/*
 * Returns stocks cached in percpu and reset cached information.
 */
static void drain_stock(struct memcg_stock_pcp *stock)
{
	struct mem_cgroup *old = stock->cached;

	if (stock->nr_pages) {
		page_counter_uncharge(&old->memory, stock->nr_pages);
		if (do_swap_account)
			page_counter_uncharge(&old->memsw, stock->nr_pages);
		css_put_many(&old->css, stock->nr_pages);
		stock->nr_pages = 0;
	}
	stock->cached = NULL;
}

/*
 * This must be called under preempt disabled or must be called by
 * a thread which is pinned to local cpu.
 */
static void drain_local_stock(struct work_struct *dummy)
{
	struct memcg_stock_pcp *stock = this_cpu_ptr(&memcg_stock);
	drain_stock(stock);
	clear_bit(FLUSHING_CACHED_CHARGE, &stock->flags);
}

/*
 * Cache charges(val) to local per_cpu area.
 * This will be consumed by consume_stock() function, later.
 */
static void refill_stock(struct mem_cgroup *memcg, unsigned int nr_pages)
{
	struct memcg_stock_pcp *stock;
	int cpu = get_cpu_light();

	stock = &per_cpu(memcg_stock, cpu);

	if (stock->cached != memcg) { /* reset if necessary */
		drain_stock(stock);
		stock->cached = memcg;
	}
	stock->nr_pages += nr_pages;
	put_cpu_light();
}

/*
 * Drains all per-CPU charge caches for given root_memcg resp. subtree
 * of the hierarchy under it.
 */
static void drain_all_stock(struct mem_cgroup *root_memcg)
{
	int cpu, curcpu;

	/* If someone's already draining, avoid adding running more workers. */
	if (!mutex_trylock(&percpu_charge_mutex))
		return;
	/* Notify other cpus that system-wide "drain" is running */
	get_online_cpus();
	curcpu = get_cpu_light();
	for_each_online_cpu(cpu) {
		struct memcg_stock_pcp *stock = &per_cpu(memcg_stock, cpu);
		struct mem_cgroup *memcg;

		memcg = stock->cached;
		if (!memcg || !stock->nr_pages)
			continue;
		if (!mem_cgroup_is_descendant(memcg, root_memcg))
			continue;
		if (!test_and_set_bit(FLUSHING_CACHED_CHARGE, &stock->flags)) {
			if (cpu == curcpu)
				drain_local_stock(&stock->work);
			else
				schedule_work_on(cpu, &stock->work);
		}
	}
	put_cpu_light();
	put_online_cpus();
	mutex_unlock(&percpu_charge_mutex);
}

static int memcg_cpu_hotplug_callback(struct notifier_block *nb,
					unsigned long action,
					void *hcpu)
{
	int cpu = (unsigned long)hcpu;
	struct memcg_stock_pcp *stock;

	if (action == CPU_ONLINE)
		return NOTIFY_OK;

	if (action != CPU_DEAD && action != CPU_DEAD_FROZEN)
		return NOTIFY_OK;

	stock = &per_cpu(memcg_stock, cpu);
	drain_stock(stock);
	return NOTIFY_OK;
}

/*
 * Scheduled by try_charge() to be executed from the userland return path
 * and reclaims memory over the high limit.
 */
void mem_cgroup_handle_over_high(void)
{
	unsigned int nr_pages = current->memcg_nr_pages_over_high;
	struct mem_cgroup *memcg, *pos;

	if (likely(!nr_pages))
		return;

	pos = memcg = get_mem_cgroup_from_mm(current->mm);

	do {
		if (page_counter_read(&pos->memory) <= pos->high)
			continue;
		mem_cgroup_events(pos, MEMCG_HIGH, 1);
		try_to_free_mem_cgroup_pages(pos, nr_pages, GFP_KERNEL, true);
	} while ((pos = parent_mem_cgroup(pos)));

	css_put(&memcg->css);
	current->memcg_nr_pages_over_high = 0;
}

static int try_charge(struct mem_cgroup *memcg, gfp_t gfp_mask,
		      unsigned int nr_pages)
{
	unsigned int batch = max(CHARGE_BATCH, nr_pages);
	int nr_retries = MEM_CGROUP_RECLAIM_RETRIES;
	struct mem_cgroup *mem_over_limit;
	struct page_counter *counter;
	unsigned long nr_reclaimed;
	bool may_swap = true;
	bool drained = false;

	if (mem_cgroup_is_root(memcg))
		return 0;
retry:
	if (consume_stock(memcg, nr_pages))
		return 0;

	if (!do_swap_account ||
	    page_counter_try_charge(&memcg->memsw, batch, &counter)) {
		if (page_counter_try_charge(&memcg->memory, batch, &counter))
			goto done_restock;
		if (do_swap_account)
			page_counter_uncharge(&memcg->memsw, batch);
		mem_over_limit = mem_cgroup_from_counter(counter, memory);
	} else {
		mem_over_limit = mem_cgroup_from_counter(counter, memsw);
		may_swap = false;
	}

	if (batch > nr_pages) {
		batch = nr_pages;
		goto retry;
	}

	/*
	 * Unlike in global OOM situations, memcg is not in a physical
	 * memory shortage.  Allow dying and OOM-killed tasks to
	 * bypass the last charges so that they can exit quickly and
	 * free their memory.
	 */
	if (unlikely(test_thread_flag(TIF_MEMDIE) ||
		     fatal_signal_pending(current) ||
		     current->flags & PF_EXITING))
		goto force;

	/*
	 * Prevent unbounded recursion when reclaim operations need to
	 * allocate memory. This might exceed the limits temporarily,
	 * but we prefer facilitating memory reclaim and getting back
	 * under the limit over triggering OOM kills in these cases.
	 */
	if (unlikely(current->flags & PF_MEMALLOC))
		goto force;

	if (unlikely(task_in_memcg_oom(current)))
		goto nomem;

	if (!gfpflags_allow_blocking(gfp_mask))
		goto nomem;

	mem_cgroup_events(mem_over_limit, MEMCG_MAX, 1);

	nr_reclaimed = try_to_free_mem_cgroup_pages(mem_over_limit, nr_pages,
						    gfp_mask, may_swap);

	if (mem_cgroup_margin(mem_over_limit) >= nr_pages)
		goto retry;

	if (!drained) {
		drain_all_stock(mem_over_limit);
		drained = true;
		goto retry;
	}

	if (gfp_mask & __GFP_NORETRY)
		goto nomem;
	/*
	 * Even though the limit is exceeded at this point, reclaim
	 * may have been able to free some pages.  Retry the charge
	 * before killing the task.
	 *
	 * Only for regular pages, though: huge pages are rather
	 * unlikely to succeed so close to the limit, and we fall back
	 * to regular pages anyway in case of failure.
	 */
	if (nr_reclaimed && nr_pages <= (1 << PAGE_ALLOC_COSTLY_ORDER))
		goto retry;
	/*
	 * At task move, charge accounts can be doubly counted. So, it's
	 * better to wait until the end of task_move if something is going on.
	 */
	if (mem_cgroup_wait_acct_move(mem_over_limit))
		goto retry;

	if (nr_retries--)
		goto retry;

	if (gfp_mask & __GFP_NOFAIL)
		goto force;

	if (fatal_signal_pending(current))
		goto force;

	mem_cgroup_events(mem_over_limit, MEMCG_OOM, 1);

	mem_cgroup_oom(mem_over_limit, gfp_mask,
		       get_order(nr_pages * PAGE_SIZE));
nomem:
	if (!(gfp_mask & __GFP_NOFAIL))
		return -ENOMEM;
force:
	/*
	 * The allocation either can't fail or will lead to more memory
	 * being freed very soon.  Allow memory usage go over the limit
	 * temporarily by force charging it.
	 */
	page_counter_charge(&memcg->memory, nr_pages);
	if (do_swap_account)
		page_counter_charge(&memcg->memsw, nr_pages);
	css_get_many(&memcg->css, nr_pages);

	return 0;

done_restock:
	css_get_many(&memcg->css, batch);
	if (batch > nr_pages)
		refill_stock(memcg, batch - nr_pages);

	/*
	 * If the hierarchy is above the normal consumption range, schedule
	 * reclaim on returning to userland.  We can perform reclaim here
	 * if __GFP_RECLAIM but let's always punt for simplicity and so that
	 * GFP_KERNEL can consistently be used during reclaim.  @memcg is
	 * not recorded as it most likely matches current's and won't
	 * change in the meantime.  As high limit is checked again before
	 * reclaim, the cost of mismatch is negligible.
	 */
	do {
		if (page_counter_read(&memcg->memory) > memcg->high) {
			current->memcg_nr_pages_over_high += batch;
			set_notify_resume(current);
			break;
		}
	} while ((memcg = parent_mem_cgroup(memcg)));

	return 0;
}

static void cancel_charge(struct mem_cgroup *memcg, unsigned int nr_pages)
{
	if (mem_cgroup_is_root(memcg))
		return;

	page_counter_uncharge(&memcg->memory, nr_pages);
	if (do_swap_account)
		page_counter_uncharge(&memcg->memsw, nr_pages);

	css_put_many(&memcg->css, nr_pages);
}

static void lock_page_lru(struct page *page, int *isolated)
{
	struct zone *zone = page_zone(page);

	spin_lock_irq(&zone->lru_lock);
	if (PageLRU(page)) {
		struct lruvec *lruvec;

		lruvec = mem_cgroup_page_lruvec(page, zone);
		ClearPageLRU(page);
		del_page_from_lru_list(page, lruvec, page_lru(page));
		*isolated = 1;
	} else
		*isolated = 0;
}

static void unlock_page_lru(struct page *page, int isolated)
{
	struct zone *zone = page_zone(page);

	if (isolated) {
		struct lruvec *lruvec;

		lruvec = mem_cgroup_page_lruvec(page, zone);
		VM_BUG_ON_PAGE(PageLRU(page), page);
		SetPageLRU(page);
		add_page_to_lru_list(page, lruvec, page_lru(page));
	}
	spin_unlock_irq(&zone->lru_lock);
}

static void commit_charge(struct page *page, struct mem_cgroup *memcg,
			  bool lrucare)
{
	int isolated;

	VM_BUG_ON_PAGE(page->mem_cgroup, page);

	/*
	 * In some cases, SwapCache and FUSE(splice_buf->radixtree), the page
	 * may already be on some other mem_cgroup's LRU.  Take care of it.
	 */
	if (lrucare)
		lock_page_lru(page, &isolated);

	/*
	 * Nobody should be changing or seriously looking at
	 * page->mem_cgroup at this point:
	 *
	 * - the page is uncharged
	 *
	 * - the page is off-LRU
	 *
	 * - an anonymous fault has exclusive page access, except for
	 *   a locked page table
	 *
	 * - a page cache insertion, a swapin fault, or a migration
	 *   have the page locked
	 */
	page->mem_cgroup = memcg;

	if (lrucare)
		unlock_page_lru(page, isolated);
}

#ifdef CONFIG_MEMCG_KMEM
static int memcg_alloc_cache_id(void)
{
	int id, size;
	int err;

	id = ida_simple_get(&memcg_cache_ida,
			    0, MEMCG_CACHES_MAX_SIZE, GFP_KERNEL);
	if (id < 0)
		return id;

	if (id < memcg_nr_cache_ids)
		return id;

	/*
	 * There's no space for the new id in memcg_caches arrays,
	 * so we have to grow them.
	 */
	down_write(&memcg_cache_ids_sem);

	size = 2 * (id + 1);
	if (size < MEMCG_CACHES_MIN_SIZE)
		size = MEMCG_CACHES_MIN_SIZE;
	else if (size > MEMCG_CACHES_MAX_SIZE)
		size = MEMCG_CACHES_MAX_SIZE;

	err = memcg_update_all_caches(size);
	if (!err)
		err = memcg_update_all_list_lrus(size);
	if (!err)
		memcg_nr_cache_ids = size;

	up_write(&memcg_cache_ids_sem);

	if (err) {
		ida_simple_remove(&memcg_cache_ida, id);
		return err;
	}
	return id;
}

static void memcg_free_cache_id(int id)
{
	ida_simple_remove(&memcg_cache_ida, id);
}

struct memcg_kmem_cache_create_work {
	struct mem_cgroup *memcg;
	struct kmem_cache *cachep;
	struct work_struct work;
};

static void memcg_kmem_cache_create_func(struct work_struct *w)
{
	struct memcg_kmem_cache_create_work *cw =
		container_of(w, struct memcg_kmem_cache_create_work, work);
	struct mem_cgroup *memcg = cw->memcg;
	struct kmem_cache *cachep = cw->cachep;

	memcg_create_kmem_cache(memcg, cachep);

	css_put(&memcg->css);
	kfree(cw);
}

/*
 * Enqueue the creation of a per-memcg kmem_cache.
 */
static void __memcg_schedule_kmem_cache_create(struct mem_cgroup *memcg,
					       struct kmem_cache *cachep)
{
	struct memcg_kmem_cache_create_work *cw;

	cw = kmalloc(sizeof(*cw), GFP_NOWAIT);
	if (!cw)
		return;

	css_get(&memcg->css);

	cw->memcg = memcg;
	cw->cachep = cachep;
	INIT_WORK(&cw->work, memcg_kmem_cache_create_func);

	schedule_work(&cw->work);
}

static void memcg_schedule_kmem_cache_create(struct mem_cgroup *memcg,
					     struct kmem_cache *cachep)
{
	/*
	 * We need to stop accounting when we kmalloc, because if the
	 * corresponding kmalloc cache is not yet created, the first allocation
	 * in __memcg_schedule_kmem_cache_create will recurse.
	 *
	 * However, it is better to enclose the whole function. Depending on
	 * the debugging options enabled, INIT_WORK(), for instance, can
	 * trigger an allocation. This too, will make us recurse. Because at
	 * this point we can't allow ourselves back into memcg_kmem_get_cache,
	 * the safest choice is to do it like this, wrapping the whole function.
	 */
	current->memcg_kmem_skip_account = 1;
	__memcg_schedule_kmem_cache_create(memcg, cachep);
	current->memcg_kmem_skip_account = 0;
}

/*
 * Return the kmem_cache we're supposed to use for a slab allocation.
 * We try to use the current memcg's version of the cache.
 *
 * If the cache does not exist yet, if we are the first user of it,
 * we either create it immediately, if possible, or create it asynchronously
 * in a workqueue.
 * In the latter case, we will let the current allocation go through with
 * the original cache.
 *
 * Can't be called in interrupt context or from kernel threads.
 * This function needs to be called with rcu_read_lock() held.
 */
struct kmem_cache *__memcg_kmem_get_cache(struct kmem_cache *cachep)
{
	struct mem_cgroup *memcg;
	struct kmem_cache *memcg_cachep;
	int kmemcg_id;

	VM_BUG_ON(!is_root_cache(cachep));

	if (current->memcg_kmem_skip_account)
		return cachep;

	memcg = get_mem_cgroup_from_mm(current->mm);
	kmemcg_id = READ_ONCE(memcg->kmemcg_id);
	if (kmemcg_id < 0)
		goto out;

	memcg_cachep = cache_from_memcg_idx(cachep, kmemcg_id);
	if (likely(memcg_cachep))
		return memcg_cachep;

	/*
	 * If we are in a safe context (can wait, and not in interrupt
	 * context), we could be be predictable and return right away.
	 * This would guarantee that the allocation being performed
	 * already belongs in the new cache.
	 *
	 * However, there are some clashes that can arrive from locking.
	 * For instance, because we acquire the slab_mutex while doing
	 * memcg_create_kmem_cache, this means no further allocation
	 * could happen with the slab_mutex held. So it's better to
	 * defer everything.
	 */
	memcg_schedule_kmem_cache_create(memcg, cachep);
out:
	css_put(&memcg->css);
	return cachep;
}

void __memcg_kmem_put_cache(struct kmem_cache *cachep)
{
	if (!is_root_cache(cachep))
		css_put(&cachep->memcg_params.memcg->css);
}

int __memcg_kmem_charge_memcg(struct page *page, gfp_t gfp, int order,
			      struct mem_cgroup *memcg)
{
	unsigned int nr_pages = 1 << order;
	struct page_counter *counter;
	int ret;

	if (!memcg_kmem_is_active(memcg))
		return 0;

	if (!page_counter_try_charge(&memcg->kmem, nr_pages, &counter))
		return -ENOMEM;

	ret = try_charge(memcg, gfp, nr_pages);
	if (ret) {
		page_counter_uncharge(&memcg->kmem, nr_pages);
		return ret;
	}

	page->mem_cgroup = memcg;

	return 0;
}

int __memcg_kmem_charge(struct page *page, gfp_t gfp, int order)
{
	struct mem_cgroup *memcg;
	int ret;

	memcg = get_mem_cgroup_from_mm(current->mm);
	ret = __memcg_kmem_charge_memcg(page, gfp, order, memcg);
	css_put(&memcg->css);
	return ret;
}

void __memcg_kmem_uncharge(struct page *page, int order)
{
	struct mem_cgroup *memcg = page->mem_cgroup;
	unsigned int nr_pages = 1 << order;

	if (!memcg)
		return;

	VM_BUG_ON_PAGE(mem_cgroup_is_root(memcg), page);

	page_counter_uncharge(&memcg->kmem, nr_pages);
	page_counter_uncharge(&memcg->memory, nr_pages);
	if (do_swap_account)
		page_counter_uncharge(&memcg->memsw, nr_pages);

	page->mem_cgroup = NULL;
	css_put_many(&memcg->css, nr_pages);
}
#endif /* CONFIG_MEMCG_KMEM */

#ifdef CONFIG_TRANSPARENT_HUGEPAGE

/*
 * Because tail pages are not marked as "used", set it. We're under
 * zone->lru_lock, 'splitting on pmd' and compound_lock.
 * charge/uncharge will be never happen and move_account() is done under
 * compound_lock(), so we don't have to take care of races.
 */
void mem_cgroup_split_huge_fixup(struct page *head)
{
	int i;

	if (mem_cgroup_disabled())
		return;

	for (i = 1; i < HPAGE_PMD_NR; i++)
		head[i].mem_cgroup = head->mem_cgroup;

	__this_cpu_sub(head->mem_cgroup->stat->count[MEM_CGROUP_STAT_RSS_HUGE],
		       HPAGE_PMD_NR);
}
#endif /* CONFIG_TRANSPARENT_HUGEPAGE */

#ifdef CONFIG_MEMCG_SWAP
static void mem_cgroup_swap_statistics(struct mem_cgroup *memcg,
					 bool charge)
{
	int val = (charge) ? 1 : -1;
	this_cpu_add(memcg->stat->count[MEM_CGROUP_STAT_SWAP], val);
}

/**
 * mem_cgroup_move_swap_account - move swap charge and swap_cgroup's record.
 * @entry: swap entry to be moved
 * @from:  mem_cgroup which the entry is moved from
 * @to:  mem_cgroup which the entry is moved to
 *
 * It succeeds only when the swap_cgroup's record for this entry is the same
 * as the mem_cgroup's id of @from.
 *
 * Returns 0 on success, -EINVAL on failure.
 *
 * The caller must have charged to @to, IOW, called page_counter_charge() about
 * both res and memsw, and called css_get().
 */
static int mem_cgroup_move_swap_account(swp_entry_t entry,
				struct mem_cgroup *from, struct mem_cgroup *to)
{
	unsigned short old_id, new_id;

	old_id = mem_cgroup_id(from);
	new_id = mem_cgroup_id(to);

	if (swap_cgroup_cmpxchg(entry, old_id, new_id) == old_id) {
		mem_cgroup_swap_statistics(from, false);
		mem_cgroup_swap_statistics(to, true);
		return 0;
	}
	return -EINVAL;
}
#else
static inline int mem_cgroup_move_swap_account(swp_entry_t entry,
				struct mem_cgroup *from, struct mem_cgroup *to)
{
	return -EINVAL;
}
#endif

static DEFINE_MUTEX(memcg_limit_mutex);

static int mem_cgroup_resize_limit(struct mem_cgroup *memcg,
				   unsigned long limit)
{
	unsigned long curusage;
	unsigned long oldusage;
	bool enlarge = false;
	int retry_count;
	int ret;

	/*
	 * For keeping hierarchical_reclaim simple, how long we should retry
	 * is depends on callers. We set our retry-count to be function
	 * of # of children which we should visit in this loop.
	 */
	retry_count = MEM_CGROUP_RECLAIM_RETRIES *
		      mem_cgroup_count_children(memcg);

	oldusage = page_counter_read(&memcg->memory);

	do {
		if (signal_pending(current)) {
			ret = -EINTR;
			break;
		}

		mutex_lock(&memcg_limit_mutex);
		if (limit > memcg->memsw.limit) {
			mutex_unlock(&memcg_limit_mutex);
			ret = -EINVAL;
			break;
		}
		if (limit > memcg->memory.limit)
			enlarge = true;
		ret = page_counter_limit(&memcg->memory, limit);
		mutex_unlock(&memcg_limit_mutex);

		if (!ret)
			break;

		try_to_free_mem_cgroup_pages(memcg, 1, GFP_KERNEL, true);

		curusage = page_counter_read(&memcg->memory);
		/* Usage is reduced ? */
		if (curusage >= oldusage)
			retry_count--;
		else
			oldusage = curusage;
	} while (retry_count);

	if (!ret && enlarge)
		memcg_oom_recover(memcg);

	return ret;
}

static int mem_cgroup_resize_memsw_limit(struct mem_cgroup *memcg,
					 unsigned long limit)
{
	unsigned long curusage;
	unsigned long oldusage;
	bool enlarge = false;
	int retry_count;
	int ret;

	/* see mem_cgroup_resize_res_limit */
	retry_count = MEM_CGROUP_RECLAIM_RETRIES *
		      mem_cgroup_count_children(memcg);

	oldusage = page_counter_read(&memcg->memsw);

	do {
		if (signal_pending(current)) {
			ret = -EINTR;
			break;
		}

		mutex_lock(&memcg_limit_mutex);
		if (limit < memcg->memory.limit) {
			mutex_unlock(&memcg_limit_mutex);
			ret = -EINVAL;
			break;
		}
		if (limit > memcg->memsw.limit)
			enlarge = true;
		ret = page_counter_limit(&memcg->memsw, limit);
		mutex_unlock(&memcg_limit_mutex);

		if (!ret)
			break;

		try_to_free_mem_cgroup_pages(memcg, 1, GFP_KERNEL, false);

		curusage = page_counter_read(&memcg->memsw);
		/* Usage is reduced ? */
		if (curusage >= oldusage)
			retry_count--;
		else
			oldusage = curusage;
	} while (retry_count);

	if (!ret && enlarge)
		memcg_oom_recover(memcg);

	return ret;
}

unsigned long mem_cgroup_soft_limit_reclaim(struct zone *zone, int order,
					    gfp_t gfp_mask,
					    unsigned long *total_scanned)
{
	unsigned long nr_reclaimed = 0;
	struct mem_cgroup_per_zone *mz, *next_mz = NULL;
	unsigned long reclaimed;
	int loop = 0;
	struct mem_cgroup_tree_per_zone *mctz;
	unsigned long excess;
	unsigned long nr_scanned;

	if (order > 0)
		return 0;

	mctz = soft_limit_tree_node_zone(zone_to_nid(zone), zone_idx(zone));
	/*
	 * This loop can run a while, specially if mem_cgroup's continuously
	 * keep exceeding their soft limit and putting the system under
	 * pressure
	 */
	do {
		if (next_mz)
			mz = next_mz;
		else
			mz = mem_cgroup_largest_soft_limit_node(mctz);
		if (!mz)
			break;

		nr_scanned = 0;
		reclaimed = mem_cgroup_soft_reclaim(mz->memcg, zone,
						    gfp_mask, &nr_scanned);
		nr_reclaimed += reclaimed;
		*total_scanned += nr_scanned;
		spin_lock_irq(&mctz->lock);
		__mem_cgroup_remove_exceeded(mz, mctz);

		/*
		 * If we failed to reclaim anything from this memory cgroup
		 * it is time to move on to the next cgroup
		 */
		next_mz = NULL;
		if (!reclaimed)
			next_mz = __mem_cgroup_largest_soft_limit_node(mctz);

		excess = soft_limit_excess(mz->memcg);
		/*
		 * One school of thought says that we should not add
		 * back the node to the tree if reclaim returns 0.
		 * But our reclaim could return 0, simply because due
		 * to priority we are exposing a smaller subset of
		 * memory to reclaim from. Consider this as a longer
		 * term TODO.
		 */
		/* If excess == 0, no tree ops */
		__mem_cgroup_insert_exceeded(mz, mctz, excess);
		spin_unlock_irq(&mctz->lock);
		css_put(&mz->memcg->css);
		loop++;
		/*
		 * Could not reclaim anything and there are no more
		 * mem cgroups to try or we seem to be looping without
		 * reclaiming anything.
		 */
		if (!nr_reclaimed &&
			(next_mz == NULL ||
			loop > MEM_CGROUP_MAX_SOFT_LIMIT_RECLAIM_LOOPS))
			break;
	} while (!nr_reclaimed);
	if (next_mz)
		css_put(&next_mz->memcg->css);
	return nr_reclaimed;
}

/*
 * Test whether @memcg has children, dead or alive.  Note that this
 * function doesn't care whether @memcg has use_hierarchy enabled and
 * returns %true if there are child csses according to the cgroup
 * hierarchy.  Testing use_hierarchy is the caller's responsiblity.
 */
static inline bool memcg_has_children(struct mem_cgroup *memcg)
{
	bool ret;

	/*
	 * The lock does not prevent addition or deletion of children, but
	 * it prevents a new child from being initialized based on this
	 * parent in css_online(), so it's enough to decide whether
	 * hierarchically inherited attributes can still be changed or not.
	 */
	lockdep_assert_held(&memcg_create_mutex);

	rcu_read_lock();
	ret = css_next_child(NULL, &memcg->css);
	rcu_read_unlock();
	return ret;
}

/*
 * Reclaims as many pages from the given memcg as possible and moves
 * the rest to the parent.
 *
 * Caller is responsible for holding css reference for memcg.
 */
static int mem_cgroup_force_empty(struct mem_cgroup *memcg)
{
	int nr_retries = MEM_CGROUP_RECLAIM_RETRIES;

	/* we call try-to-free pages for make this cgroup empty */
	lru_add_drain_all();
	/* try to free all pages in this cgroup */
	while (nr_retries && page_counter_read(&memcg->memory)) {
		int progress;

		if (signal_pending(current))
			return -EINTR;

		progress = try_to_free_mem_cgroup_pages(memcg, 1,
							GFP_KERNEL, true);
		if (!progress) {
			nr_retries--;
			/* maybe some writeback is necessary */
			congestion_wait(BLK_RW_ASYNC, HZ/10);
		}

	}

	return 0;
}

static ssize_t mem_cgroup_force_empty_write(struct kernfs_open_file *of,
					    char *buf, size_t nbytes,
					    loff_t off)
{
	struct mem_cgroup *memcg = mem_cgroup_from_css(of_css(of));

	if (mem_cgroup_is_root(memcg))
		return -EINVAL;
	return mem_cgroup_force_empty(memcg) ?: nbytes;
}

static u64 mem_cgroup_hierarchy_read(struct cgroup_subsys_state *css,
				     struct cftype *cft)
{
	return mem_cgroup_from_css(css)->use_hierarchy;
}

static int mem_cgroup_hierarchy_write(struct cgroup_subsys_state *css,
				      struct cftype *cft, u64 val)
{
	int retval = 0;
	struct mem_cgroup *memcg = mem_cgroup_from_css(css);
	struct mem_cgroup *parent_memcg = mem_cgroup_from_css(memcg->css.parent);

	mutex_lock(&memcg_create_mutex);

	if (memcg->use_hierarchy == val)
		goto out;

	/*
	 * If parent's use_hierarchy is set, we can't make any modifications
	 * in the child subtrees. If it is unset, then the change can
	 * occur, provided the current cgroup has no children.
	 *
	 * For the root cgroup, parent_mem is NULL, we allow value to be
	 * set if there are no children.
	 */
	if ((!parent_memcg || !parent_memcg->use_hierarchy) &&
				(val == 1 || val == 0)) {
		if (!memcg_has_children(memcg))
			memcg->use_hierarchy = val;
		else
			retval = -EBUSY;
	} else
		retval = -EINVAL;

out:
	mutex_unlock(&memcg_create_mutex);

	return retval;
}

static unsigned long tree_stat(struct mem_cgroup *memcg,
			       enum mem_cgroup_stat_index idx)
{
	struct mem_cgroup *iter;
	unsigned long val = 0;

	for_each_mem_cgroup_tree(iter, memcg)
		val += mem_cgroup_read_stat(iter, idx);

	return val;
}

static unsigned long mem_cgroup_usage(struct mem_cgroup *memcg, bool swap)
{
	unsigned long val;

	if (mem_cgroup_is_root(memcg)) {
		val = tree_stat(memcg, MEM_CGROUP_STAT_CACHE);
		val += tree_stat(memcg, MEM_CGROUP_STAT_RSS);
		if (swap)
			val += tree_stat(memcg, MEM_CGROUP_STAT_SWAP);
	} else {
		if (!swap)
			val = page_counter_read(&memcg->memory);
		else
			val = page_counter_read(&memcg->memsw);
	}
	return val;
}

enum {
	RES_USAGE,
	RES_LIMIT,
	RES_MAX_USAGE,
	RES_FAILCNT,
	RES_SOFT_LIMIT,
};

static u64 mem_cgroup_read_u64(struct cgroup_subsys_state *css,
			       struct cftype *cft)
{
	struct mem_cgroup *memcg = mem_cgroup_from_css(css);
	struct page_counter *counter;

	switch (MEMFILE_TYPE(cft->private)) {
	case _MEM:
		counter = &memcg->memory;
		break;
	case _MEMSWAP:
		counter = &memcg->memsw;
		break;
	case _KMEM:
		counter = &memcg->kmem;
		break;
	default:
		BUG();
	}

	switch (MEMFILE_ATTR(cft->private)) {
	case RES_USAGE:
		if (counter == &memcg->memory)
			return (u64)mem_cgroup_usage(memcg, false) * PAGE_SIZE;
		if (counter == &memcg->memsw)
			return (u64)mem_cgroup_usage(memcg, true) * PAGE_SIZE;
		return (u64)page_counter_read(counter) * PAGE_SIZE;
	case RES_LIMIT:
		return (u64)counter->limit * PAGE_SIZE;
	case RES_MAX_USAGE:
		return (u64)counter->watermark * PAGE_SIZE;
	case RES_FAILCNT:
		return counter->failcnt;
	case RES_SOFT_LIMIT:
		return (u64)memcg->soft_limit * PAGE_SIZE;
	default:
		BUG();
	}
}

#ifdef CONFIG_MEMCG_KMEM
static int memcg_activate_kmem(struct mem_cgroup *memcg,
			       unsigned long nr_pages)
{
	int err = 0;
	int memcg_id;

	BUG_ON(memcg->kmemcg_id >= 0);
	BUG_ON(memcg->kmem_acct_activated);
	BUG_ON(memcg->kmem_acct_active);

	/*
	 * For simplicity, we won't allow this to be disabled.  It also can't
	 * be changed if the cgroup has children already, or if tasks had
	 * already joined.
	 *
	 * If tasks join before we set the limit, a person looking at
	 * kmem.usage_in_bytes will have no way to determine when it took
	 * place, which makes the value quite meaningless.
	 *
	 * After it first became limited, changes in the value of the limit are
	 * of course permitted.
	 */
	mutex_lock(&memcg_create_mutex);
	if (cgroup_is_populated(memcg->css.cgroup) ||
	    (memcg->use_hierarchy && memcg_has_children(memcg)))
		err = -EBUSY;
	mutex_unlock(&memcg_create_mutex);
	if (err)
		goto out;

	memcg_id = memcg_alloc_cache_id();
	if (memcg_id < 0) {
		err = memcg_id;
		goto out;
	}

	/*
	 * We couldn't have accounted to this cgroup, because it hasn't got
	 * activated yet, so this should succeed.
	 */
	err = page_counter_limit(&memcg->kmem, nr_pages);
	VM_BUG_ON(err);

	static_key_slow_inc(&memcg_kmem_enabled_key);
	/*
	 * A memory cgroup is considered kmem-active as soon as it gets
	 * kmemcg_id. Setting the id after enabling static branching will
	 * guarantee no one starts accounting before all call sites are
	 * patched.
	 */
	memcg->kmemcg_id = memcg_id;
	memcg->kmem_acct_activated = true;
	memcg->kmem_acct_active = true;
out:
	return err;
}

static int memcg_update_kmem_limit(struct mem_cgroup *memcg,
				   unsigned long limit)
{
	int ret;

	mutex_lock(&memcg_limit_mutex);
	if (!memcg_kmem_is_active(memcg))
		ret = memcg_activate_kmem(memcg, limit);
	else
		ret = page_counter_limit(&memcg->kmem, limit);
	mutex_unlock(&memcg_limit_mutex);
	return ret;
}

static int memcg_propagate_kmem(struct mem_cgroup *memcg)
{
	int ret = 0;
	struct mem_cgroup *parent = parent_mem_cgroup(memcg);

	if (!parent)
		return 0;

	mutex_lock(&memcg_limit_mutex);
	/*
	 * If the parent cgroup is not kmem-active now, it cannot be activated
	 * after this point, because it has at least one child already.
	 */
	if (memcg_kmem_is_active(parent))
		ret = memcg_activate_kmem(memcg, PAGE_COUNTER_MAX);
	mutex_unlock(&memcg_limit_mutex);
	return ret;
}
#else
static int memcg_update_kmem_limit(struct mem_cgroup *memcg,
				   unsigned long limit)
{
	return -EINVAL;
}
#endif /* CONFIG_MEMCG_KMEM */

/*
 * The user of this function is...
 * RES_LIMIT.
 */
static ssize_t mem_cgroup_write(struct kernfs_open_file *of,
				char *buf, size_t nbytes, loff_t off)
{
	struct mem_cgroup *memcg = mem_cgroup_from_css(of_css(of));
	unsigned long nr_pages;
	int ret;

	buf = strstrip(buf);
	ret = page_counter_memparse(buf, "-1", &nr_pages);
	if (ret)
		return ret;

	switch (MEMFILE_ATTR(of_cft(of)->private)) {
	case RES_LIMIT:
		if (mem_cgroup_is_root(memcg)) { /* Can't set limit on root */
			ret = -EINVAL;
			break;
		}
		switch (MEMFILE_TYPE(of_cft(of)->private)) {
		case _MEM:
			ret = mem_cgroup_resize_limit(memcg, nr_pages);
			break;
		case _MEMSWAP:
			ret = mem_cgroup_resize_memsw_limit(memcg, nr_pages);
			break;
		case _KMEM:
			ret = memcg_update_kmem_limit(memcg, nr_pages);
			break;
		}
		break;
	case RES_SOFT_LIMIT:
		memcg->soft_limit = nr_pages;
		ret = 0;
		break;
	}
	return ret ?: nbytes;
}

static ssize_t mem_cgroup_reset(struct kernfs_open_file *of, char *buf,
				size_t nbytes, loff_t off)
{
	struct mem_cgroup *memcg = mem_cgroup_from_css(of_css(of));
	struct page_counter *counter;

	switch (MEMFILE_TYPE(of_cft(of)->private)) {
	case _MEM:
		counter = &memcg->memory;
		break;
	case _MEMSWAP:
		counter = &memcg->memsw;
		break;
	case _KMEM:
		counter = &memcg->kmem;
		break;
	default:
		BUG();
	}

	switch (MEMFILE_ATTR(of_cft(of)->private)) {
	case RES_MAX_USAGE:
		page_counter_reset_watermark(counter);
		break;
	case RES_FAILCNT:
		counter->failcnt = 0;
		break;
	default:
		BUG();
	}

	return nbytes;
}

static u64 mem_cgroup_move_charge_read(struct cgroup_subsys_state *css,
					struct cftype *cft)
{
	return mem_cgroup_from_css(css)->move_charge_at_immigrate;
}

#ifdef CONFIG_MMU
static int mem_cgroup_move_charge_write(struct cgroup_subsys_state *css,
					struct cftype *cft, u64 val)
{
	struct mem_cgroup *memcg = mem_cgroup_from_css(css);

	if (val & ~MOVE_MASK)
		return -EINVAL;

	/*
	 * No kind of locking is needed in here, because ->can_attach() will
	 * check this value once in the beginning of the process, and then carry
	 * on with stale data. This means that changes to this value will only
	 * affect task migrations starting after the change.
	 */
	memcg->move_charge_at_immigrate = val;
	return 0;
}
#else
static int mem_cgroup_move_charge_write(struct cgroup_subsys_state *css,
					struct cftype *cft, u64 val)
{
	return -ENOSYS;
}
#endif

#ifdef CONFIG_NUMA
static int memcg_numa_stat_show(struct seq_file *m, void *v)
{
	struct numa_stat {
		const char *name;
		unsigned int lru_mask;
	};

	static const struct numa_stat stats[] = {
		{ "total", LRU_ALL },
		{ "file", LRU_ALL_FILE },
		{ "anon", LRU_ALL_ANON },
		{ "unevictable", BIT(LRU_UNEVICTABLE) },
	};
	const struct numa_stat *stat;
	int nid;
	unsigned long nr;
	struct mem_cgroup *memcg = mem_cgroup_from_css(seq_css(m));

	for (stat = stats; stat < stats + ARRAY_SIZE(stats); stat++) {
		nr = mem_cgroup_nr_lru_pages(memcg, stat->lru_mask);
		seq_printf(m, "%s=%lu", stat->name, nr);
		for_each_node_state(nid, N_MEMORY) {
			nr = mem_cgroup_node_nr_lru_pages(memcg, nid,
							  stat->lru_mask);
			seq_printf(m, " N%d=%lu", nid, nr);
		}
		seq_putc(m, '\n');
	}

	for (stat = stats; stat < stats + ARRAY_SIZE(stats); stat++) {
		struct mem_cgroup *iter;

		nr = 0;
		for_each_mem_cgroup_tree(iter, memcg)
			nr += mem_cgroup_nr_lru_pages(iter, stat->lru_mask);
		seq_printf(m, "hierarchical_%s=%lu", stat->name, nr);
		for_each_node_state(nid, N_MEMORY) {
			nr = 0;
			for_each_mem_cgroup_tree(iter, memcg)
				nr += mem_cgroup_node_nr_lru_pages(
					iter, nid, stat->lru_mask);
			seq_printf(m, " N%d=%lu", nid, nr);
		}
		seq_putc(m, '\n');
	}

	return 0;
}
#endif /* CONFIG_NUMA */

static int memcg_stat_show(struct seq_file *m, void *v)
{
	struct mem_cgroup *memcg = mem_cgroup_from_css(seq_css(m));
	unsigned long memory, memsw;
	struct mem_cgroup *mi;
	unsigned int i;

	BUILD_BUG_ON(ARRAY_SIZE(mem_cgroup_stat_names) !=
		     MEM_CGROUP_STAT_NSTATS);
	BUILD_BUG_ON(ARRAY_SIZE(mem_cgroup_events_names) !=
		     MEM_CGROUP_EVENTS_NSTATS);
	BUILD_BUG_ON(ARRAY_SIZE(mem_cgroup_lru_names) != NR_LRU_LISTS);

	for (i = 0; i < MEM_CGROUP_STAT_NSTATS; i++) {
		if (i == MEM_CGROUP_STAT_SWAP && !do_swap_account)
			continue;
		seq_printf(m, "%s %lu\n", mem_cgroup_stat_names[i],
			   mem_cgroup_read_stat(memcg, i) * PAGE_SIZE);
	}

	for (i = 0; i < MEM_CGROUP_EVENTS_NSTATS; i++)
		seq_printf(m, "%s %lu\n", mem_cgroup_events_names[i],
			   mem_cgroup_read_events(memcg, i));

	for (i = 0; i < NR_LRU_LISTS; i++)
		seq_printf(m, "%s %lu\n", mem_cgroup_lru_names[i],
			   mem_cgroup_nr_lru_pages(memcg, BIT(i)) * PAGE_SIZE);

	/* Hierarchical information */
	memory = memsw = PAGE_COUNTER_MAX;
	for (mi = memcg; mi; mi = parent_mem_cgroup(mi)) {
		memory = min(memory, mi->memory.limit);
		memsw = min(memsw, mi->memsw.limit);
	}
	seq_printf(m, "hierarchical_memory_limit %llu\n",
		   (u64)memory * PAGE_SIZE);
	if (do_swap_account)
		seq_printf(m, "hierarchical_memsw_limit %llu\n",
			   (u64)memsw * PAGE_SIZE);

	for (i = 0; i < MEM_CGROUP_STAT_NSTATS; i++) {
		unsigned long long val = 0;

		if (i == MEM_CGROUP_STAT_SWAP && !do_swap_account)
			continue;
		for_each_mem_cgroup_tree(mi, memcg)
			val += mem_cgroup_read_stat(mi, i) * PAGE_SIZE;
		seq_printf(m, "total_%s %llu\n", mem_cgroup_stat_names[i], val);
	}

	for (i = 0; i < MEM_CGROUP_EVENTS_NSTATS; i++) {
		unsigned long long val = 0;

		for_each_mem_cgroup_tree(mi, memcg)
			val += mem_cgroup_read_events(mi, i);
		seq_printf(m, "total_%s %llu\n",
			   mem_cgroup_events_names[i], val);
	}

	for (i = 0; i < NR_LRU_LISTS; i++) {
		unsigned long long val = 0;

		for_each_mem_cgroup_tree(mi, memcg)
			val += mem_cgroup_nr_lru_pages(mi, BIT(i)) * PAGE_SIZE;
		seq_printf(m, "total_%s %llu\n", mem_cgroup_lru_names[i], val);
	}

#ifdef CONFIG_DEBUG_VM
	{
		int nid, zid;
		struct mem_cgroup_per_zone *mz;
		struct zone_reclaim_stat *rstat;
		unsigned long recent_rotated[2] = {0, 0};
		unsigned long recent_scanned[2] = {0, 0};

		for_each_online_node(nid)
			for (zid = 0; zid < MAX_NR_ZONES; zid++) {
				mz = &memcg->nodeinfo[nid]->zoneinfo[zid];
				rstat = &mz->lruvec.reclaim_stat;

				recent_rotated[0] += rstat->recent_rotated[0];
				recent_rotated[1] += rstat->recent_rotated[1];
				recent_scanned[0] += rstat->recent_scanned[0];
				recent_scanned[1] += rstat->recent_scanned[1];
			}
		seq_printf(m, "recent_rotated_anon %lu\n", recent_rotated[0]);
		seq_printf(m, "recent_rotated_file %lu\n", recent_rotated[1]);
		seq_printf(m, "recent_scanned_anon %lu\n", recent_scanned[0]);
		seq_printf(m, "recent_scanned_file %lu\n", recent_scanned[1]);
	}
#endif

	return 0;
}

static u64 mem_cgroup_swappiness_read(struct cgroup_subsys_state *css,
				      struct cftype *cft)
{
	struct mem_cgroup *memcg = mem_cgroup_from_css(css);

	return mem_cgroup_swappiness(memcg);
}

static int mem_cgroup_swappiness_write(struct cgroup_subsys_state *css,
				       struct cftype *cft, u64 val)
{
	struct mem_cgroup *memcg = mem_cgroup_from_css(css);

	if (val > 100)
		return -EINVAL;

	if (css->parent)
		memcg->swappiness = val;
	else
		vm_swappiness = val;

	return 0;
}

static void __mem_cgroup_threshold(struct mem_cgroup *memcg, bool swap)
{
	struct mem_cgroup_threshold_ary *t;
	unsigned long usage;
	int i;

	rcu_read_lock();
	if (!swap)
		t = rcu_dereference(memcg->thresholds.primary);
	else
		t = rcu_dereference(memcg->memsw_thresholds.primary);

	if (!t)
		goto unlock;

	usage = mem_cgroup_usage(memcg, swap);

	/*
	 * current_threshold points to threshold just below or equal to usage.
	 * If it's not true, a threshold was crossed after last
	 * call of __mem_cgroup_threshold().
	 */
	i = t->current_threshold;

	/*
	 * Iterate backward over array of thresholds starting from
	 * current_threshold and check if a threshold is crossed.
	 * If none of thresholds below usage is crossed, we read
	 * only one element of the array here.
	 */
	for (; i >= 0 && unlikely(t->entries[i].threshold > usage); i--)
		eventfd_signal(t->entries[i].eventfd, 1);

	/* i = current_threshold + 1 */
	i++;

	/*
	 * Iterate forward over array of thresholds starting from
	 * current_threshold+1 and check if a threshold is crossed.
	 * If none of thresholds above usage is crossed, we read
	 * only one element of the array here.
	 */
	for (; i < t->size && unlikely(t->entries[i].threshold <= usage); i++)
		eventfd_signal(t->entries[i].eventfd, 1);

	/* Update current_threshold */
	t->current_threshold = i - 1;
unlock:
	rcu_read_unlock();
}

static void mem_cgroup_threshold(struct mem_cgroup *memcg)
{
	while (memcg) {
		__mem_cgroup_threshold(memcg, false);
		if (do_swap_account)
			__mem_cgroup_threshold(memcg, true);

		memcg = parent_mem_cgroup(memcg);
	}
}

static int compare_thresholds(const void *a, const void *b)
{
	const struct mem_cgroup_threshold *_a = a;
	const struct mem_cgroup_threshold *_b = b;

	if (_a->threshold > _b->threshold)
		return 1;

	if (_a->threshold < _b->threshold)
		return -1;

	return 0;
}

static int mem_cgroup_oom_notify_cb(struct mem_cgroup *memcg)
{
	struct mem_cgroup_eventfd_list *ev;

	spin_lock(&memcg_oom_lock);

	list_for_each_entry(ev, &memcg->oom_notify, list)
		eventfd_signal(ev->eventfd, 1);

	spin_unlock(&memcg_oom_lock);
	return 0;
}

static void mem_cgroup_oom_notify(struct mem_cgroup *memcg)
{
	struct mem_cgroup *iter;

	for_each_mem_cgroup_tree(iter, memcg)
		mem_cgroup_oom_notify_cb(iter);
}

static int __mem_cgroup_usage_register_event(struct mem_cgroup *memcg,
	struct eventfd_ctx *eventfd, const char *args, enum res_type type)
{
	struct mem_cgroup_thresholds *thresholds;
	struct mem_cgroup_threshold_ary *new;
	unsigned long threshold;
	unsigned long usage;
	int i, size, ret;

	ret = page_counter_memparse(args, "-1", &threshold);
	if (ret)
		return ret;

	mutex_lock(&memcg->thresholds_lock);

	if (type == _MEM) {
		thresholds = &memcg->thresholds;
		usage = mem_cgroup_usage(memcg, false);
	} else if (type == _MEMSWAP) {
		thresholds = &memcg->memsw_thresholds;
		usage = mem_cgroup_usage(memcg, true);
	} else
		BUG();

	/* Check if a threshold crossed before adding a new one */
	if (thresholds->primary)
		__mem_cgroup_threshold(memcg, type == _MEMSWAP);

	size = thresholds->primary ? thresholds->primary->size + 1 : 1;

	/* Allocate memory for new array of thresholds */
	new = kmalloc(sizeof(*new) + size * sizeof(struct mem_cgroup_threshold),
			GFP_KERNEL);
	if (!new) {
		ret = -ENOMEM;
		goto unlock;
	}
	new->size = size;

	/* Copy thresholds (if any) to new array */
	if (thresholds->primary) {
		memcpy(new->entries, thresholds->primary->entries, (size - 1) *
				sizeof(struct mem_cgroup_threshold));
	}

	/* Add new threshold */
	new->entries[size - 1].eventfd = eventfd;
	new->entries[size - 1].threshold = threshold;

	/* Sort thresholds. Registering of new threshold isn't time-critical */
	sort(new->entries, size, sizeof(struct mem_cgroup_threshold),
			compare_thresholds, NULL);

	/* Find current threshold */
	new->current_threshold = -1;
	for (i = 0; i < size; i++) {
		if (new->entries[i].threshold <= usage) {
			/*
			 * new->current_threshold will not be used until
			 * rcu_assign_pointer(), so it's safe to increment
			 * it here.
			 */
			++new->current_threshold;
		} else
			break;
	}

	/* Free old spare buffer and save old primary buffer as spare */
	kfree(thresholds->spare);
	thresholds->spare = thresholds->primary;

	rcu_assign_pointer(thresholds->primary, new);

	/* To be sure that nobody uses thresholds */
	synchronize_rcu();

unlock:
	mutex_unlock(&memcg->thresholds_lock);

	return ret;
}

static int mem_cgroup_usage_register_event(struct mem_cgroup *memcg,
	struct eventfd_ctx *eventfd, const char *args)
{
	return __mem_cgroup_usage_register_event(memcg, eventfd, args, _MEM);
}

static int memsw_cgroup_usage_register_event(struct mem_cgroup *memcg,
	struct eventfd_ctx *eventfd, const char *args)
{
	return __mem_cgroup_usage_register_event(memcg, eventfd, args, _MEMSWAP);
}

static void __mem_cgroup_usage_unregister_event(struct mem_cgroup *memcg,
	struct eventfd_ctx *eventfd, enum res_type type)
{
	struct mem_cgroup_thresholds *thresholds;
	struct mem_cgroup_threshold_ary *new;
	unsigned long usage;
	int i, j, size;

	mutex_lock(&memcg->thresholds_lock);

	if (type == _MEM) {
		thresholds = &memcg->thresholds;
		usage = mem_cgroup_usage(memcg, false);
	} else if (type == _MEMSWAP) {
		thresholds = &memcg->memsw_thresholds;
		usage = mem_cgroup_usage(memcg, true);
	} else
		BUG();

	if (!thresholds->primary)
		goto unlock;

	/* Check if a threshold crossed before removing */
	__mem_cgroup_threshold(memcg, type == _MEMSWAP);

	/* Calculate new number of threshold */
	size = 0;
	for (i = 0; i < thresholds->primary->size; i++) {
		if (thresholds->primary->entries[i].eventfd != eventfd)
			size++;
	}

	new = thresholds->spare;

	/* Set thresholds array to NULL if we don't have thresholds */
	if (!size) {
		kfree(new);
		new = NULL;
		goto swap_buffers;
	}

	new->size = size;

	/* Copy thresholds and find current threshold */
	new->current_threshold = -1;
	for (i = 0, j = 0; i < thresholds->primary->size; i++) {
		if (thresholds->primary->entries[i].eventfd == eventfd)
			continue;

		new->entries[j] = thresholds->primary->entries[i];
		if (new->entries[j].threshold <= usage) {
			/*
			 * new->current_threshold will not be used
			 * until rcu_assign_pointer(), so it's safe to increment
			 * it here.
			 */
			++new->current_threshold;
		}
		j++;
	}

swap_buffers:
	/* Swap primary and spare array */
	thresholds->spare = thresholds->primary;

	rcu_assign_pointer(thresholds->primary, new);

	/* To be sure that nobody uses thresholds */
	synchronize_rcu();

	/* If all events are unregistered, free the spare array */
	if (!new) {
		kfree(thresholds->spare);
		thresholds->spare = NULL;
	}
unlock:
	mutex_unlock(&memcg->thresholds_lock);
}

static void mem_cgroup_usage_unregister_event(struct mem_cgroup *memcg,
	struct eventfd_ctx *eventfd)
{
	return __mem_cgroup_usage_unregister_event(memcg, eventfd, _MEM);
}

static void memsw_cgroup_usage_unregister_event(struct mem_cgroup *memcg,
	struct eventfd_ctx *eventfd)
{
	return __mem_cgroup_usage_unregister_event(memcg, eventfd, _MEMSWAP);
}

static int mem_cgroup_oom_register_event(struct mem_cgroup *memcg,
	struct eventfd_ctx *eventfd, const char *args)
{
	struct mem_cgroup_eventfd_list *event;

	event = kmalloc(sizeof(*event),	GFP_KERNEL);
	if (!event)
		return -ENOMEM;

	spin_lock(&memcg_oom_lock);

	event->eventfd = eventfd;
	list_add(&event->list, &memcg->oom_notify);

	/* already in OOM ? */
	if (memcg->under_oom)
		eventfd_signal(eventfd, 1);
	spin_unlock(&memcg_oom_lock);

	return 0;
}

static void mem_cgroup_oom_unregister_event(struct mem_cgroup *memcg,
	struct eventfd_ctx *eventfd)
{
	struct mem_cgroup_eventfd_list *ev, *tmp;

	spin_lock(&memcg_oom_lock);

	list_for_each_entry_safe(ev, tmp, &memcg->oom_notify, list) {
		if (ev->eventfd == eventfd) {
			list_del(&ev->list);
			kfree(ev);
		}
	}

	spin_unlock(&memcg_oom_lock);
}

static int mem_cgroup_oom_control_read(struct seq_file *sf, void *v)
{
	struct mem_cgroup *memcg = mem_cgroup_from_css(seq_css(sf));

	seq_printf(sf, "oom_kill_disable %d\n", memcg->oom_kill_disable);
	seq_printf(sf, "under_oom %d\n", (bool)memcg->under_oom);
	return 0;
}

static int mem_cgroup_oom_control_write(struct cgroup_subsys_state *css,
	struct cftype *cft, u64 val)
{
	struct mem_cgroup *memcg = mem_cgroup_from_css(css);

	/* cannot set to root cgroup and only 0 and 1 are allowed */
	if (!css->parent || !((val == 0) || (val == 1)))
		return -EINVAL;

	memcg->oom_kill_disable = val;
	if (!val)
		memcg_oom_recover(memcg);

	return 0;
}

#ifdef CONFIG_MEMCG_KMEM
static int memcg_init_kmem(struct mem_cgroup *memcg, struct cgroup_subsys *ss)
{
	int ret;

	ret = memcg_propagate_kmem(memcg);
	if (ret)
		return ret;

	return mem_cgroup_sockets_init(memcg, ss);
}

static void memcg_deactivate_kmem(struct mem_cgroup *memcg)
{
	struct cgroup_subsys_state *css;
	struct mem_cgroup *parent, *child;
	int kmemcg_id;

	if (!memcg->kmem_acct_active)
		return;

	/*
	 * Clear the 'active' flag before clearing memcg_caches arrays entries.
	 * Since we take the slab_mutex in memcg_deactivate_kmem_caches(), it
	 * guarantees no cache will be created for this cgroup after we are
	 * done (see memcg_create_kmem_cache()).
	 */
	memcg->kmem_acct_active = false;

	memcg_deactivate_kmem_caches(memcg);

	kmemcg_id = memcg->kmemcg_id;
	BUG_ON(kmemcg_id < 0);

	parent = parent_mem_cgroup(memcg);
	if (!parent)
		parent = root_mem_cgroup;

	/*
	 * Change kmemcg_id of this cgroup and all its descendants to the
	 * parent's id, and then move all entries from this cgroup's list_lrus
	 * to ones of the parent. After we have finished, all list_lrus
	 * corresponding to this cgroup are guaranteed to remain empty. The
	 * ordering is imposed by list_lru_node->lock taken by
	 * memcg_drain_all_list_lrus().
	 */
	rcu_read_lock(); /* can be called from css_free w/o cgroup_mutex */
	css_for_each_descendant_pre(css, &memcg->css) {
		child = mem_cgroup_from_css(css);
		BUG_ON(child->kmemcg_id != kmemcg_id);
		child->kmemcg_id = parent->kmemcg_id;
		if (!memcg->use_hierarchy)
			break;
	}
	rcu_read_unlock();

	memcg_drain_all_list_lrus(kmemcg_id, parent->kmemcg_id);

	memcg_free_cache_id(kmemcg_id);
}

static void memcg_destroy_kmem(struct mem_cgroup *memcg)
{
	if (memcg->kmem_acct_activated) {
		memcg_destroy_kmem_caches(memcg);
		static_key_slow_dec(&memcg_kmem_enabled_key);
		WARN_ON(page_counter_read(&memcg->kmem));
	}
	mem_cgroup_sockets_destroy(memcg);
}
#else
static int memcg_init_kmem(struct mem_cgroup *memcg, struct cgroup_subsys *ss)
{
	return 0;
}

static void memcg_deactivate_kmem(struct mem_cgroup *memcg)
{
}

static void memcg_destroy_kmem(struct mem_cgroup *memcg)
{
}
#endif

#ifdef CONFIG_CGROUP_WRITEBACK

struct list_head *mem_cgroup_cgwb_list(struct mem_cgroup *memcg)
{
	return &memcg->cgwb_list;
}

static int memcg_wb_domain_init(struct mem_cgroup *memcg, gfp_t gfp)
{
	return wb_domain_init(&memcg->cgwb_domain, gfp);
}

static void memcg_wb_domain_exit(struct mem_cgroup *memcg)
{
	wb_domain_exit(&memcg->cgwb_domain);
}

static void memcg_wb_domain_size_changed(struct mem_cgroup *memcg)
{
	wb_domain_size_changed(&memcg->cgwb_domain);
}

struct wb_domain *mem_cgroup_wb_domain(struct bdi_writeback *wb)
{
	struct mem_cgroup *memcg = mem_cgroup_from_css(wb->memcg_css);

	if (!memcg->css.parent)
		return NULL;

	return &memcg->cgwb_domain;
}

/**
 * mem_cgroup_wb_stats - retrieve writeback related stats from its memcg
 * @wb: bdi_writeback in question
 * @pfilepages: out parameter for number of file pages
 * @pheadroom: out parameter for number of allocatable pages according to memcg
 * @pdirty: out parameter for number of dirty pages
 * @pwriteback: out parameter for number of pages under writeback
 *
 * Determine the numbers of file, headroom, dirty, and writeback pages in
 * @wb's memcg.  File, dirty and writeback are self-explanatory.  Headroom
 * is a bit more involved.
 *
 * A memcg's headroom is "min(max, high) - used".  In the hierarchy, the
 * headroom is calculated as the lowest headroom of itself and the
 * ancestors.  Note that this doesn't consider the actual amount of
 * available memory in the system.  The caller should further cap
 * *@pheadroom accordingly.
 */
void mem_cgroup_wb_stats(struct bdi_writeback *wb, unsigned long *pfilepages,
			 unsigned long *pheadroom, unsigned long *pdirty,
			 unsigned long *pwriteback)
{
	struct mem_cgroup *memcg = mem_cgroup_from_css(wb->memcg_css);
	struct mem_cgroup *parent;

	*pdirty = mem_cgroup_read_stat(memcg, MEM_CGROUP_STAT_DIRTY);

	/* this should eventually include NR_UNSTABLE_NFS */
	*pwriteback = mem_cgroup_read_stat(memcg, MEM_CGROUP_STAT_WRITEBACK);
	*pfilepages = mem_cgroup_nr_lru_pages(memcg, (1 << LRU_INACTIVE_FILE) |
						     (1 << LRU_ACTIVE_FILE));
	*pheadroom = PAGE_COUNTER_MAX;

	while ((parent = parent_mem_cgroup(memcg))) {
		unsigned long ceiling = min(memcg->memory.limit, memcg->high);
		unsigned long used = page_counter_read(&memcg->memory);

		*pheadroom = min(*pheadroom, ceiling - min(ceiling, used));
		memcg = parent;
	}
}

#else	/* CONFIG_CGROUP_WRITEBACK */

static int memcg_wb_domain_init(struct mem_cgroup *memcg, gfp_t gfp)
{
	return 0;
}

static void memcg_wb_domain_exit(struct mem_cgroup *memcg)
{
}

static void memcg_wb_domain_size_changed(struct mem_cgroup *memcg)
{
}

#endif	/* CONFIG_CGROUP_WRITEBACK */

/*
 * DO NOT USE IN NEW FILES.
 *
 * "cgroup.event_control" implementation.
 *
 * This is way over-engineered.  It tries to support fully configurable
 * events for each user.  Such level of flexibility is completely
 * unnecessary especially in the light of the planned unified hierarchy.
 *
 * Please deprecate this and replace with something simpler if at all
 * possible.
 */

/*
 * Unregister event and free resources.
 *
 * Gets called from workqueue.
 */
static void memcg_event_remove(struct work_struct *work)
{
	struct mem_cgroup_event *event =
		container_of(work, struct mem_cgroup_event, remove);
	struct mem_cgroup *memcg = event->memcg;

	remove_wait_queue(event->wqh, &event->wait);

	event->unregister_event(memcg, event->eventfd);

	/* Notify userspace the event is going away. */
	eventfd_signal(event->eventfd, 1);

	eventfd_ctx_put(event->eventfd);
	kfree(event);
	css_put(&memcg->css);
}

/*
 * Gets called on POLLHUP on eventfd when user closes it.
 *
 * Called with wqh->lock held and interrupts disabled.
 */
static int memcg_event_wake(wait_queue_t *wait, unsigned mode,
			    int sync, void *key)
{
	struct mem_cgroup_event *event =
		container_of(wait, struct mem_cgroup_event, wait);
	struct mem_cgroup *memcg = event->memcg;
	unsigned long flags = (unsigned long)key;

	if (flags & POLLHUP) {
		/*
		 * If the event has been detached at cgroup removal, we
		 * can simply return knowing the other side will cleanup
		 * for us.
		 *
		 * We can't race against event freeing since the other
		 * side will require wqh->lock via remove_wait_queue(),
		 * which we hold.
		 */
		spin_lock(&memcg->event_list_lock);
		if (!list_empty(&event->list)) {
			list_del_init(&event->list);
			/*
			 * We are in atomic context, but cgroup_event_remove()
			 * may sleep, so we have to call it in workqueue.
			 */
			schedule_work(&event->remove);
		}
		spin_unlock(&memcg->event_list_lock);
	}

	return 0;
}

static void memcg_event_ptable_queue_proc(struct file *file,
		wait_queue_head_t *wqh, poll_table *pt)
{
	struct mem_cgroup_event *event =
		container_of(pt, struct mem_cgroup_event, pt);

	event->wqh = wqh;
	add_wait_queue(wqh, &event->wait);
}

/*
 * DO NOT USE IN NEW FILES.
 *
 * Parse input and register new cgroup event handler.
 *
 * Input must be in format '<event_fd> <control_fd> <args>'.
 * Interpretation of args is defined by control file implementation.
 */
static ssize_t memcg_write_event_control(struct kernfs_open_file *of,
					 char *buf, size_t nbytes, loff_t off)
{
	struct cgroup_subsys_state *css = of_css(of);
	struct mem_cgroup *memcg = mem_cgroup_from_css(css);
	struct mem_cgroup_event *event;
	struct cgroup_subsys_state *cfile_css;
	unsigned int efd, cfd;
	struct fd efile;
	struct fd cfile;
	const char *name;
	char *endp;
	int ret;

	buf = strstrip(buf);

	efd = simple_strtoul(buf, &endp, 10);
	if (*endp != ' ')
		return -EINVAL;
	buf = endp + 1;

	cfd = simple_strtoul(buf, &endp, 10);
	if ((*endp != ' ') && (*endp != '\0'))
		return -EINVAL;
	buf = endp + 1;

	event = kzalloc(sizeof(*event), GFP_KERNEL);
	if (!event)
		return -ENOMEM;

	event->memcg = memcg;
	INIT_LIST_HEAD(&event->list);
	init_poll_funcptr(&event->pt, memcg_event_ptable_queue_proc);
	init_waitqueue_func_entry(&event->wait, memcg_event_wake);
	INIT_WORK(&event->remove, memcg_event_remove);

	efile = fdget(efd);
	if (!efile.file) {
		ret = -EBADF;
		goto out_kfree;
	}

	event->eventfd = eventfd_ctx_fileget(efile.file);
	if (IS_ERR(event->eventfd)) {
		ret = PTR_ERR(event->eventfd);
		goto out_put_efile;
	}

	cfile = fdget(cfd);
	if (!cfile.file) {
		ret = -EBADF;
		goto out_put_eventfd;
	}

	/* the process need read permission on control file */
	/* AV: shouldn't we check that it's been opened for read instead? */
	ret = inode_permission(file_inode(cfile.file), MAY_READ);
	if (ret < 0)
		goto out_put_cfile;

	/*
	 * Determine the event callbacks and set them in @event.  This used
	 * to be done via struct cftype but cgroup core no longer knows
	 * about these events.  The following is crude but the whole thing
	 * is for compatibility anyway.
	 *
	 * DO NOT ADD NEW FILES.
	 */
	name = cfile.file->f_path.dentry->d_name.name;

	if (!strcmp(name, "memory.usage_in_bytes")) {
		event->register_event = mem_cgroup_usage_register_event;
		event->unregister_event = mem_cgroup_usage_unregister_event;
	} else if (!strcmp(name, "memory.oom_control")) {
		event->register_event = mem_cgroup_oom_register_event;
		event->unregister_event = mem_cgroup_oom_unregister_event;
	} else if (!strcmp(name, "memory.pressure_level")) {
		event->register_event = vmpressure_register_event;
		event->unregister_event = vmpressure_unregister_event;
	} else if (!strcmp(name, "memory.memsw.usage_in_bytes")) {
		event->register_event = memsw_cgroup_usage_register_event;
		event->unregister_event = memsw_cgroup_usage_unregister_event;
	} else {
		ret = -EINVAL;
		goto out_put_cfile;
	}

	/*
	 * Verify @cfile should belong to @css.  Also, remaining events are
	 * automatically removed on cgroup destruction but the removal is
	 * asynchronous, so take an extra ref on @css.
	 */
	cfile_css = css_tryget_online_from_dir(cfile.file->f_path.dentry->d_parent,
					       &memory_cgrp_subsys);
	ret = -EINVAL;
	if (IS_ERR(cfile_css))
		goto out_put_cfile;
	if (cfile_css != css) {
		css_put(cfile_css);
		goto out_put_cfile;
	}

	ret = event->register_event(memcg, event->eventfd, buf);
	if (ret)
		goto out_put_css;

	efile.file->f_op->poll(efile.file, &event->pt);

	spin_lock(&memcg->event_list_lock);
	list_add(&event->list, &memcg->event_list);
	spin_unlock(&memcg->event_list_lock);

	fdput(cfile);
	fdput(efile);

	return nbytes;

out_put_css:
	css_put(css);
out_put_cfile:
	fdput(cfile);
out_put_eventfd:
	eventfd_ctx_put(event->eventfd);
out_put_efile:
	fdput(efile);
out_kfree:
	kfree(event);

	return ret;
}

static struct cftype mem_cgroup_legacy_files[] = {
	{
		.name = "usage_in_bytes",
		.private = MEMFILE_PRIVATE(_MEM, RES_USAGE),
		.read_u64 = mem_cgroup_read_u64,
	},
	{
		.name = "max_usage_in_bytes",
		.private = MEMFILE_PRIVATE(_MEM, RES_MAX_USAGE),
		.write = mem_cgroup_reset,
		.read_u64 = mem_cgroup_read_u64,
	},
	{
		.name = "limit_in_bytes",
		.private = MEMFILE_PRIVATE(_MEM, RES_LIMIT),
		.write = mem_cgroup_write,
		.read_u64 = mem_cgroup_read_u64,
	},
	{
		.name = "soft_limit_in_bytes",
		.private = MEMFILE_PRIVATE(_MEM, RES_SOFT_LIMIT),
		.write = mem_cgroup_write,
		.read_u64 = mem_cgroup_read_u64,
	},
	{
		.name = "failcnt",
		.private = MEMFILE_PRIVATE(_MEM, RES_FAILCNT),
		.write = mem_cgroup_reset,
		.read_u64 = mem_cgroup_read_u64,
	},
	{
		.name = "stat",
		.seq_show = memcg_stat_show,
	},
	{
		.name = "force_empty",
		.write = mem_cgroup_force_empty_write,
	},
	{
		.name = "use_hierarchy",
		.write_u64 = mem_cgroup_hierarchy_write,
		.read_u64 = mem_cgroup_hierarchy_read,
	},
	{
		.name = "cgroup.event_control",		/* XXX: for compat */
		.write = memcg_write_event_control,
		.flags = CFTYPE_NO_PREFIX | CFTYPE_WORLD_WRITABLE,
	},
	{
		.name = "swappiness",
		.read_u64 = mem_cgroup_swappiness_read,
		.write_u64 = mem_cgroup_swappiness_write,
	},
	{
		.name = "move_charge_at_immigrate",
		.read_u64 = mem_cgroup_move_charge_read,
		.write_u64 = mem_cgroup_move_charge_write,
	},
	{
		.name = "oom_control",
		.seq_show = mem_cgroup_oom_control_read,
		.write_u64 = mem_cgroup_oom_control_write,
		.private = MEMFILE_PRIVATE(_OOM_TYPE, OOM_CONTROL),
	},
	{
		.name = "pressure_level",
	},
#ifdef CONFIG_NUMA
	{
		.name = "numa_stat",
		.seq_show = memcg_numa_stat_show,
	},
#endif
#ifdef CONFIG_MEMCG_KMEM
	{
		.name = "kmem.limit_in_bytes",
		.private = MEMFILE_PRIVATE(_KMEM, RES_LIMIT),
		.write = mem_cgroup_write,
		.read_u64 = mem_cgroup_read_u64,
	},
	{
		.name = "kmem.usage_in_bytes",
		.private = MEMFILE_PRIVATE(_KMEM, RES_USAGE),
		.read_u64 = mem_cgroup_read_u64,
	},
	{
		.name = "kmem.failcnt",
		.private = MEMFILE_PRIVATE(_KMEM, RES_FAILCNT),
		.write = mem_cgroup_reset,
		.read_u64 = mem_cgroup_read_u64,
	},
	{
		.name = "kmem.max_usage_in_bytes",
		.private = MEMFILE_PRIVATE(_KMEM, RES_MAX_USAGE),
		.write = mem_cgroup_reset,
		.read_u64 = mem_cgroup_read_u64,
	},
#ifdef CONFIG_SLABINFO
	{
		.name = "kmem.slabinfo",
		.seq_start = slab_start,
		.seq_next = slab_next,
		.seq_stop = slab_stop,
		.seq_show = memcg_slab_show,
	},
#endif
#endif
	{ },	/* terminate */
};

/*
 * Private memory cgroup IDR
 *
 * Swap-out records and page cache shadow entries need to store memcg
 * references in constrained space, so we maintain an ID space that is
 * limited to 16 bit (MEM_CGROUP_ID_MAX), limiting the total number of
 * memory-controlled cgroups to 64k.
 *
 * However, there usually are many references to the oflline CSS after
 * the cgroup has been destroyed, such as page cache or reclaimable
 * slab objects, that don't need to hang on to the ID. We want to keep
 * those dead CSS from occupying IDs, or we might quickly exhaust the
 * relatively small ID space and prevent the creation of new cgroups
 * even when there are much fewer than 64k cgroups - possibly none.
 *
 * Maintain a private 16-bit ID space for memcg, and allow the ID to
 * be freed and recycled when it's no longer needed, which is usually
 * when the CSS is offlined.
 *
 * The only exception to that are records of swapped out tmpfs/shmem
 * pages that need to be attributed to live ancestors on swapin. But
 * those references are manageable from userspace.
 */

static DEFINE_IDR(mem_cgroup_idr);

static void mem_cgroup_id_get_many(struct mem_cgroup *memcg, unsigned int n)
{
	atomic_add(n, &memcg->id.ref);
}

static void mem_cgroup_id_put_many(struct mem_cgroup *memcg, unsigned int n)
{
	if (atomic_sub_and_test(n, &memcg->id.ref)) {
		idr_remove(&mem_cgroup_idr, memcg->id.id);
		memcg->id.id = 0;

		/* Memcg ID pins CSS */
		css_put(&memcg->css);
	}
}

static inline void mem_cgroup_id_get(struct mem_cgroup *memcg)
{
	mem_cgroup_id_get_many(memcg, 1);
}

static inline void mem_cgroup_id_put(struct mem_cgroup *memcg)
{
	mem_cgroup_id_put_many(memcg, 1);
}

/**
 * mem_cgroup_from_id - look up a memcg from a memcg id
 * @id: the memcg id to look up
 *
 * Caller must hold rcu_read_lock().
 */
struct mem_cgroup *mem_cgroup_from_id(unsigned short id)
{
	WARN_ON_ONCE(!rcu_read_lock_held());
	return idr_find(&mem_cgroup_idr, id);
}

static int alloc_mem_cgroup_per_zone_info(struct mem_cgroup *memcg, int node)
{
	struct mem_cgroup_per_node *pn;
	struct mem_cgroup_per_zone *mz;
	int zone, tmp = node;
	/*
	 * This routine is called against possible nodes.
	 * But it's BUG to call kmalloc() against offline node.
	 *
	 * TODO: this routine can waste much memory for nodes which will
	 *       never be onlined. It's better to use memory hotplug callback
	 *       function.
	 */
	if (!node_state(node, N_NORMAL_MEMORY))
		tmp = -1;
	pn = kzalloc_node(sizeof(*pn), GFP_KERNEL, tmp);
	if (!pn)
		return 1;

	for (zone = 0; zone < MAX_NR_ZONES; zone++) {
		mz = &pn->zoneinfo[zone];
		lruvec_init(&mz->lruvec);
		mz->usage_in_excess = 0;
		mz->on_tree = false;
		mz->memcg = memcg;
	}
	memcg->nodeinfo[node] = pn;
	return 0;
}

static void free_mem_cgroup_per_zone_info(struct mem_cgroup *memcg, int node)
{
	kfree(memcg->nodeinfo[node]);
}

static struct mem_cgroup *mem_cgroup_alloc(void)
{
	struct mem_cgroup *memcg;
	size_t size;

	size = sizeof(struct mem_cgroup);
	size += nr_node_ids * sizeof(struct mem_cgroup_per_node *);

	memcg = kzalloc(size, GFP_KERNEL);
	if (!memcg)
		return NULL;

	memcg->stat = alloc_percpu(struct mem_cgroup_stat_cpu);
	if (!memcg->stat)
		goto out_free;

	if (memcg_wb_domain_init(memcg, GFP_KERNEL))
		goto out_free_stat;

	memcg->id.id = idr_alloc(&mem_cgroup_idr, NULL,
				 1, MEM_CGROUP_ID_MAX,
				 GFP_KERNEL);
	if (memcg->id.id < 0)
		goto out_free_stat;

	return memcg;

out_free_stat:
	free_percpu(memcg->stat);
out_free:
	kfree(memcg);
	return NULL;
}

/*
 * At destroying mem_cgroup, references from swap_cgroup can remain.
 * (scanning all at force_empty is too costly...)
 *
 * Instead of clearing all references at force_empty, we remember
 * the number of reference from swap_cgroup and free mem_cgroup when
 * it goes down to 0.
 *
 * Removal of cgroup itself succeeds regardless of refs from swap.
 */

static void __mem_cgroup_free(struct mem_cgroup *memcg)
{
	int node;

	mem_cgroup_remove_from_trees(memcg);

	for_each_node(node)
		free_mem_cgroup_per_zone_info(memcg, node);

	free_percpu(memcg->stat);
	memcg_wb_domain_exit(memcg);
	kfree(memcg);
}

/*
 * Returns the parent mem_cgroup in memcgroup hierarchy with hierarchy enabled.
 */
struct mem_cgroup *parent_mem_cgroup(struct mem_cgroup *memcg)
{
	if (!memcg->memory.parent)
		return NULL;
	return mem_cgroup_from_counter(memcg->memory.parent, memory);
}
EXPORT_SYMBOL(parent_mem_cgroup);

static struct cgroup_subsys_state * __ref
mem_cgroup_css_alloc(struct cgroup_subsys_state *parent_css)
{
	struct mem_cgroup *memcg;
	long error = -ENOMEM;
	int node;

	memcg = mem_cgroup_alloc();
	if (!memcg)
		return ERR_PTR(error);

	for_each_node(node)
		if (alloc_mem_cgroup_per_zone_info(memcg, node))
			goto free_out;

	/* root ? */
	if (parent_css == NULL) {
		root_mem_cgroup = memcg;
		mem_cgroup_root_css = &memcg->css;
		page_counter_init(&memcg->memory, NULL);
		memcg->high = PAGE_COUNTER_MAX;
		memcg->soft_limit = PAGE_COUNTER_MAX;
		page_counter_init(&memcg->memsw, NULL);
		page_counter_init(&memcg->kmem, NULL);
	}

	memcg->last_scanned_node = MAX_NUMNODES;
	INIT_LIST_HEAD(&memcg->oom_notify);
	memcg->move_charge_at_immigrate = 0;
	mutex_init(&memcg->thresholds_lock);
	spin_lock_init(&memcg->move_lock);
	vmpressure_init(&memcg->vmpressure);
	INIT_LIST_HEAD(&memcg->event_list);
	spin_lock_init(&memcg->event_list_lock);
#ifdef CONFIG_MEMCG_KMEM
	memcg->kmemcg_id = -1;
#endif
#ifdef CONFIG_CGROUP_WRITEBACK
	INIT_LIST_HEAD(&memcg->cgwb_list);
#endif
	idr_replace(&mem_cgroup_idr, memcg, memcg->id.id);
	return &memcg->css;

free_out:
	idr_remove(&mem_cgroup_idr, memcg->id.id);
	__mem_cgroup_free(memcg);
	return ERR_PTR(error);
}

static int
mem_cgroup_css_online(struct cgroup_subsys_state *css)
{
	struct mem_cgroup *memcg = mem_cgroup_from_css(css);
	struct mem_cgroup *parent = mem_cgroup_from_css(css->parent);
	int ret;

	/* Online state pins memcg ID, memcg ID pins CSS */
	mem_cgroup_id_get(mem_cgroup_from_css(css));
	css_get(css);

	if (!parent)
		return 0;

	mutex_lock(&memcg_create_mutex);

	memcg->use_hierarchy = parent->use_hierarchy;
	memcg->oom_kill_disable = parent->oom_kill_disable;
	memcg->swappiness = mem_cgroup_swappiness(parent);

	if (parent->use_hierarchy) {
		page_counter_init(&memcg->memory, &parent->memory);
		memcg->high = PAGE_COUNTER_MAX;
		memcg->soft_limit = PAGE_COUNTER_MAX;
		page_counter_init(&memcg->memsw, &parent->memsw);
		page_counter_init(&memcg->kmem, &parent->kmem);

		/*
		 * No need to take a reference to the parent because cgroup
		 * core guarantees its existence.
		 */
	} else {
		page_counter_init(&memcg->memory, NULL);
		memcg->high = PAGE_COUNTER_MAX;
		memcg->soft_limit = PAGE_COUNTER_MAX;
		page_counter_init(&memcg->memsw, NULL);
		page_counter_init(&memcg->kmem, NULL);
		/*
		 * Deeper hierachy with use_hierarchy == false doesn't make
		 * much sense so let cgroup subsystem know about this
		 * unfortunate state in our controller.
		 */
		if (parent != root_mem_cgroup)
			memory_cgrp_subsys.broken_hierarchy = true;
	}
	mutex_unlock(&memcg_create_mutex);

	ret = memcg_init_kmem(memcg, &memory_cgrp_subsys);
	if (ret)
		return ret;

	/*
	 * Make sure the memcg is initialized: mem_cgroup_iter()
	 * orders reading memcg->initialized against its callers
	 * reading the memcg members.
	 */
	smp_store_release(&memcg->initialized, 1);

	return 0;
}

static void mem_cgroup_css_offline(struct cgroup_subsys_state *css)
{
	struct mem_cgroup *memcg = mem_cgroup_from_css(css);
	struct mem_cgroup_event *event, *tmp;

	/*
	 * Unregister events and notify userspace.
	 * Notify userspace about cgroup removing only after rmdir of cgroup
	 * directory to avoid race between userspace and kernelspace.
	 */
	spin_lock(&memcg->event_list_lock);
	list_for_each_entry_safe(event, tmp, &memcg->event_list, list) {
		list_del_init(&event->list);
		schedule_work(&event->remove);
	}
	spin_unlock(&memcg->event_list_lock);

	vmpressure_cleanup(&memcg->vmpressure);

	memcg_deactivate_kmem(memcg);

	wb_memcg_offline(memcg);

	mem_cgroup_id_put(memcg);
}

static void mem_cgroup_css_released(struct cgroup_subsys_state *css)
{
	struct mem_cgroup *memcg = mem_cgroup_from_css(css);

	invalidate_reclaim_iterators(memcg);
}

static void mem_cgroup_css_free(struct cgroup_subsys_state *css)
{
	struct mem_cgroup *memcg = mem_cgroup_from_css(css);

	memcg_destroy_kmem(memcg);
	__mem_cgroup_free(memcg);
}

/**
 * mem_cgroup_css_reset - reset the states of a mem_cgroup
 * @css: the target css
 *
 * Reset the states of the mem_cgroup associated with @css.  This is
 * invoked when the userland requests disabling on the default hierarchy
 * but the memcg is pinned through dependency.  The memcg should stop
 * applying policies and should revert to the vanilla state as it may be
 * made visible again.
 *
 * The current implementation only resets the essential configurations.
 * This needs to be expanded to cover all the visible parts.
 */
static void mem_cgroup_css_reset(struct cgroup_subsys_state *css)
{
	struct mem_cgroup *memcg = mem_cgroup_from_css(css);

	mem_cgroup_resize_limit(memcg, PAGE_COUNTER_MAX);
	mem_cgroup_resize_memsw_limit(memcg, PAGE_COUNTER_MAX);
	memcg_update_kmem_limit(memcg, PAGE_COUNTER_MAX);
	memcg->low = 0;
	memcg->high = PAGE_COUNTER_MAX;
	memcg->soft_limit = PAGE_COUNTER_MAX;
	memcg_wb_domain_size_changed(memcg);
}

#ifdef CONFIG_MMU
/* Handlers for move charge at task migration. */
static int mem_cgroup_do_precharge(unsigned long count)
{
	int ret;

	/* Try a single bulk charge without reclaim first, kswapd may wake */
	ret = try_charge(mc.to, GFP_KERNEL & ~__GFP_DIRECT_RECLAIM, count);
	if (!ret) {
		mc.precharge += count;
		return ret;
	}

	/* Try charges one by one with reclaim, but do not retry */
	while (count--) {
		ret = try_charge(mc.to, GFP_KERNEL | __GFP_NORETRY, 1);
		if (ret)
			return ret;
		mc.precharge++;
		cond_resched();
	}
	return 0;
}

/**
 * get_mctgt_type - get target type of moving charge
 * @vma: the vma the pte to be checked belongs
 * @addr: the address corresponding to the pte to be checked
 * @ptent: the pte to be checked
 * @target: the pointer the target page or swap ent will be stored(can be NULL)
 *
 * Returns
 *   0(MC_TARGET_NONE): if the pte is not a target for move charge.
 *   1(MC_TARGET_PAGE): if the page corresponding to this pte is a target for
 *     move charge. if @target is not NULL, the page is stored in target->page
 *     with extra refcnt got(Callers should handle it).
 *   2(MC_TARGET_SWAP): if the swap entry corresponding to this pte is a
 *     target for charge migration. if @target is not NULL, the entry is stored
 *     in target->ent.
 *
 * Called with pte lock held.
 */
union mc_target {
	struct page	*page;
	swp_entry_t	ent;
};

enum mc_target_type {
	MC_TARGET_NONE = 0,
	MC_TARGET_PAGE,
	MC_TARGET_SWAP,
};

static struct page *mc_handle_present_pte(struct vm_area_struct *vma,
						unsigned long addr, pte_t ptent)
{
	struct page *page = vm_normal_page(vma, addr, ptent);

	if (!page || !page_mapped(page))
		return NULL;
	if (PageAnon(page)) {
		if (!(mc.flags & MOVE_ANON))
			return NULL;
	} else {
		if (!(mc.flags & MOVE_FILE))
			return NULL;
	}
	if (!get_page_unless_zero(page))
		return NULL;

	return page;
}

#ifdef CONFIG_SWAP
static struct page *mc_handle_swap_pte(struct vm_area_struct *vma,
			unsigned long addr, pte_t ptent, swp_entry_t *entry)
{
	struct page *page = NULL;
	swp_entry_t ent = pte_to_swp_entry(ptent);

	if (!(mc.flags & MOVE_ANON) || non_swap_entry(ent))
		return NULL;
	/*
	 * Because lookup_swap_cache() updates some statistics counter,
	 * we call find_get_page() with swapper_space directly.
	 */
	page = find_get_page(swap_address_space(ent), ent.val);
	if (do_swap_account)
		entry->val = ent.val;

	return page;
}
#else
static struct page *mc_handle_swap_pte(struct vm_area_struct *vma,
			unsigned long addr, pte_t ptent, swp_entry_t *entry)
{
	return NULL;
}
#endif

static struct page *mc_handle_file_pte(struct vm_area_struct *vma,
			unsigned long addr, pte_t ptent, swp_entry_t *entry)
{
	struct page *page = NULL;
	struct address_space *mapping;
	pgoff_t pgoff;

	if (!vma->vm_file) /* anonymous vma */
		return NULL;
	if (!(mc.flags & MOVE_FILE))
		return NULL;

	mapping = vma->vm_file->f_mapping;
	pgoff = linear_page_index(vma, addr);

	/* page is moved even if it's not RSS of this task(page-faulted). */
#ifdef CONFIG_SWAP
	/* shmem/tmpfs may report page out on swap: account for that too. */
	if (shmem_mapping(mapping)) {
		page = find_get_entry(mapping, pgoff);
		if (radix_tree_exceptional_entry(page)) {
			swp_entry_t swp = radix_to_swp_entry(page);
			if (do_swap_account)
				*entry = swp;
			page = find_get_page(swap_address_space(swp), swp.val);
		}
	} else
		page = find_get_page(mapping, pgoff);
#else
	page = find_get_page(mapping, pgoff);
#endif
	return page;
}

/**
 * mem_cgroup_move_account - move account of the page
 * @page: the page
 * @nr_pages: number of regular pages (>1 for huge pages)
 * @from: mem_cgroup which the page is moved from.
 * @to:	mem_cgroup which the page is moved to. @from != @to.
 *
 * The caller must confirm following.
 * - page is not on LRU (isolate_page() is useful.)
 * - compound_lock is held when nr_pages > 1
 *
 * This function doesn't do "charge" to new cgroup and doesn't do "uncharge"
 * from old cgroup.
 */
static int mem_cgroup_move_account(struct page *page,
				   unsigned int nr_pages,
				   struct mem_cgroup *from,
				   struct mem_cgroup *to)
{
	unsigned long flags;
	int ret;
	bool anon;

	VM_BUG_ON(from == to);
	VM_BUG_ON_PAGE(PageLRU(page), page);
	/*
	 * The page is isolated from LRU. So, collapse function
	 * will not handle this page. But page splitting can happen.
	 * Do this check under compound_page_lock(). The caller should
	 * hold it.
	 */
	ret = -EBUSY;
	if (nr_pages > 1 && !PageTransHuge(page))
		goto out;

	/*
	 * Prevent mem_cgroup_replace_page() from looking at
	 * page->mem_cgroup of its source page while we change it.
	 */
	if (!trylock_page(page))
		goto out;

	ret = -EINVAL;
	if (page->mem_cgroup != from)
		goto out_unlock;

	anon = PageAnon(page);

	spin_lock_irqsave(&from->move_lock, flags);

	if (!anon && page_mapped(page)) {
		__this_cpu_sub(from->stat->count[MEM_CGROUP_STAT_FILE_MAPPED],
			       nr_pages);
		__this_cpu_add(to->stat->count[MEM_CGROUP_STAT_FILE_MAPPED],
			       nr_pages);
	}

	/*
	 * move_lock grabbed above and caller set from->moving_account, so
	 * mem_cgroup_update_page_stat() will serialize updates to PageDirty.
	 * So mapping should be stable for dirty pages.
	 */
	if (!anon && PageDirty(page)) {
		struct address_space *mapping = page_mapping(page);

		if (mapping_cap_account_dirty(mapping)) {
			__this_cpu_sub(from->stat->count[MEM_CGROUP_STAT_DIRTY],
				       nr_pages);
			__this_cpu_add(to->stat->count[MEM_CGROUP_STAT_DIRTY],
				       nr_pages);
		}
	}

	if (PageWriteback(page)) {
		__this_cpu_sub(from->stat->count[MEM_CGROUP_STAT_WRITEBACK],
			       nr_pages);
		__this_cpu_add(to->stat->count[MEM_CGROUP_STAT_WRITEBACK],
			       nr_pages);
	}

	/*
	 * It is safe to change page->mem_cgroup here because the page
	 * is referenced, charged, and isolated - we can't race with
	 * uncharging, charging, migration, or LRU putback.
	 */

	/* caller should have done css_get */
	page->mem_cgroup = to;
	spin_unlock_irqrestore(&from->move_lock, flags);

	ret = 0;

	local_lock_irq(event_lock);
	mem_cgroup_charge_statistics(to, page, nr_pages);
	memcg_check_events(to, page);
	mem_cgroup_charge_statistics(from, page, -nr_pages);
	memcg_check_events(from, page);
	local_unlock_irq(event_lock);
out_unlock:
	unlock_page(page);
out:
	return ret;
}

static enum mc_target_type get_mctgt_type(struct vm_area_struct *vma,
		unsigned long addr, pte_t ptent, union mc_target *target)
{
	struct page *page = NULL;
	enum mc_target_type ret = MC_TARGET_NONE;
	swp_entry_t ent = { .val = 0 };

	if (pte_present(ptent))
		page = mc_handle_present_pte(vma, addr, ptent);
	else if (is_swap_pte(ptent))
		page = mc_handle_swap_pte(vma, addr, ptent, &ent);
	else if (pte_none(ptent))
		page = mc_handle_file_pte(vma, addr, ptent, &ent);

	if (!page && !ent.val)
		return ret;
	if (page) {
		/*
		 * Do only loose check w/o serialization.
		 * mem_cgroup_move_account() checks the page is valid or
		 * not under LRU exclusion.
		 */
		if (page->mem_cgroup == mc.from) {
			ret = MC_TARGET_PAGE;
			if (target)
				target->page = page;
		}
		if (!ret || !target)
			put_page(page);
	}
	/* There is a swap entry and a page doesn't exist or isn't charged */
	if (ent.val && !ret &&
	    mem_cgroup_id(mc.from) == lookup_swap_cgroup_id(ent)) {
		ret = MC_TARGET_SWAP;
		if (target)
			target->ent = ent;
	}
	return ret;
}

#ifdef CONFIG_TRANSPARENT_HUGEPAGE
/*
 * We don't consider swapping or file mapped pages because THP does not
 * support them for now.
 * Caller should make sure that pmd_trans_huge(pmd) is true.
 */
static enum mc_target_type get_mctgt_type_thp(struct vm_area_struct *vma,
		unsigned long addr, pmd_t pmd, union mc_target *target)
{
	struct page *page = NULL;
	enum mc_target_type ret = MC_TARGET_NONE;

	page = pmd_page(pmd);
	VM_BUG_ON_PAGE(!page || !PageHead(page), page);
	if (!(mc.flags & MOVE_ANON))
		return ret;
	if (page->mem_cgroup == mc.from) {
		ret = MC_TARGET_PAGE;
		if (target) {
			get_page(page);
			target->page = page;
		}
	}
	return ret;
}
#else
static inline enum mc_target_type get_mctgt_type_thp(struct vm_area_struct *vma,
		unsigned long addr, pmd_t pmd, union mc_target *target)
{
	return MC_TARGET_NONE;
}
#endif

static int mem_cgroup_count_precharge_pte_range(pmd_t *pmd,
					unsigned long addr, unsigned long end,
					struct mm_walk *walk)
{
	struct vm_area_struct *vma = walk->vma;
	pte_t *pte;
	spinlock_t *ptl;

	if (pmd_trans_huge_lock(pmd, vma, &ptl) == 1) {
		if (get_mctgt_type_thp(vma, addr, *pmd, NULL) == MC_TARGET_PAGE)
			mc.precharge += HPAGE_PMD_NR;
		spin_unlock(ptl);
		return 0;
	}

	if (pmd_trans_unstable(pmd))
		return 0;
	pte = pte_offset_map_lock(vma->vm_mm, pmd, addr, &ptl);
	for (; addr != end; pte++, addr += PAGE_SIZE)
		if (get_mctgt_type(vma, addr, *pte, NULL))
			mc.precharge++;	/* increment precharge temporarily */
	pte_unmap_unlock(pte - 1, ptl);
	cond_resched();

	return 0;
}

static unsigned long mem_cgroup_count_precharge(struct mm_struct *mm)
{
	unsigned long precharge;

	struct mm_walk mem_cgroup_count_precharge_walk = {
		.pmd_entry = mem_cgroup_count_precharge_pte_range,
		.mm = mm,
	};
	down_read(&mm->mmap_sem);
	walk_page_range(0, ~0UL, &mem_cgroup_count_precharge_walk);
	up_read(&mm->mmap_sem);

	precharge = mc.precharge;
	mc.precharge = 0;

	return precharge;
}

static int mem_cgroup_precharge_mc(struct mm_struct *mm)
{
	unsigned long precharge = mem_cgroup_count_precharge(mm);

	VM_BUG_ON(mc.moving_task);
	mc.moving_task = current;
	return mem_cgroup_do_precharge(precharge);
}

/* cancels all extra charges on mc.from and mc.to, and wakes up all waiters. */
static void __mem_cgroup_clear_mc(void)
{
	struct mem_cgroup *from = mc.from;
	struct mem_cgroup *to = mc.to;

	/* we must uncharge all the leftover precharges from mc.to */
	if (mc.precharge) {
		cancel_charge(mc.to, mc.precharge);
		mc.precharge = 0;
	}
	/*
	 * we didn't uncharge from mc.from at mem_cgroup_move_account(), so
	 * we must uncharge here.
	 */
	if (mc.moved_charge) {
		cancel_charge(mc.from, mc.moved_charge);
		mc.moved_charge = 0;
	}
	/* we must fixup refcnts and charges */
	if (mc.moved_swap) {
		/* uncharge swap account from the old cgroup */
		if (!mem_cgroup_is_root(mc.from))
			page_counter_uncharge(&mc.from->memsw, mc.moved_swap);

		mem_cgroup_id_put_many(mc.from, mc.moved_swap);

		/*
		 * we charged both to->memory and to->memsw, so we
		 * should uncharge to->memory.
		 */
		if (!mem_cgroup_is_root(mc.to))
			page_counter_uncharge(&mc.to->memory, mc.moved_swap);

		mem_cgroup_id_get_many(mc.to, mc.moved_swap);
		css_put_many(&mc.to->css, mc.moved_swap);

		mc.moved_swap = 0;
	}
	memcg_oom_recover(from);
	memcg_oom_recover(to);
	wake_up_all(&mc.waitq);
}

static void mem_cgroup_clear_mc(void)
{
	struct mm_struct *mm = mc.mm;

	/*
	 * we must clear moving_task before waking up waiters at the end of
	 * task migration.
	 */
	mc.moving_task = NULL;
	__mem_cgroup_clear_mc();
	spin_lock(&mc.lock);
	mc.from = NULL;
	mc.to = NULL;
	mc.mm = NULL;
	spin_unlock(&mc.lock);

	mmput(mm);
}

static int mem_cgroup_can_attach(struct cgroup_taskset *tset)
{
	struct cgroup_subsys_state *css;
	struct mem_cgroup *memcg;
	struct mem_cgroup *from;
	struct task_struct *leader, *p;
	struct mm_struct *mm;
	unsigned long move_flags;
	int ret = 0;

	/* charge immigration isn't supported on the default hierarchy */
	if (cgroup_subsys_on_dfl(memory_cgrp_subsys))
		return 0;

	/*
	 * Multi-process migrations only happen on the default hierarchy
	 * where charge immigration is not used.  Perform charge
	 * immigration if @tset contains a leader and whine if there are
	 * multiple.
	 */
	p = NULL;
	cgroup_taskset_for_each_leader(leader, css, tset) {
		WARN_ON_ONCE(p);
		p = leader;
		memcg = mem_cgroup_from_css(css);
	}
	if (!p)
		return 0;

	/*
	 * We are now commited to this value whatever it is. Changes in this
	 * tunable will only affect upcoming migrations, not the current one.
	 * So we need to save it, and keep it going.
	 */
	move_flags = READ_ONCE(memcg->move_charge_at_immigrate);
	if (!move_flags)
		return 0;

	from = mem_cgroup_from_task(p);

	VM_BUG_ON(from == memcg);

	mm = get_task_mm(p);
	if (!mm)
		return 0;
	/* We move charges only when we move a owner of the mm */
	if (mm->owner == p) {
		VM_BUG_ON(mc.from);
		VM_BUG_ON(mc.to);
		VM_BUG_ON(mc.precharge);
		VM_BUG_ON(mc.moved_charge);
		VM_BUG_ON(mc.moved_swap);

		spin_lock(&mc.lock);
		mc.mm = mm;
		mc.from = from;
		mc.to = memcg;
		mc.flags = move_flags;
		spin_unlock(&mc.lock);
		/* We set mc.moving_task later */

		ret = mem_cgroup_precharge_mc(mm);
		if (ret)
			mem_cgroup_clear_mc();
	} else {
		mmput(mm);
	}
	return ret;
}

static void mem_cgroup_cancel_attach(struct cgroup_taskset *tset)
{
	if (mc.to)
		mem_cgroup_clear_mc();
}

static int mem_cgroup_move_charge_pte_range(pmd_t *pmd,
				unsigned long addr, unsigned long end,
				struct mm_walk *walk)
{
	int ret = 0;
	struct vm_area_struct *vma = walk->vma;
	pte_t *pte;
	spinlock_t *ptl;
	enum mc_target_type target_type;
	union mc_target target;
	struct page *page;

	/*
	 * We don't take compound_lock() here but no race with splitting thp
	 * happens because:
	 *  - if pmd_trans_huge_lock() returns 1, the relevant thp is not
	 *    under splitting, which means there's no concurrent thp split,
	 *  - if another thread runs into split_huge_page() just after we
	 *    entered this if-block, the thread must wait for page table lock
	 *    to be unlocked in __split_huge_page_splitting(), where the main
	 *    part of thp split is not executed yet.
	 */
	if (pmd_trans_huge_lock(pmd, vma, &ptl) == 1) {
		if (mc.precharge < HPAGE_PMD_NR) {
			spin_unlock(ptl);
			return 0;
		}
		target_type = get_mctgt_type_thp(vma, addr, *pmd, &target);
		if (target_type == MC_TARGET_PAGE) {
			page = target.page;
			if (!isolate_lru_page(page)) {
				if (!mem_cgroup_move_account(page, HPAGE_PMD_NR,
							     mc.from, mc.to)) {
					mc.precharge -= HPAGE_PMD_NR;
					mc.moved_charge += HPAGE_PMD_NR;
				}
				putback_lru_page(page);
			}
			put_page(page);
		}
		spin_unlock(ptl);
		return 0;
	}

	if (pmd_trans_unstable(pmd))
		return 0;
retry:
	pte = pte_offset_map_lock(vma->vm_mm, pmd, addr, &ptl);
	for (; addr != end; addr += PAGE_SIZE) {
		pte_t ptent = *(pte++);
		swp_entry_t ent;

		if (!mc.precharge)
			break;

		switch (get_mctgt_type(vma, addr, ptent, &target)) {
		case MC_TARGET_PAGE:
			page = target.page;
			if (isolate_lru_page(page))
				goto put;
			if (!mem_cgroup_move_account(page, 1, mc.from, mc.to)) {
				mc.precharge--;
				/* we uncharge from mc.from later. */
				mc.moved_charge++;
			}
			putback_lru_page(page);
put:			/* get_mctgt_type() gets the page */
			put_page(page);
			break;
		case MC_TARGET_SWAP:
			ent = target.ent;
			if (!mem_cgroup_move_swap_account(ent, mc.from, mc.to)) {
				mc.precharge--;
				/* we fixup refcnts and charges later. */
				mc.moved_swap++;
			}
			break;
		default:
			break;
		}
	}
	pte_unmap_unlock(pte - 1, ptl);
	cond_resched();

	if (addr != end) {
		/*
		 * We have consumed all precharges we got in can_attach().
		 * We try charge one by one, but don't do any additional
		 * charges to mc.to if we have failed in charge once in attach()
		 * phase.
		 */
		ret = mem_cgroup_do_precharge(1);
		if (!ret)
			goto retry;
	}

	return ret;
}

static void mem_cgroup_move_charge(void)
{
	struct mm_walk mem_cgroup_move_charge_walk = {
		.pmd_entry = mem_cgroup_move_charge_pte_range,
		.mm = mc.mm,
	};

	lru_add_drain_all();
	/*
	 * Signal mem_cgroup_begin_page_stat() to take the memcg's
	 * move_lock while we're moving its pages to another memcg.
	 * Then wait for already started RCU-only updates to finish.
	 */
	atomic_inc(&mc.from->moving_account);
	synchronize_rcu();
retry:
	if (unlikely(!down_read_trylock(&mc.mm->mmap_sem))) {
		/*
		 * Someone who are holding the mmap_sem might be waiting in
		 * waitq. So we cancel all extra charges, wake up all waiters,
		 * and retry. Because we cancel precharges, we might not be able
		 * to move enough charges, but moving charge is a best-effort
		 * feature anyway, so it wouldn't be a big problem.
		 */
		__mem_cgroup_clear_mc();
		cond_resched();
		goto retry;
	}
	/*
	 * When we have consumed all precharges and failed in doing
	 * additional charge, the page walk just aborts.
	 */
	walk_page_range(0, ~0UL, &mem_cgroup_move_charge_walk);
	up_read(&mc.mm->mmap_sem);
	atomic_dec(&mc.from->moving_account);
}

static void mem_cgroup_move_task(void)
{
	if (mc.to) {
		mem_cgroup_move_charge();
		mem_cgroup_clear_mc();
	}
}
#else	/* !CONFIG_MMU */
static int mem_cgroup_can_attach(struct cgroup_taskset *tset)
{
	return 0;
}
static void mem_cgroup_cancel_attach(struct cgroup_taskset *tset)
{
}
static void mem_cgroup_move_task(void)
{
}
#endif

/*
 * Cgroup retains root cgroups across [un]mount cycles making it necessary
 * to verify whether we're attached to the default hierarchy on each mount
 * attempt.
 */
static void mem_cgroup_bind(struct cgroup_subsys_state *root_css)
{
	/*
	 * use_hierarchy is forced on the default hierarchy.  cgroup core
	 * guarantees that @root doesn't have any children, so turning it
	 * on for the root memcg is enough.
	 */
	if (cgroup_subsys_on_dfl(memory_cgrp_subsys))
		root_mem_cgroup->use_hierarchy = true;
	else
		root_mem_cgroup->use_hierarchy = false;
}

static u64 memory_current_read(struct cgroup_subsys_state *css,
			       struct cftype *cft)
{
	struct mem_cgroup *memcg = mem_cgroup_from_css(css);

	return (u64)page_counter_read(&memcg->memory) * PAGE_SIZE;
}

static int memory_low_show(struct seq_file *m, void *v)
{
	struct mem_cgroup *memcg = mem_cgroup_from_css(seq_css(m));
	unsigned long low = READ_ONCE(memcg->low);

	if (low == PAGE_COUNTER_MAX)
		seq_puts(m, "max\n");
	else
		seq_printf(m, "%llu\n", (u64)low * PAGE_SIZE);

	return 0;
}

static ssize_t memory_low_write(struct kernfs_open_file *of,
				char *buf, size_t nbytes, loff_t off)
{
	struct mem_cgroup *memcg = mem_cgroup_from_css(of_css(of));
	unsigned long low;
	int err;

	buf = strstrip(buf);
	err = page_counter_memparse(buf, "max", &low);
	if (err)
		return err;

	memcg->low = low;

	return nbytes;
}

static int memory_high_show(struct seq_file *m, void *v)
{
	struct mem_cgroup *memcg = mem_cgroup_from_css(seq_css(m));
	unsigned long high = READ_ONCE(memcg->high);

	if (high == PAGE_COUNTER_MAX)
		seq_puts(m, "max\n");
	else
		seq_printf(m, "%llu\n", (u64)high * PAGE_SIZE);

	return 0;
}

static ssize_t memory_high_write(struct kernfs_open_file *of,
				 char *buf, size_t nbytes, loff_t off)
{
	struct mem_cgroup *memcg = mem_cgroup_from_css(of_css(of));
	unsigned long nr_pages;
	unsigned long high;
	int err;

	buf = strstrip(buf);
	err = page_counter_memparse(buf, "max", &high);
	if (err)
		return err;

	memcg->high = high;

	nr_pages = page_counter_read(&memcg->memory);
	if (nr_pages > high)
		try_to_free_mem_cgroup_pages(memcg, nr_pages - high,
					     GFP_KERNEL, true);

	memcg_wb_domain_size_changed(memcg);
	return nbytes;
}

static int memory_max_show(struct seq_file *m, void *v)
{
	struct mem_cgroup *memcg = mem_cgroup_from_css(seq_css(m));
	unsigned long max = READ_ONCE(memcg->memory.limit);

	if (max == PAGE_COUNTER_MAX)
		seq_puts(m, "max\n");
	else
		seq_printf(m, "%llu\n", (u64)max * PAGE_SIZE);

	return 0;
}

static ssize_t memory_max_write(struct kernfs_open_file *of,
				char *buf, size_t nbytes, loff_t off)
{
	struct mem_cgroup *memcg = mem_cgroup_from_css(of_css(of));
	unsigned int nr_reclaims = MEM_CGROUP_RECLAIM_RETRIES;
	bool drained = false;
	unsigned long max;
	int err;

	buf = strstrip(buf);
	err = page_counter_memparse(buf, "max", &max);
	if (err)
		return err;

	xchg(&memcg->memory.limit, max);

	for (;;) {
		unsigned long nr_pages = page_counter_read(&memcg->memory);

		if (nr_pages <= max)
			break;

		if (signal_pending(current)) {
			err = -EINTR;
			break;
		}

		if (!drained) {
			drain_all_stock(memcg);
			drained = true;
			continue;
		}

		if (nr_reclaims) {
			if (!try_to_free_mem_cgroup_pages(memcg, nr_pages - max,
							  GFP_KERNEL, true))
				nr_reclaims--;
			continue;
		}

		mem_cgroup_events(memcg, MEMCG_OOM, 1);
		if (!mem_cgroup_out_of_memory(memcg, GFP_KERNEL, 0))
			break;
	}

	memcg_wb_domain_size_changed(memcg);
	return nbytes;
}

static int memory_events_show(struct seq_file *m, void *v)
{
	struct mem_cgroup *memcg = mem_cgroup_from_css(seq_css(m));

	seq_printf(m, "low %lu\n", mem_cgroup_read_events(memcg, MEMCG_LOW));
	seq_printf(m, "high %lu\n", mem_cgroup_read_events(memcg, MEMCG_HIGH));
	seq_printf(m, "max %lu\n", mem_cgroup_read_events(memcg, MEMCG_MAX));
	seq_printf(m, "oom %lu\n", mem_cgroup_read_events(memcg, MEMCG_OOM));

	return 0;
}

static struct cftype memory_files[] = {
	{
		.name = "current",
		.flags = CFTYPE_NOT_ON_ROOT,
		.read_u64 = memory_current_read,
	},
	{
		.name = "low",
		.flags = CFTYPE_NOT_ON_ROOT,
		.seq_show = memory_low_show,
		.write = memory_low_write,
	},
	{
		.name = "high",
		.flags = CFTYPE_NOT_ON_ROOT,
		.seq_show = memory_high_show,
		.write = memory_high_write,
	},
	{
		.name = "max",
		.flags = CFTYPE_NOT_ON_ROOT,
		.seq_show = memory_max_show,
		.write = memory_max_write,
	},
	{
		.name = "events",
		.flags = CFTYPE_NOT_ON_ROOT,
		.file_offset = offsetof(struct mem_cgroup, events_file),
		.seq_show = memory_events_show,
	},
	{ }	/* terminate */
};

struct cgroup_subsys memory_cgrp_subsys = {
	.css_alloc = mem_cgroup_css_alloc,
	.css_online = mem_cgroup_css_online,
	.css_offline = mem_cgroup_css_offline,
	.css_released = mem_cgroup_css_released,
	.css_free = mem_cgroup_css_free,
	.css_reset = mem_cgroup_css_reset,
	.can_attach = mem_cgroup_can_attach,
	.cancel_attach = mem_cgroup_cancel_attach,
	.post_attach = mem_cgroup_move_task,
	.bind = mem_cgroup_bind,
	.dfl_cftypes = memory_files,
	.legacy_cftypes = mem_cgroup_legacy_files,
	.early_init = 0,
};

/**
 * mem_cgroup_low - check if memory consumption is below the normal range
 * @root: the highest ancestor to consider
 * @memcg: the memory cgroup to check
 *
 * Returns %true if memory consumption of @memcg, and that of all
 * configurable ancestors up to @root, is below the normal range.
 */
bool mem_cgroup_low(struct mem_cgroup *root, struct mem_cgroup *memcg)
{
	if (mem_cgroup_disabled())
		return false;

	/*
	 * The toplevel group doesn't have a configurable range, so
	 * it's never low when looked at directly, and it is not
	 * considered an ancestor when assessing the hierarchy.
	 */

	if (memcg == root_mem_cgroup)
		return false;

	if (page_counter_read(&memcg->memory) >= memcg->low)
		return false;

	while (memcg != root) {
		memcg = parent_mem_cgroup(memcg);

		if (memcg == root_mem_cgroup)
			break;

		if (page_counter_read(&memcg->memory) >= memcg->low)
			return false;
	}
	return true;
}

/**
 * mem_cgroup_try_charge - try charging a page
 * @page: page to charge
 * @mm: mm context of the victim
 * @gfp_mask: reclaim mode
 * @memcgp: charged memcg return
 *
 * Try to charge @page to the memcg that @mm belongs to, reclaiming
 * pages according to @gfp_mask if necessary.
 *
 * Returns 0 on success, with *@memcgp pointing to the charged memcg.
 * Otherwise, an error code is returned.
 *
 * After page->mapping has been set up, the caller must finalize the
 * charge with mem_cgroup_commit_charge().  Or abort the transaction
 * with mem_cgroup_cancel_charge() in case page instantiation fails.
 */
int mem_cgroup_try_charge(struct page *page, struct mm_struct *mm,
			  gfp_t gfp_mask, struct mem_cgroup **memcgp)
{
	struct mem_cgroup *memcg = NULL;
	unsigned int nr_pages = 1;
	int ret = 0;

	if (mem_cgroup_disabled())
		goto out;

	if (PageSwapCache(page)) {
		/*
		 * Every swap fault against a single page tries to charge the
		 * page, bail as early as possible.  shmem_unuse() encounters
		 * already charged pages, too.  The USED bit is protected by
		 * the page lock, which serializes swap cache removal, which
		 * in turn serializes uncharging.
		 */
		VM_BUG_ON_PAGE(!PageLocked(page), page);
		if (page->mem_cgroup)
			goto out;

		if (do_swap_account) {
			swp_entry_t ent = { .val = page_private(page), };
			unsigned short id = lookup_swap_cgroup_id(ent);

			rcu_read_lock();
			memcg = mem_cgroup_from_id(id);
			if (memcg && !css_tryget_online(&memcg->css))
				memcg = NULL;
			rcu_read_unlock();
		}
	}

	if (PageTransHuge(page)) {
		nr_pages <<= compound_order(page);
		VM_BUG_ON_PAGE(!PageTransHuge(page), page);
	}

	if (!memcg)
		memcg = get_mem_cgroup_from_mm(mm);

	ret = try_charge(memcg, gfp_mask, nr_pages);

	css_put(&memcg->css);
out:
	*memcgp = memcg;
	return ret;
}

/**
 * mem_cgroup_commit_charge - commit a page charge
 * @page: page to charge
 * @memcg: memcg to charge the page to
 * @lrucare: page might be on LRU already
 *
 * Finalize a charge transaction started by mem_cgroup_try_charge(),
 * after page->mapping has been set up.  This must happen atomically
 * as part of the page instantiation, i.e. under the page table lock
 * for anonymous pages, under the page lock for page and swap cache.
 *
 * In addition, the page must not be on the LRU during the commit, to
 * prevent racing with task migration.  If it might be, use @lrucare.
 *
 * Use mem_cgroup_cancel_charge() to cancel the transaction instead.
 */
void mem_cgroup_commit_charge(struct page *page, struct mem_cgroup *memcg,
			      bool lrucare)
{
	unsigned int nr_pages = 1;

	VM_BUG_ON_PAGE(!page->mapping, page);
	VM_BUG_ON_PAGE(PageLRU(page) && !lrucare, page);

	if (mem_cgroup_disabled())
		return;
	/*
	 * Swap faults will attempt to charge the same page multiple
	 * times.  But reuse_swap_page() might have removed the page
	 * from swapcache already, so we can't check PageSwapCache().
	 */
	if (!memcg)
		return;

	commit_charge(page, memcg, lrucare);

	if (PageTransHuge(page)) {
		nr_pages <<= compound_order(page);
		VM_BUG_ON_PAGE(!PageTransHuge(page), page);
	}

	local_lock_irq(event_lock);
	mem_cgroup_charge_statistics(memcg, page, nr_pages);
	memcg_check_events(memcg, page);
	local_unlock_irq(event_lock);

	if (do_swap_account && PageSwapCache(page)) {
		swp_entry_t entry = { .val = page_private(page) };
		/*
		 * The swap entry might not get freed for a long time,
		 * let's not wait for it.  The page already received a
		 * memory+swap charge, drop the swap entry duplicate.
		 */
		mem_cgroup_uncharge_swap(entry);
	}
}

/**
 * mem_cgroup_cancel_charge - cancel a page charge
 * @page: page to charge
 * @memcg: memcg to charge the page to
 *
 * Cancel a charge transaction started by mem_cgroup_try_charge().
 */
void mem_cgroup_cancel_charge(struct page *page, struct mem_cgroup *memcg)
{
	unsigned int nr_pages = 1;

	if (mem_cgroup_disabled())
		return;
	/*
	 * Swap faults will attempt to charge the same page multiple
	 * times.  But reuse_swap_page() might have removed the page
	 * from swapcache already, so we can't check PageSwapCache().
	 */
	if (!memcg)
		return;

	if (PageTransHuge(page)) {
		nr_pages <<= compound_order(page);
		VM_BUG_ON_PAGE(!PageTransHuge(page), page);
	}

	cancel_charge(memcg, nr_pages);
}

static void uncharge_batch(struct mem_cgroup *memcg, unsigned long pgpgout,
			   unsigned long nr_anon, unsigned long nr_file,
			   unsigned long nr_huge, struct page *dummy_page)
{
	unsigned long nr_pages = nr_anon + nr_file;
	unsigned long flags;

	if (!mem_cgroup_is_root(memcg)) {
		page_counter_uncharge(&memcg->memory, nr_pages);
		if (do_swap_account)
			page_counter_uncharge(&memcg->memsw, nr_pages);
		memcg_oom_recover(memcg);
	}

	local_lock_irqsave(event_lock, flags);
	__this_cpu_sub(memcg->stat->count[MEM_CGROUP_STAT_RSS], nr_anon);
	__this_cpu_sub(memcg->stat->count[MEM_CGROUP_STAT_CACHE], nr_file);
	__this_cpu_sub(memcg->stat->count[MEM_CGROUP_STAT_RSS_HUGE], nr_huge);
	__this_cpu_add(memcg->stat->events[MEM_CGROUP_EVENTS_PGPGOUT], pgpgout);
	__this_cpu_add(memcg->stat->nr_page_events, nr_pages);
	memcg_check_events(memcg, dummy_page);
	local_unlock_irqrestore(event_lock, flags);

	if (!mem_cgroup_is_root(memcg))
		css_put_many(&memcg->css, nr_pages);
}

static void uncharge_list(struct list_head *page_list)
{
	struct mem_cgroup *memcg = NULL;
	unsigned long nr_anon = 0;
	unsigned long nr_file = 0;
	unsigned long nr_huge = 0;
	unsigned long pgpgout = 0;
	struct list_head *next;
	struct page *page;

	next = page_list->next;
	do {
		unsigned int nr_pages = 1;

		page = list_entry(next, struct page, lru);
		next = page->lru.next;

		VM_BUG_ON_PAGE(PageLRU(page), page);
		VM_BUG_ON_PAGE(!PageHWPoison(page) && page_count(page), page);

		if (!page->mem_cgroup)
			continue;

		/*
		 * Nobody should be changing or seriously looking at
		 * page->mem_cgroup at this point, we have fully
		 * exclusive access to the page.
		 */

		if (memcg != page->mem_cgroup) {
			if (memcg) {
				uncharge_batch(memcg, pgpgout, nr_anon, nr_file,
					       nr_huge, page);
				pgpgout = nr_anon = nr_file = nr_huge = 0;
			}
			memcg = page->mem_cgroup;
		}

		if (PageTransHuge(page)) {
			nr_pages <<= compound_order(page);
			VM_BUG_ON_PAGE(!PageTransHuge(page), page);
			nr_huge += nr_pages;
		}

		if (PageAnon(page))
			nr_anon += nr_pages;
		else
			nr_file += nr_pages;

		page->mem_cgroup = NULL;

		pgpgout++;
	} while (next != page_list);

	if (memcg)
		uncharge_batch(memcg, pgpgout, nr_anon, nr_file,
			       nr_huge, page);
}

/**
 * mem_cgroup_uncharge - uncharge a page
 * @page: page to uncharge
 *
 * Uncharge a page previously charged with mem_cgroup_try_charge() and
 * mem_cgroup_commit_charge().
 */
void mem_cgroup_uncharge(struct page *page)
{
	if (mem_cgroup_disabled())
		return;

	/* Don't touch page->lru of any random page, pre-check: */
	if (!page->mem_cgroup)
		return;

	INIT_LIST_HEAD(&page->lru);
	uncharge_list(&page->lru);
}

/**
 * mem_cgroup_uncharge_list - uncharge a list of page
 * @page_list: list of pages to uncharge
 *
 * Uncharge a list of pages previously charged with
 * mem_cgroup_try_charge() and mem_cgroup_commit_charge().
 */
void mem_cgroup_uncharge_list(struct list_head *page_list)
{
	if (mem_cgroup_disabled())
		return;

	if (!list_empty(page_list))
		uncharge_list(page_list);
}

/**
 * mem_cgroup_replace_page - migrate a charge to another page
 * @oldpage: currently charged page
 * @newpage: page to transfer the charge to
 *
 * Migrate the charge from @oldpage to @newpage.
 *
 * Both pages must be locked, @newpage->mapping must be set up.
 * Either or both pages might be on the LRU already.
 */
void mem_cgroup_replace_page(struct page *oldpage, struct page *newpage)
{
	struct mem_cgroup *memcg;
	int isolated;

	VM_BUG_ON_PAGE(!PageLocked(oldpage), oldpage);
	VM_BUG_ON_PAGE(!PageLocked(newpage), newpage);
	VM_BUG_ON_PAGE(PageAnon(oldpage) != PageAnon(newpage), newpage);
	VM_BUG_ON_PAGE(PageTransHuge(oldpage) != PageTransHuge(newpage),
		       newpage);

	if (mem_cgroup_disabled())
		return;

	/* Page cache replacement: new page already charged? */
	if (newpage->mem_cgroup)
		return;

	/* Swapcache readahead pages can get replaced before being charged */
	memcg = oldpage->mem_cgroup;
	if (!memcg)
		return;

	lock_page_lru(oldpage, &isolated);
	oldpage->mem_cgroup = NULL;
	unlock_page_lru(oldpage, isolated);

	commit_charge(newpage, memcg, true);
}

/*
 * subsys_initcall() for memory controller.
 *
 * Some parts like hotcpu_notifier() have to be initialized from this context
 * because of lock dependencies (cgroup_lock -> cpu hotplug) but basically
 * everything that doesn't depend on a specific mem_cgroup structure should
 * be initialized from here.
 */
static int __init mem_cgroup_init(void)
{
	int cpu, node;

	hotcpu_notifier(memcg_cpu_hotplug_callback, 0);

	for_each_possible_cpu(cpu)
		INIT_WORK(&per_cpu_ptr(&memcg_stock, cpu)->work,
			  drain_local_stock);

	for_each_node(node) {
		struct mem_cgroup_tree_per_node *rtpn;
		int zone;

		rtpn = kzalloc_node(sizeof(*rtpn), GFP_KERNEL,
				    node_online(node) ? node : NUMA_NO_NODE);

		for (zone = 0; zone < MAX_NR_ZONES; zone++) {
			struct mem_cgroup_tree_per_zone *rtpz;

			rtpz = &rtpn->rb_tree_per_zone[zone];
			rtpz->rb_root = RB_ROOT;
			spin_lock_init(&rtpz->lock);
		}
		soft_limit_tree.rb_tree_per_node[node] = rtpn;
	}

	return 0;
}
subsys_initcall(mem_cgroup_init);

#ifdef CONFIG_MEMCG_SWAP
static struct mem_cgroup *mem_cgroup_id_get_online(struct mem_cgroup *memcg)
{
	while (!atomic_inc_not_zero(&memcg->id.ref)) {
		/*
		 * The root cgroup cannot be destroyed, so it's refcount must
		 * always be >= 1.
		 */
		if (WARN_ON_ONCE(memcg == root_mem_cgroup)) {
			VM_BUG_ON(1);
			break;
		}
		memcg = parent_mem_cgroup(memcg);
		if (!memcg)
			memcg = root_mem_cgroup;
	}
	return memcg;
}

/**
 * mem_cgroup_swapout - transfer a memsw charge to swap
 * @page: page whose memsw charge to transfer
 * @entry: swap entry to move the charge to
 *
 * Transfer the memsw charge of @page to @entry.
 */
void mem_cgroup_swapout(struct page *page, swp_entry_t entry)
{
	struct mem_cgroup *memcg, *swap_memcg;
	unsigned short oldid;
	unsigned long flags;

	VM_BUG_ON_PAGE(PageLRU(page), page);
	VM_BUG_ON_PAGE(page_count(page), page);

	if (!do_swap_account)
		return;

	memcg = page->mem_cgroup;

	/* Readahead page, never charged */
	if (!memcg)
		return;

	/*
	 * In case the memcg owning these pages has been offlined and doesn't
	 * have an ID allocated to it anymore, charge the closest online
	 * ancestor for the swap instead and transfer the memory+swap charge.
	 */
	swap_memcg = mem_cgroup_id_get_online(memcg);
	oldid = swap_cgroup_record(entry, mem_cgroup_id(swap_memcg));
	VM_BUG_ON_PAGE(oldid, page);
	mem_cgroup_swap_statistics(swap_memcg, true);

	page->mem_cgroup = NULL;

	if (!mem_cgroup_is_root(memcg))
		page_counter_uncharge(&memcg->memory, 1);

	if (memcg != swap_memcg) {
		if (!mem_cgroup_is_root(swap_memcg))
			page_counter_charge(&swap_memcg->memsw, 1);
		page_counter_uncharge(&memcg->memsw, 1);
	}

	/*
	 * Interrupts should be disabled here because the caller holds the
	 * mapping->tree_lock lock which is taken with interrupts-off. It is
	 * important here to have the interrupts disabled because it is the
	 * only synchronisation we have for udpating the per-CPU variables.
	 */
	local_lock_irqsave(event_lock, flags);
<<<<<<< HEAD
=======
#ifndef CONFIG_PREEMPT_RT_BASE
	VM_BUG_ON(!irqs_disabled());
#endif
>>>>>>> 01b743e7
	mem_cgroup_charge_statistics(memcg, page, -1);
	memcg_check_events(memcg, page);

	if (!mem_cgroup_is_root(memcg))
		css_put(&memcg->css);
	local_unlock_irqrestore(event_lock, flags);
}

/**
 * mem_cgroup_uncharge_swap - uncharge a swap entry
 * @entry: swap entry to uncharge
 *
 * Drop the memsw charge associated with @entry.
 */
void mem_cgroup_uncharge_swap(swp_entry_t entry)
{
	struct mem_cgroup *memcg;
	unsigned short id;

	if (!do_swap_account)
		return;

	id = swap_cgroup_record(entry, 0);
	rcu_read_lock();
	memcg = mem_cgroup_from_id(id);
	if (memcg) {
		if (!mem_cgroup_is_root(memcg))
			page_counter_uncharge(&memcg->memsw, 1);
		mem_cgroup_swap_statistics(memcg, false);
		mem_cgroup_id_put(memcg);
	}
	rcu_read_unlock();
}

/* for remember boot option*/
#ifdef CONFIG_MEMCG_SWAP_ENABLED
static int really_do_swap_account __initdata = 1;
#else
static int really_do_swap_account __initdata;
#endif

static int __init enable_swap_account(char *s)
{
	if (!strcmp(s, "1"))
		really_do_swap_account = 1;
	else if (!strcmp(s, "0"))
		really_do_swap_account = 0;
	return 1;
}
__setup("swapaccount=", enable_swap_account);

static struct cftype memsw_cgroup_files[] = {
	{
		.name = "memsw.usage_in_bytes",
		.private = MEMFILE_PRIVATE(_MEMSWAP, RES_USAGE),
		.read_u64 = mem_cgroup_read_u64,
	},
	{
		.name = "memsw.max_usage_in_bytes",
		.private = MEMFILE_PRIVATE(_MEMSWAP, RES_MAX_USAGE),
		.write = mem_cgroup_reset,
		.read_u64 = mem_cgroup_read_u64,
	},
	{
		.name = "memsw.limit_in_bytes",
		.private = MEMFILE_PRIVATE(_MEMSWAP, RES_LIMIT),
		.write = mem_cgroup_write,
		.read_u64 = mem_cgroup_read_u64,
	},
	{
		.name = "memsw.failcnt",
		.private = MEMFILE_PRIVATE(_MEMSWAP, RES_FAILCNT),
		.write = mem_cgroup_reset,
		.read_u64 = mem_cgroup_read_u64,
	},
	{ },	/* terminate */
};

static int __init mem_cgroup_swap_init(void)
{
	if (!mem_cgroup_disabled() && really_do_swap_account) {
		do_swap_account = 1;
		WARN_ON(cgroup_add_legacy_cftypes(&memory_cgrp_subsys,
						  memsw_cgroup_files));
	}
	return 0;
}
subsys_initcall(mem_cgroup_swap_init);

#endif /* CONFIG_MEMCG_SWAP */<|MERGE_RESOLUTION|>--- conflicted
+++ resolved
@@ -1925,17 +1925,14 @@
  */
 static void refill_stock(struct mem_cgroup *memcg, unsigned int nr_pages)
 {
-	struct memcg_stock_pcp *stock;
-	int cpu = get_cpu_light();
-
-	stock = &per_cpu(memcg_stock, cpu);
+	struct memcg_stock_pcp *stock = &get_cpu_var(memcg_stock);
 
 	if (stock->cached != memcg) { /* reset if necessary */
 		drain_stock(stock);
 		stock->cached = memcg;
 	}
 	stock->nr_pages += nr_pages;
-	put_cpu_light();
+	put_cpu_var(memcg_stock);
 }
 
 /*
@@ -5810,12 +5807,6 @@
 	 * only synchronisation we have for udpating the per-CPU variables.
 	 */
 	local_lock_irqsave(event_lock, flags);
-<<<<<<< HEAD
-=======
-#ifndef CONFIG_PREEMPT_RT_BASE
-	VM_BUG_ON(!irqs_disabled());
-#endif
->>>>>>> 01b743e7
 	mem_cgroup_charge_statistics(memcg, page, -1);
 	memcg_check_events(memcg, page);
 
