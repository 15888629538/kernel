--- conflicted
+++ resolved
@@ -550,12 +550,9 @@
 	}
 #else
 	pr_notice("Kernel command line: %s\n", boot_command_line);
-<<<<<<< HEAD
 #endif
-=======
 	/* parameters may set static keys */
 	jump_label_init();
->>>>>>> 17bd9a7f
 	parse_early_param();
 	after_dashes = parse_args("Booting kernel",
 				  static_command_line, __start___param,
