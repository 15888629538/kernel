/*
 * Copyright (c) 2006 Oracle.  All rights reserved.
 *
 * This software is available to you under a choice of one of two
 * licenses.  You may choose to be licensed under the terms of the GNU
 * General Public License (GPL) Version 2, available from the file
 * COPYING in the main directory of this source tree, or the
 * OpenIB.org BSD license below:
 *
 *     Redistribution and use in source and binary forms, with or
 *     without modification, are permitted provided that the following
 *     conditions are met:
 *
 *      - Redistributions of source code must retain the above
 *        copyright notice, this list of conditions and the following
 *        disclaimer.
 *
 *      - Redistributions in binary form must reproduce the above
 *        copyright notice, this list of conditions and the following
 *        disclaimer in the documentation and/or other materials
 *        provided with the distribution.
 *
 * THE SOFTWARE IS PROVIDED "AS IS", WITHOUT WARRANTY OF ANY KIND,
 * EXPRESS OR IMPLIED, INCLUDING BUT NOT LIMITED TO THE WARRANTIES OF
 * MERCHANTABILITY, FITNESS FOR A PARTICULAR PURPOSE AND
 * NONINFRINGEMENT. IN NO EVENT SHALL THE AUTHORS OR COPYRIGHT HOLDERS
 * BE LIABLE FOR ANY CLAIM, DAMAGES OR OTHER LIABILITY, WHETHER IN AN
 * ACTION OF CONTRACT, TORT OR OTHERWISE, ARISING FROM, OUT OF OR IN
 * CONNECTION WITH THE SOFTWARE OR THE USE OR OTHER DEALINGS IN THE
 * SOFTWARE.
 *
 */
#include <linux/kernel.h>
#include <linux/in.h>
#include <net/tcp.h>

#include "rds_single_path.h"
#include "rds.h"
#include "tcp.h"

void rds_tcp_state_change(struct sock *sk)
{
	void (*state_change)(struct sock *sk);
	struct rds_connection *conn;
	struct rds_tcp_connection *tc;

	read_lock_bh(&sk->sk_callback_lock);
	conn = sk->sk_user_data;
	if (!conn) {
		state_change = sk->sk_state_change;
		goto out;
	}
	tc = conn->c_transport_data;
	state_change = tc->t_orig_state_change;

	rdsdebug("sock %p state_change to %d\n", tc->t_sock, sk->sk_state);

<<<<<<< HEAD
	switch(sk->sk_state) {
		/* ignore connecting sockets as they make progress */
		case TCP_SYN_SENT:
		case TCP_SYN_RECV:
			break;
		case TCP_ESTABLISHED:
			rds_connect_path_complete(&conn->c_path[0],
						  RDS_CONN_CONNECTING);
			break;
		case TCP_CLOSE_WAIT:
		case TCP_CLOSE:
			rds_conn_drop(conn);
		default:
			break;
=======
	switch (sk->sk_state) {
	/* ignore connecting sockets as they make progress */
	case TCP_SYN_SENT:
	case TCP_SYN_RECV:
		break;
	case TCP_ESTABLISHED:
		rds_connect_path_complete(conn, RDS_CONN_CONNECTING);
		break;
	case TCP_CLOSE_WAIT:
	case TCP_CLOSE:
		rds_conn_drop(conn);
	default:
		break;
>>>>>>> e7bdea77
	}
out:
	read_unlock_bh(&sk->sk_callback_lock);
	state_change(sk);
}

int rds_tcp_conn_connect(struct rds_connection *conn)
{
	struct socket *sock = NULL;
	struct sockaddr_in src, dest;
	int ret;
	struct rds_tcp_connection *tc = conn->c_transport_data;

	mutex_lock(&tc->t_conn_lock);

	if (rds_conn_up(conn)) {
		mutex_unlock(&tc->t_conn_lock);
		return 0;
	}
	ret = sock_create_kern(rds_conn_net(conn), PF_INET,
			       SOCK_STREAM, IPPROTO_TCP, &sock);
	if (ret < 0)
		goto out;

	rds_tcp_tune(sock);

	src.sin_family = AF_INET;
	src.sin_addr.s_addr = (__force u32)conn->c_laddr;
	src.sin_port = (__force u16)htons(0);

	ret = sock->ops->bind(sock, (struct sockaddr *)&src, sizeof(src));
	if (ret) {
		rdsdebug("bind failed with %d at address %pI4\n",
			 ret, &conn->c_laddr);
		goto out;
	}

	dest.sin_family = AF_INET;
	dest.sin_addr.s_addr = (__force u32)conn->c_faddr;
	dest.sin_port = (__force u16)htons(RDS_TCP_PORT);

	/*
	 * once we call connect() we can start getting callbacks and they
	 * own the socket
	 */
	rds_tcp_set_callbacks(sock, conn);
	ret = sock->ops->connect(sock, (struct sockaddr *)&dest, sizeof(dest),
				 O_NONBLOCK);

	rdsdebug("connect to address %pI4 returned %d\n", &conn->c_faddr, ret);
	if (ret == -EINPROGRESS)
		ret = 0;
	if (ret == 0) {
		rds_tcp_keepalive(sock);
		sock = NULL;
	} else {
		rds_tcp_restore_callbacks(sock, conn->c_transport_data);
	}

out:
	mutex_unlock(&tc->t_conn_lock);
	if (sock)
		sock_release(sock);
	return ret;
}

/*
 * Before killing the tcp socket this needs to serialize with callbacks.  The
 * caller has already grabbed the sending sem so we're serialized with other
 * senders.
 *
 * TCP calls the callbacks with the sock lock so we hold it while we reset the
 * callbacks to those set by TCP.  Our callbacks won't execute again once we
 * hold the sock lock.
 */
void rds_tcp_conn_shutdown(struct rds_connection *conn)
{
	struct rds_tcp_connection *tc = conn->c_transport_data;
	struct socket *sock = tc->t_sock;

	rdsdebug("shutting down conn %p tc %p sock %p\n", conn, tc, sock);

	if (sock) {
		sock->ops->shutdown(sock, RCV_SHUTDOWN | SEND_SHUTDOWN);
		lock_sock(sock->sk);
		rds_tcp_restore_callbacks(sock, tc); /* tc->tc_sock = NULL */

		release_sock(sock->sk);
		sock_release(sock);
	}

	if (tc->t_tinc) {
		rds_inc_put(&tc->t_tinc->ti_inc);
		tc->t_tinc = NULL;
	}
	tc->t_tinc_hdr_rem = sizeof(struct rds_header);
	tc->t_tinc_data_rem = 0;
}<|MERGE_RESOLUTION|>--- conflicted
+++ resolved
@@ -55,36 +55,20 @@
 
 	rdsdebug("sock %p state_change to %d\n", tc->t_sock, sk->sk_state);
 
-<<<<<<< HEAD
-	switch(sk->sk_state) {
-		/* ignore connecting sockets as they make progress */
-		case TCP_SYN_SENT:
-		case TCP_SYN_RECV:
-			break;
-		case TCP_ESTABLISHED:
-			rds_connect_path_complete(&conn->c_path[0],
-						  RDS_CONN_CONNECTING);
-			break;
-		case TCP_CLOSE_WAIT:
-		case TCP_CLOSE:
-			rds_conn_drop(conn);
-		default:
-			break;
-=======
 	switch (sk->sk_state) {
 	/* ignore connecting sockets as they make progress */
 	case TCP_SYN_SENT:
 	case TCP_SYN_RECV:
 		break;
 	case TCP_ESTABLISHED:
-		rds_connect_path_complete(conn, RDS_CONN_CONNECTING);
+		rds_connect_path_complete(&conn->c_path[0],
+					  RDS_CONN_CONNECTING);
 		break;
 	case TCP_CLOSE_WAIT:
 	case TCP_CLOSE:
 		rds_conn_drop(conn);
 	default:
 		break;
->>>>>>> e7bdea77
 	}
 out:
 	read_unlock_bh(&sk->sk_callback_lock);
