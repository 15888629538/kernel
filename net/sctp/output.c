/* SCTP kernel implementation
 * (C) Copyright IBM Corp. 2001, 2004
 * Copyright (c) 1999-2000 Cisco, Inc.
 * Copyright (c) 1999-2001 Motorola, Inc.
 *
 * This file is part of the SCTP kernel implementation
 *
 * These functions handle output processing.
 *
 * This SCTP implementation is free software;
 * you can redistribute it and/or modify it under the terms of
 * the GNU General Public License as published by
 * the Free Software Foundation; either version 2, or (at your option)
 * any later version.
 *
 * This SCTP implementation is distributed in the hope that it
 * will be useful, but WITHOUT ANY WARRANTY; without even the implied
 *                 ************************
 * warranty of MERCHANTABILITY or FITNESS FOR A PARTICULAR PURPOSE.
 * See the GNU General Public License for more details.
 *
 * You should have received a copy of the GNU General Public License
 * along with GNU CC; see the file COPYING.  If not, write to
 * the Free Software Foundation, 59 Temple Place - Suite 330,
 * Boston, MA 02111-1307, USA.
 *
 * Please send any bug reports or fixes you make to the
 * email address(es):
 *    lksctp developers <lksctp-developers@lists.sourceforge.net>
 *
 * Or submit a bug report through the following website:
 *    http://www.sf.net/projects/lksctp
 *
 * Written or modified by:
 *    La Monte H.P. Yarroll <piggy@acm.org>
 *    Karl Knutson          <karl@athena.chicago.il.us>
 *    Jon Grimm             <jgrimm@austin.ibm.com>
 *    Sridhar Samudrala     <sri@us.ibm.com>
 *
 * Any bugs reported given to us we will try to fix... any fixes shared will
 * be incorporated into the next SCTP release.
 */

#define pr_fmt(fmt) KBUILD_MODNAME ": " fmt

#include <linux/types.h>
#include <linux/kernel.h>
#include <linux/wait.h>
#include <linux/time.h>
#include <linux/ip.h>
#include <linux/ipv6.h>
#include <linux/init.h>
#include <linux/slab.h>
#include <net/inet_ecn.h>
#include <net/ip.h>
#include <net/icmp.h>
#include <net/net_namespace.h>

#include <linux/socket.h> /* for sa_family_t */
#include <net/sock.h>

#include <net/sctp/sctp.h>
#include <net/sctp/sm.h>
#include <net/sctp/checksum.h>

/* Forward declarations for private helpers. */
static sctp_xmit_t __sctp_packet_append_chunk(struct sctp_packet *packet,
					      struct sctp_chunk *chunk);
static sctp_xmit_t sctp_packet_can_append_data(struct sctp_packet *packet,
					   struct sctp_chunk *chunk);
static void sctp_packet_append_data(struct sctp_packet *packet,
					   struct sctp_chunk *chunk);
static sctp_xmit_t sctp_packet_will_fit(struct sctp_packet *packet,
					struct sctp_chunk *chunk,
					u16 chunk_len);

static void sctp_packet_reset(struct sctp_packet *packet)
{
	packet->size = packet->overhead;
	packet->has_cookie_echo = 0;
	packet->has_sack = 0;
	packet->has_data = 0;
	packet->has_auth = 0;
	packet->ipfragok = 0;
	packet->auth = NULL;
}

/* Config a packet.
 * This appears to be a followup set of initializations.
 */
struct sctp_packet *sctp_packet_config(struct sctp_packet *packet,
				       __u32 vtag, int ecn_capable)
{
	struct sctp_chunk *chunk = NULL;

	SCTP_DEBUG_PRINTK("%s: packet:%p vtag:0x%x\n", __func__,
			  packet, vtag);

	packet->vtag = vtag;

	if (ecn_capable && sctp_packet_empty(packet)) {
		chunk = sctp_get_ecne_prepend(packet->transport->asoc);

		/* If there a is a prepend chunk stick it on the list before
		 * any other chunks get appended.
		 */
		if (chunk)
			sctp_packet_append_chunk(packet, chunk);
	}

	return packet;
}

/* Initialize the packet structure. */
struct sctp_packet *sctp_packet_init(struct sctp_packet *packet,
				     struct sctp_transport *transport,
				     __u16 sport, __u16 dport)
{
	struct sctp_association *asoc = transport->asoc;
	size_t overhead;

	SCTP_DEBUG_PRINTK("%s: packet:%p transport:%p\n", __func__,
			  packet, transport);

	packet->transport = transport;
	packet->source_port = sport;
	packet->destination_port = dport;
	INIT_LIST_HEAD(&packet->chunk_list);
	if (asoc) {
		struct sctp_sock *sp = sctp_sk(asoc->base.sk);
		overhead = sp->pf->af->net_header_len;
	} else {
		overhead = sizeof(struct ipv6hdr);
	}
	overhead += sizeof(struct sctphdr);
	packet->overhead = overhead;
	sctp_packet_reset(packet);
	packet->vtag = 0;

	return packet;
}

/* Free a packet.  */
void sctp_packet_free(struct sctp_packet *packet)
{
	struct sctp_chunk *chunk, *tmp;

	SCTP_DEBUG_PRINTK("%s: packet:%p\n", __func__, packet);

	list_for_each_entry_safe(chunk, tmp, &packet->chunk_list, list) {
		list_del_init(&chunk->list);
		sctp_chunk_free(chunk);
	}
}

/* This routine tries to append the chunk to the offered packet. If adding
 * the chunk causes the packet to exceed the path MTU and COOKIE_ECHO chunk
 * is not present in the packet, it transmits the input packet.
 * Data can be bundled with a packet containing a COOKIE_ECHO chunk as long
 * as it can fit in the packet, but any more data that does not fit in this
 * packet can be sent only after receiving the COOKIE_ACK.
 */
sctp_xmit_t sctp_packet_transmit_chunk(struct sctp_packet *packet,
				       struct sctp_chunk *chunk,
				       int one_packet)
{
	sctp_xmit_t retval;
	int error = 0;

	SCTP_DEBUG_PRINTK("%s: packet:%p chunk:%p\n", __func__,
			  packet, chunk);

	switch ((retval = (sctp_packet_append_chunk(packet, chunk)))) {
	case SCTP_XMIT_PMTU_FULL:
		if (!packet->has_cookie_echo) {
			error = sctp_packet_transmit(packet);
			if (error < 0)
				chunk->skb->sk->sk_err = -error;

			/* If we have an empty packet, then we can NOT ever
			 * return PMTU_FULL.
			 */
			if (!one_packet)
				retval = sctp_packet_append_chunk(packet,
								  chunk);
		}
		break;

	case SCTP_XMIT_RWND_FULL:
	case SCTP_XMIT_OK:
	case SCTP_XMIT_NAGLE_DELAY:
		break;
	}

	return retval;
}

/* Try to bundle an auth chunk into the packet. */
static sctp_xmit_t sctp_packet_bundle_auth(struct sctp_packet *pkt,
					   struct sctp_chunk *chunk)
{
	struct sctp_association *asoc = pkt->transport->asoc;
	struct sctp_chunk *auth;
	sctp_xmit_t retval = SCTP_XMIT_OK;

	/* if we don't have an association, we can't do authentication */
	if (!asoc)
		return retval;

	/* See if this is an auth chunk we are bundling or if
	 * auth is already bundled.
	 */
	if (chunk->chunk_hdr->type == SCTP_CID_AUTH || pkt->has_auth)
		return retval;

	/* if the peer did not request this chunk to be authenticated,
	 * don't do it
	 */
	if (!chunk->auth)
		return retval;

	auth = sctp_make_auth(asoc);
	if (!auth)
		return retval;

	retval = __sctp_packet_append_chunk(pkt, auth);

	if (retval != SCTP_XMIT_OK)
		sctp_chunk_free(auth);

	return retval;
}

/* Try to bundle a SACK with the packet. */
static sctp_xmit_t sctp_packet_bundle_sack(struct sctp_packet *pkt,
					   struct sctp_chunk *chunk)
{
	sctp_xmit_t retval = SCTP_XMIT_OK;

	/* If sending DATA and haven't aleady bundled a SACK, try to
	 * bundle one in to the packet.
	 */
	if (sctp_chunk_is_data(chunk) && !pkt->has_sack &&
	    !pkt->has_cookie_echo) {
		struct sctp_association *asoc;
		struct timer_list *timer;
		asoc = pkt->transport->asoc;
		timer = &asoc->timers[SCTP_EVENT_TIMEOUT_SACK];

		/* If the SACK timer is running, we have a pending SACK */
		if (timer_pending(timer)) {
			struct sctp_chunk *sack;

			if (pkt->transport->sack_generation !=
			    pkt->transport->asoc->peer.sack_generation)
				return retval;

			asoc->a_rwnd = asoc->rwnd;
			sack = sctp_make_sack(asoc);
			if (sack) {
				retval = __sctp_packet_append_chunk(pkt, sack);
				if (retval != SCTP_XMIT_OK) {
					sctp_chunk_free(sack);
					goto out;
				}
				asoc->peer.sack_needed = 0;
				if (del_timer(timer))
					sctp_association_put(asoc);
			}
		}
	}
out:
	return retval;
}


/* Append a chunk to the offered packet reporting back any inability to do
 * so.
 */
static sctp_xmit_t __sctp_packet_append_chunk(struct sctp_packet *packet,
					      struct sctp_chunk *chunk)
{
	sctp_xmit_t retval = SCTP_XMIT_OK;
	__u16 chunk_len = WORD_ROUND(ntohs(chunk->chunk_hdr->length));

	/* Check to see if this chunk will fit into the packet */
	retval = sctp_packet_will_fit(packet, chunk, chunk_len);
	if (retval != SCTP_XMIT_OK)
		goto finish;

	/* We believe that this chunk is OK to add to the packet */
	switch (chunk->chunk_hdr->type) {
	    case SCTP_CID_DATA:
		/* Account for the data being in the packet */
		sctp_packet_append_data(packet, chunk);
		/* Disallow SACK bundling after DATA. */
		packet->has_sack = 1;
		/* Disallow AUTH bundling after DATA */
		packet->has_auth = 1;
		/* Let it be knows that packet has DATA in it */
		packet->has_data = 1;
		/* timestamp the chunk for rtx purposes */
		chunk->sent_at = jiffies;
		break;
	    case SCTP_CID_COOKIE_ECHO:
		packet->has_cookie_echo = 1;
		break;

	    case SCTP_CID_SACK:
		packet->has_sack = 1;
		if (chunk->asoc)
			chunk->asoc->stats.osacks++;
		break;

	    case SCTP_CID_AUTH:
		packet->has_auth = 1;
		packet->auth = chunk;
		break;
	}

	/* It is OK to send this chunk.  */
	list_add_tail(&chunk->list, &packet->chunk_list);
	packet->size += chunk_len;
	chunk->transport = packet->transport;
finish:
	return retval;
}

/* Append a chunk to the offered packet reporting back any inability to do
 * so.
 */
sctp_xmit_t sctp_packet_append_chunk(struct sctp_packet *packet,
				     struct sctp_chunk *chunk)
{
	sctp_xmit_t retval = SCTP_XMIT_OK;

	SCTP_DEBUG_PRINTK("%s: packet:%p chunk:%p\n", __func__, packet,
			  chunk);

	/* Data chunks are special.  Before seeing what else we can
	 * bundle into this packet, check to see if we are allowed to
	 * send this DATA.
	 */
	if (sctp_chunk_is_data(chunk)) {
		retval = sctp_packet_can_append_data(packet, chunk);
		if (retval != SCTP_XMIT_OK)
			goto finish;
	}

	/* Try to bundle AUTH chunk */
	retval = sctp_packet_bundle_auth(packet, chunk);
	if (retval != SCTP_XMIT_OK)
		goto finish;

	/* Try to bundle SACK chunk */
	retval = sctp_packet_bundle_sack(packet, chunk);
	if (retval != SCTP_XMIT_OK)
		goto finish;

	retval = __sctp_packet_append_chunk(packet, chunk);

finish:
	return retval;
}

static void sctp_packet_release_owner(struct sk_buff *skb)
{
	sk_free(skb->sk);
}

static void sctp_packet_set_owner_w(struct sk_buff *skb, struct sock *sk)
{
	skb_orphan(skb);
	skb->sk = sk;
	skb->destructor = sctp_packet_release_owner;

	/*
	 * The data chunks have already been accounted for in sctp_sendmsg(),
	 * therefore only reserve a single byte to keep socket around until
	 * the packet has been transmitted.
	 */
	atomic_inc(&sk->sk_wmem_alloc);
}

/* All packets are sent to the network through this function from
 * sctp_outq_tail().
 *
 * The return value is a normal kernel error return value.
 */
int sctp_packet_transmit(struct sctp_packet *packet)
{
	struct sctp_transport *tp = packet->transport;
	struct sctp_association *asoc = tp->asoc;
	struct sctphdr *sh;
	struct sk_buff *nskb;
	struct sctp_chunk *chunk, *tmp;
	struct sock *sk;
	int err = 0;
	int padding;		/* How much padding do we need?  */
	__u8 has_data = 0;
	struct dst_entry *dst = tp->dst;
	unsigned char *auth = NULL;	/* pointer to auth in skb data */
	__u32 cksum_buf_len = sizeof(struct sctphdr);

	SCTP_DEBUG_PRINTK("%s: packet:%p\n", __func__, packet);

	/* Do NOT generate a chunkless packet. */
	if (list_empty(&packet->chunk_list))
		return err;

	/* Set up convenience variables... */
	chunk = list_entry(packet->chunk_list.next, struct sctp_chunk, list);
	sk = chunk->skb->sk;

	/* Allocate the new skb.  */
	nskb = alloc_skb(packet->size + MAX_HEADER, GFP_ATOMIC);
	if (!nskb)
		goto nomem;

	/* Make sure the outbound skb has enough header room reserved. */
	skb_reserve(nskb, packet->overhead + MAX_HEADER);

	/* Set the owning socket so that we know where to get the
	 * destination IP address.
	 */
	sctp_packet_set_owner_w(nskb, sk);

	if (!sctp_transport_dst_check(tp)) {
		sctp_transport_route(tp, NULL, sctp_sk(sk));
		if (asoc && (asoc->param_flags & SPP_PMTUD_ENABLE)) {
			sctp_assoc_sync_pmtu(sk, asoc);
		}
	}
	dst = dst_clone(tp->dst);
	skb_dst_set(nskb, dst);
	if (!dst)
		goto no_route;

	/* Build the SCTP header.  */
	sh = (struct sctphdr *)skb_push(nskb, sizeof(struct sctphdr));
	skb_reset_transport_header(nskb);
	sh->source = htons(packet->source_port);
	sh->dest   = htons(packet->destination_port);

	/* From 6.8 Adler-32 Checksum Calculation:
	 * After the packet is constructed (containing the SCTP common
	 * header and one or more control or DATA chunks), the
	 * transmitter shall:
	 *
	 * 1) Fill in the proper Verification Tag in the SCTP common
	 *    header and initialize the checksum field to 0's.
	 */
	sh->vtag     = htonl(packet->vtag);
	sh->checksum = 0;

	/**
	 * 6.10 Bundling
	 *
	 *    An endpoint bundles chunks by simply including multiple
	 *    chunks in one outbound SCTP packet.  ...
	 */

	/**
	 * 3.2  Chunk Field Descriptions
	 *
	 * The total length of a chunk (including Type, Length and
	 * Value fields) MUST be a multiple of 4 bytes.  If the length
	 * of the chunk is not a multiple of 4 bytes, the sender MUST
	 * pad the chunk with all zero bytes and this padding is not
	 * included in the chunk length field.  The sender should
	 * never pad with more than 3 bytes.
	 *
	 * [This whole comment explains WORD_ROUND() below.]
	 */
	SCTP_DEBUG_PRINTK("***sctp_transmit_packet***\n");
	list_for_each_entry_safe(chunk, tmp, &packet->chunk_list, list) {
		list_del_init(&chunk->list);
		if (sctp_chunk_is_data(chunk)) {
			/* 6.3.1 C4) When data is in flight and when allowed
			 * by rule C5, a new RTT measurement MUST be made each
			 * round trip.  Furthermore, new RTT measurements
			 * SHOULD be made no more than once per round-trip
			 * for a given destination transport address.
			 */

			if (!tp->rto_pending) {
				chunk->rtt_in_progress = 1;
				tp->rto_pending = 1;
			}
			has_data = 1;
		}

		padding = WORD_ROUND(chunk->skb->len) - chunk->skb->len;
		if (padding)
			memset(skb_put(chunk->skb, padding), 0, padding);

		/* if this is the auth chunk that we are adding,
		 * store pointer where it will be added and put
		 * the auth into the packet.
		 */
		if (chunk == packet->auth)
			auth = skb_tail_pointer(nskb);

		cksum_buf_len += chunk->skb->len;
		memcpy(skb_put(nskb, chunk->skb->len),
			       chunk->skb->data, chunk->skb->len);

		SCTP_DEBUG_PRINTK("%s %p[%s] %s 0x%x, %s %d, %s %d, %s %d\n",
				  "*** Chunk", chunk,
				  sctp_cname(SCTP_ST_CHUNK(
					  chunk->chunk_hdr->type)),
				  chunk->has_tsn ? "TSN" : "No TSN",
				  chunk->has_tsn ?
				  ntohl(chunk->subh.data_hdr->tsn) : 0,
				  "length", ntohs(chunk->chunk_hdr->length),
				  "chunk->skb->len", chunk->skb->len,
				  "rtt_in_progress", chunk->rtt_in_progress);

		/*
		 * If this is a control chunk, this is our last
		 * reference. Free data chunks after they've been
		 * acknowledged or have failed.
		 */
		if (!sctp_chunk_is_data(chunk))
			sctp_chunk_free(chunk);
	}

	/* SCTP-AUTH, Section 6.2
	 *    The sender MUST calculate the MAC as described in RFC2104 [2]
	 *    using the hash function H as described by the MAC Identifier and
	 *    the shared association key K based on the endpoint pair shared key
	 *    described by the shared key identifier.  The 'data' used for the
	 *    computation of the AUTH-chunk is given by the AUTH chunk with its
	 *    HMAC field set to zero (as shown in Figure 6) followed by all
	 *    chunks that are placed after the AUTH chunk in the SCTP packet.
	 */
	if (auth)
		sctp_auth_calculate_hmac(asoc, nskb,
					(struct sctp_auth_chunk *)auth,
					GFP_ATOMIC);

	/* 2) Calculate the Adler-32 checksum of the whole packet,
	 *    including the SCTP common header and all the
	 *    chunks.
	 *
	 * Note: Adler-32 is no longer applicable, as has been replaced
	 * by CRC32-C as described in <draft-ietf-tsvwg-sctpcsum-02.txt>.
	 */
	if (!sctp_checksum_disable) {
		if (!(dst->dev->features & NETIF_F_SCTP_CSUM) ||
		    (dst_xfrm(dst) != NULL) || packet->ipfragok) {
			__u32 crc32 = sctp_start_cksum((__u8 *)sh, cksum_buf_len);

			/* 3) Put the resultant value into the checksum field in the
			 *    common header, and leave the rest of the bits unchanged.
			 */
			sh->checksum = sctp_end_cksum(crc32);
		} else {
			/* no need to seed pseudo checksum for SCTP */
			nskb->ip_summed = CHECKSUM_PARTIAL;
			nskb->csum_start = (skb_transport_header(nskb) -
			                    nskb->head);
			nskb->csum_offset = offsetof(struct sctphdr, checksum);
		}
	}

	/* IP layer ECN support
	 * From RFC 2481
	 *  "The ECN-Capable Transport (ECT) bit would be set by the
	 *   data sender to indicate that the end-points of the
	 *   transport protocol are ECN-capable."
	 *
	 * Now setting the ECT bit all the time, as it should not cause
	 * any problems protocol-wise even if our peer ignores it.
	 *
	 * Note: The works for IPv6 layer checks this bit too later
	 * in transmission.  See IP6_ECN_flow_xmit().
	 */
	(*tp->af_specific->ecn_capable)(nskb->sk);

	/* Set up the IP options.  */
	/* BUG: not implemented
	 * For v4 this all lives somewhere in sk->sk_opt...
	 */

	/* Dump that on IP!  */
	if (asoc) {
		asoc->stats.opackets++;
		if (asoc->peer.last_sent_to != tp)
			/* Considering the multiple CPU scenario, this is a
			 * "correcter" place for last_sent_to.  --xguo
			 */
			asoc->peer.last_sent_to = tp;
	}

	if (has_data) {
		struct timer_list *timer;
		unsigned long timeout;

		/* Restart the AUTOCLOSE timer when sending data. */
		if (sctp_state(asoc, ESTABLISHED) && asoc->autoclose) {
			timer = &asoc->timers[SCTP_EVENT_TIMEOUT_AUTOCLOSE];
			timeout = asoc->timeouts[SCTP_EVENT_TIMEOUT_AUTOCLOSE];

			if (!mod_timer(timer, jiffies + timeout))
				sctp_association_hold(asoc);
		}
	}

	SCTP_DEBUG_PRINTK("***sctp_transmit_packet*** skb len %d\n",
			  nskb->len);

	nskb->local_df = packet->ipfragok;
	(*tp->af_specific->sctp_xmit)(nskb, tp);

out:
	sctp_packet_reset(packet);
	return err;
no_route:
	kfree_skb(nskb);
<<<<<<< HEAD
	IP_INC_STATS(sock_net(asoc->base.sk), IPSTATS_MIB_OUTNOROUTES);
=======

	if (asoc)
		IP_INC_STATS(sock_net(asoc->base.sk), IPSTATS_MIB_OUTNOROUTES);
>>>>>>> f0b7ed42

	/* FIXME: Returning the 'err' will effect all the associations
	 * associated with a socket, although only one of the paths of the
	 * association is unreachable.
	 * The real failure of a transport or association can be passed on
	 * to the user via notifications. So setting this error may not be
	 * required.
	 */
	 /* err = -EHOSTUNREACH; */
err:
	/* Control chunks are unreliable so just drop them.  DATA chunks
	 * will get resent or dropped later.
	 */

	list_for_each_entry_safe(chunk, tmp, &packet->chunk_list, list) {
		list_del_init(&chunk->list);
		if (!sctp_chunk_is_data(chunk))
			sctp_chunk_free(chunk);
	}
	goto out;
nomem:
	err = -ENOMEM;
	goto err;
}

/********************************************************************
 * 2nd Level Abstractions
 ********************************************************************/

/* This private function check to see if a chunk can be added */
static sctp_xmit_t sctp_packet_can_append_data(struct sctp_packet *packet,
					   struct sctp_chunk *chunk)
{
	sctp_xmit_t retval = SCTP_XMIT_OK;
	size_t datasize, rwnd, inflight, flight_size;
	struct sctp_transport *transport = packet->transport;
	struct sctp_association *asoc = transport->asoc;
	struct sctp_outq *q = &asoc->outqueue;

	/* RFC 2960 6.1  Transmission of DATA Chunks
	 *
	 * A) At any given time, the data sender MUST NOT transmit new data to
	 * any destination transport address if its peer's rwnd indicates
	 * that the peer has no buffer space (i.e. rwnd is 0, see Section
	 * 6.2.1).  However, regardless of the value of rwnd (including if it
	 * is 0), the data sender can always have one DATA chunk in flight to
	 * the receiver if allowed by cwnd (see rule B below).  This rule
	 * allows the sender to probe for a change in rwnd that the sender
	 * missed due to the SACK having been lost in transit from the data
	 * receiver to the data sender.
	 */

	rwnd = asoc->peer.rwnd;
	inflight = q->outstanding_bytes;
	flight_size = transport->flight_size;

	datasize = sctp_data_size(chunk);

	if (datasize > rwnd) {
		if (inflight > 0) {
			/* We have (at least) one data chunk in flight,
			 * so we can't fall back to rule 6.1 B).
			 */
			retval = SCTP_XMIT_RWND_FULL;
			goto finish;
		}
	}

	/* RFC 2960 6.1  Transmission of DATA Chunks
	 *
	 * B) At any given time, the sender MUST NOT transmit new data
	 * to a given transport address if it has cwnd or more bytes
	 * of data outstanding to that transport address.
	 */
	/* RFC 7.2.4 & the Implementers Guide 2.8.
	 *
	 * 3) ...
	 *    When a Fast Retransmit is being performed the sender SHOULD
	 *    ignore the value of cwnd and SHOULD NOT delay retransmission.
	 */
	if (chunk->fast_retransmit != SCTP_NEED_FRTX)
		if (flight_size >= transport->cwnd) {
			retval = SCTP_XMIT_RWND_FULL;
			goto finish;
		}

	/* Nagle's algorithm to solve small-packet problem:
	 * Inhibit the sending of new chunks when new outgoing data arrives
	 * if any previously transmitted data on the connection remains
	 * unacknowledged.
	 */
	if (!sctp_sk(asoc->base.sk)->nodelay && sctp_packet_empty(packet) &&
	    inflight && sctp_state(asoc, ESTABLISHED)) {
		unsigned int max = transport->pathmtu - packet->overhead;
		unsigned int len = chunk->skb->len + q->out_qlen;

		/* Check whether this chunk and all the rest of pending
		 * data will fit or delay in hopes of bundling a full
		 * sized packet.
		 * Don't delay large message writes that may have been
		 * fragmeneted into small peices.
		 */
		if ((len < max) && chunk->msg->can_delay) {
			retval = SCTP_XMIT_NAGLE_DELAY;
			goto finish;
		}
	}

finish:
	return retval;
}

/* This private function does management things when adding DATA chunk */
static void sctp_packet_append_data(struct sctp_packet *packet,
				struct sctp_chunk *chunk)
{
	struct sctp_transport *transport = packet->transport;
	size_t datasize = sctp_data_size(chunk);
	struct sctp_association *asoc = transport->asoc;
	u32 rwnd = asoc->peer.rwnd;

	/* Keep track of how many bytes are in flight over this transport. */
	transport->flight_size += datasize;

	/* Keep track of how many bytes are in flight to the receiver. */
	asoc->outqueue.outstanding_bytes += datasize;

	/* Update our view of the receiver's rwnd. */
	if (datasize < rwnd)
		rwnd -= datasize;
	else
		rwnd = 0;

	asoc->peer.rwnd = rwnd;
	/* Has been accepted for transmission. */
	if (!asoc->peer.prsctp_capable)
		chunk->msg->can_abandon = 0;
	sctp_chunk_assign_tsn(chunk);
	sctp_chunk_assign_ssn(chunk);
}

static sctp_xmit_t sctp_packet_will_fit(struct sctp_packet *packet,
					struct sctp_chunk *chunk,
					u16 chunk_len)
{
	size_t psize;
	size_t pmtu;
	int too_big;
	sctp_xmit_t retval = SCTP_XMIT_OK;

	psize = packet->size;
	pmtu  = ((packet->transport->asoc) ?
		(packet->transport->asoc->pathmtu) :
		(packet->transport->pathmtu));

	too_big = (psize + chunk_len > pmtu);

	/* Decide if we need to fragment or resubmit later. */
	if (too_big) {
		/* It's OK to fragmet at IP level if any one of the following
		 * is true:
		 * 	1. The packet is empty (meaning this chunk is greater
		 * 	   the MTU)
		 * 	2. The chunk we are adding is a control chunk
		 * 	3. The packet doesn't have any data in it yet and data
		 * 	requires authentication.
		 */
		if (sctp_packet_empty(packet) || !sctp_chunk_is_data(chunk) ||
		    (!packet->has_data && chunk->auth)) {
			/* We no longer do re-fragmentation.
			 * Just fragment at the IP layer, if we
			 * actually hit this condition
			 */
			packet->ipfragok = 1;
		} else {
			retval = SCTP_XMIT_PMTU_FULL;
		}
	}

	return retval;
}<|MERGE_RESOLUTION|>--- conflicted
+++ resolved
@@ -618,13 +618,9 @@
 	return err;
 no_route:
 	kfree_skb(nskb);
-<<<<<<< HEAD
-	IP_INC_STATS(sock_net(asoc->base.sk), IPSTATS_MIB_OUTNOROUTES);
-=======
 
 	if (asoc)
 		IP_INC_STATS(sock_net(asoc->base.sk), IPSTATS_MIB_OUTNOROUTES);
->>>>>>> f0b7ed42
 
 	/* FIXME: Returning the 'err' will effect all the associations
 	 * associated with a socket, although only one of the paths of the
