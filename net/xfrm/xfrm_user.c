--- conflicted
+++ resolved
@@ -124,12 +124,9 @@
 {
 	struct nlattr *rt = attrs[XFRMA_REPLAY_ESN_VAL];
 
-<<<<<<< HEAD
-=======
 	if ((p->flags & XFRM_STATE_ESN) && !rt)
 		return -EINVAL;
 
->>>>>>> d762f438
 	if (!rt)
 		return 0;
 
