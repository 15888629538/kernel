--- conflicted
+++ resolved
@@ -693,12 +693,9 @@
 		arg.bound_dev_if = sk->sk_bound_dev_if;
 
 	arg.tos = ip_hdr(skb)->tos;
-<<<<<<< HEAD
 	arg.uid = sock_net_uid(net, sk && sk_fullsock(sk) ? sk : NULL);
-=======
 
 	local_lock(tcp_sk_lock);
->>>>>>> 4b4c2967
 	ip_send_unicast_reply(*this_cpu_ptr(net->ipv4.tcp_sk),
 			      skb, &TCP_SKB_CB(skb)->header.h4.opt,
 			      ip_hdr(skb)->saddr, ip_hdr(skb)->daddr,
@@ -786,11 +783,8 @@
 	if (oif)
 		arg.bound_dev_if = oif;
 	arg.tos = tos;
-<<<<<<< HEAD
 	arg.uid = sock_net_uid(net, sk_fullsock(sk) ? sk : NULL);
-=======
 	local_lock(tcp_sk_lock);
->>>>>>> 4b4c2967
 	ip_send_unicast_reply(*this_cpu_ptr(net->ipv4.tcp_sk),
 			      skb, &TCP_SKB_CB(skb)->header.h4.opt,
 			      ip_hdr(skb)->saddr, ip_hdr(skb)->daddr,
