--- conflicted
+++ resolved
@@ -53,44 +53,9 @@
 What:		/sys/block/zram<id>/failed_writes
 Date:		February 2014
 Contact:	Sergey Senozhatsky <sergey.senozhatsky@gmail.com>
-<<<<<<< HEAD
 Description:
 		The failed_writes file is read-only and specifies the number of
 		failed writes happened on this device.
-
-What:		/sys/block/zram<id>/max_comp_streams
-Date:		February 2014
-Contact:	Sergey Senozhatsky <sergey.senozhatsky@gmail.com>
-Description:
-		The max_comp_streams file is read-write and specifies the
-		number of backend's zcomp_strm compression streams (number of
-		concurrent compress operations).
-
-What:		/sys/block/zram<id>/comp_algorithm
-Date:		February 2014
-Contact:	Sergey Senozhatsky <sergey.senozhatsky@gmail.com>
-Description:
-		The comp_algorithm file is read-write and lets to show
-		available and selected compression algorithms, change
-		compression algorithm selection.
-
-What:		/sys/block/zram<id>/notify_free
-Date:		August 2010
-Contact:	Nitin Gupta <ngupta@vflare.org>
-Description:
-		The notify_free file is read-only. Depending on device usage
-		scenario it may account a) the number of pages freed because
-		of swap slot free notifications or b) the number of pages freed
-		because of REQ_DISCARD requests sent by bio. The former ones
-		are sent to a swap block device when a swap slot is freed, which
-		implies that this disk is being used as a swap disk. The latter
-		ones are sent by filesystem mounted with discard option,
-		whenever some data blocks are getting discarded.
-=======
-Description:
-		The failed_writes file is read-only and specifies the number of
-		failed writes happened on this device.
->>>>>>> 1bc116ff
 
 What:		/sys/block/zram<id>/max_comp_streams
 Date:		February 2014
@@ -175,9 +140,6 @@
 		The mem_limit file is read/write and specifies the maximum
 		amount of memory ZRAM can use to store the compressed data.  The
 		limit could be changed in run time and "0" means disable the
-<<<<<<< HEAD
-		limit.  No limit is the initial state.  Unit: bytes
-=======
 		limit.  No limit is the initial state.  Unit: bytes
 
 What:		/sys/block/zram<id>/compact
@@ -203,5 +165,4 @@
 Description:
 		The mm_stat file is read-only and represents device's mm
 		statistics (orig_data_size, compr_data_size, etc.) in a format
-		similar to block layer statistics file format.
->>>>>>> 1bc116ff
+		similar to block layer statistics file format.