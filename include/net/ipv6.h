/*
 *	Linux INET6 implementation
 *
 *	Authors:
 *	Pedro Roque		<roque@di.fc.ul.pt>
 *
 *	This program is free software; you can redistribute it and/or
 *      modify it under the terms of the GNU General Public License
 *      as published by the Free Software Foundation; either version
 *      2 of the License, or (at your option) any later version.
 */

#ifndef _NET_IPV6_H
#define _NET_IPV6_H

#include <linux/ipv6.h>
#include <linux/hardirq.h>
#include <linux/jhash.h>
#include <net/if_inet6.h>
#include <net/ndisc.h>
#include <net/flow.h>
#include <net/snmp.h>

#define SIN6_LEN_RFC2133	24

#define IPV6_MAXPLEN		65535

/*
 *	NextHeader field of IPv6 header
 */

#define NEXTHDR_HOP		0	/* Hop-by-hop option header. */
#define NEXTHDR_TCP		6	/* TCP segment. */
#define NEXTHDR_UDP		17	/* UDP message. */
#define NEXTHDR_IPV6		41	/* IPv6 in IPv6 */
#define NEXTHDR_ROUTING		43	/* Routing header. */
#define NEXTHDR_FRAGMENT	44	/* Fragmentation/reassembly header. */
#define NEXTHDR_GRE		47	/* GRE header. */
#define NEXTHDR_ESP		50	/* Encapsulating security payload. */
#define NEXTHDR_AUTH		51	/* Authentication header. */
#define NEXTHDR_ICMP		58	/* ICMP for IPv6. */
#define NEXTHDR_NONE		59	/* No next header */
#define NEXTHDR_DEST		60	/* Destination options header. */
#define NEXTHDR_MOBILITY	135	/* Mobility header. */

#define NEXTHDR_MAX		255



#define IPV6_DEFAULT_HOPLIMIT   64
#define IPV6_DEFAULT_MCASTHOPS	1

/*
 *	Addr type
 *	
 *	type	-	unicast | multicast
 *	scope	-	local	| site	    | global
 *	v4	-	compat
 *	v4mapped
 *	any
 *	loopback
 */

#define IPV6_ADDR_ANY		0x0000U

#define IPV6_ADDR_UNICAST      	0x0001U	
#define IPV6_ADDR_MULTICAST    	0x0002U	

#define IPV6_ADDR_LOOPBACK	0x0010U
#define IPV6_ADDR_LINKLOCAL	0x0020U
#define IPV6_ADDR_SITELOCAL	0x0040U

#define IPV6_ADDR_COMPATv4	0x0080U

#define IPV6_ADDR_SCOPE_MASK	0x00f0U

#define IPV6_ADDR_MAPPED	0x1000U

/*
 *	Addr scopes
 */
#define IPV6_ADDR_MC_SCOPE(a)	\
	((a)->s6_addr[1] & 0x0f)	/* nonstandard */
#define __IPV6_ADDR_SCOPE_INVALID	-1
#define IPV6_ADDR_SCOPE_NODELOCAL	0x01
#define IPV6_ADDR_SCOPE_LINKLOCAL	0x02
#define IPV6_ADDR_SCOPE_SITELOCAL	0x05
#define IPV6_ADDR_SCOPE_ORGLOCAL	0x08
#define IPV6_ADDR_SCOPE_GLOBAL		0x0e

/*
 *	Addr flags
 */
#define IPV6_ADDR_MC_FLAG_TRANSIENT(a)	\
	((a)->s6_addr[1] & 0x10)
#define IPV6_ADDR_MC_FLAG_PREFIX(a)	\
	((a)->s6_addr[1] & 0x20)
#define IPV6_ADDR_MC_FLAG_RENDEZVOUS(a)	\
	((a)->s6_addr[1] & 0x40)

/*
 *	fragmentation header
 */

struct frag_hdr {
	__u8	nexthdr;
	__u8	reserved;
	__be16	frag_off;
	__be32	identification;
};

#define	IP6_MF	0x0001

#define IP6_REPLY_MARK(net, mark) \
	((net)->ipv6.sysctl.fwmark_reflect ? (mark) : 0)

#include <net/sock.h>

/* sysctls */
extern int sysctl_mld_max_msf;

#define _DEVINC(net, statname, modifier, idev, field)			\
({									\
	struct inet6_dev *_idev = (idev);				\
	if (likely(_idev != NULL))					\
		SNMP_INC_STATS##modifier((_idev)->stats.statname, (field)); \
	SNMP_INC_STATS##modifier((net)->mib.statname##_statistics, (field));\
})

/* per device counters are atomic_long_t */
#define _DEVINCATOMIC(net, statname, modifier, idev, field)		\
({									\
	struct inet6_dev *_idev = (idev);				\
	if (likely(_idev != NULL))					\
		SNMP_INC_STATS_ATOMIC_LONG((_idev)->stats.statname##dev, (field)); \
	SNMP_INC_STATS##modifier((net)->mib.statname##_statistics, (field));\
})

/* per device and per net counters are atomic_long_t */
#define _DEVINC_ATOMIC_ATOMIC(net, statname, idev, field)		\
({									\
	struct inet6_dev *_idev = (idev);				\
	if (likely(_idev != NULL))					\
		SNMP_INC_STATS_ATOMIC_LONG((_idev)->stats.statname##dev, (field)); \
	SNMP_INC_STATS_ATOMIC_LONG((net)->mib.statname##_statistics, (field));\
})

#define _DEVADD(net, statname, modifier, idev, field, val)		\
({									\
	struct inet6_dev *_idev = (idev);				\
	if (likely(_idev != NULL))					\
		SNMP_ADD_STATS##modifier((_idev)->stats.statname, (field), (val)); \
	SNMP_ADD_STATS##modifier((net)->mib.statname##_statistics, (field), (val));\
})

#define _DEVUPD(net, statname, modifier, idev, field, val)		\
({									\
	struct inet6_dev *_idev = (idev);				\
	if (likely(_idev != NULL))					\
		SNMP_UPD_PO_STATS##modifier((_idev)->stats.statname, field, (val)); \
	SNMP_UPD_PO_STATS##modifier((net)->mib.statname##_statistics, field, (val));\
})

/* MIBs */

#define IP6_INC_STATS(net, idev,field)		\
		_DEVINC(net, ipv6, 64, idev, field)
#define IP6_INC_STATS_BH(net, idev,field)	\
		_DEVINC(net, ipv6, 64_BH, idev, field)
#define IP6_ADD_STATS(net, idev,field,val)	\
		_DEVADD(net, ipv6, 64, idev, field, val)
#define IP6_ADD_STATS_BH(net, idev,field,val)	\
		_DEVADD(net, ipv6, 64_BH, idev, field, val)
#define IP6_UPD_PO_STATS(net, idev,field,val)   \
		_DEVUPD(net, ipv6, 64, idev, field, val)
#define IP6_UPD_PO_STATS_BH(net, idev,field,val)   \
		_DEVUPD(net, ipv6, 64_BH, idev, field, val)
#define ICMP6_INC_STATS(net, idev, field)	\
		_DEVINCATOMIC(net, icmpv6, , idev, field)
#define ICMP6_INC_STATS_BH(net, idev, field)	\
		_DEVINCATOMIC(net, icmpv6, _BH, idev, field)

#define ICMP6MSGOUT_INC_STATS(net, idev, field)		\
	_DEVINC_ATOMIC_ATOMIC(net, icmpv6msg, idev, field +256)
#define ICMP6MSGOUT_INC_STATS_BH(net, idev, field)	\
	_DEVINC_ATOMIC_ATOMIC(net, icmpv6msg, idev, field +256)
#define ICMP6MSGIN_INC_STATS_BH(net, idev, field)	\
	_DEVINC_ATOMIC_ATOMIC(net, icmpv6msg, idev, field)

struct ip6_ra_chain {
	struct ip6_ra_chain	*next;
	struct sock		*sk;
	int			sel;
	void			(*destructor)(struct sock *);
};

extern struct ip6_ra_chain	*ip6_ra_chain;
extern rwlock_t ip6_ra_lock;

/*
   This structure is prepared by protocol, when parsing
   ancillary data and passed to IPv6.
 */

struct ipv6_txoptions {
	atomic_t		refcnt;
	/* Length of this structure */
	int			tot_len;

	/* length of extension headers   */

	__u16			opt_flen;	/* after fragment hdr */
	__u16			opt_nflen;	/* before fragment hdr */

	struct ipv6_opt_hdr	*hopopt;
	struct ipv6_opt_hdr	*dst0opt;
	struct ipv6_rt_hdr	*srcrt;	/* Routing Header */
	struct ipv6_opt_hdr	*dst1opt;
	struct rcu_head		rcu;
	/* Option buffer, as read by IPV6_PKTOPTIONS, starts here. */
};

struct ip6_flowlabel {
	struct ip6_flowlabel __rcu *next;
	__be32			label;
	atomic_t		users;
	struct in6_addr		dst;
	struct ipv6_txoptions	*opt;
	unsigned long		linger;
	struct rcu_head		rcu;
	u8			share;
	union {
		struct pid *pid;
		kuid_t uid;
	} owner;
	unsigned long		lastuse;
	unsigned long		expires;
	struct net		*fl_net;
};

#define IPV6_FLOWINFO_MASK	cpu_to_be32(0x0FFFFFFF)
#define IPV6_FLOWLABEL_MASK	cpu_to_be32(0x000FFFFF)

struct ipv6_fl_socklist {
	struct ipv6_fl_socklist	__rcu	*next;
	struct ip6_flowlabel		*fl;
	struct rcu_head			rcu;
};

static inline struct ipv6_txoptions *txopt_get(const struct ipv6_pinfo *np)
{
	struct ipv6_txoptions *opt;

	rcu_read_lock();
	opt = rcu_dereference(np->opt);
	if (opt && !atomic_inc_not_zero(&opt->refcnt))
		opt = NULL;
	rcu_read_unlock();
	return opt;
}

static inline void txopt_put(struct ipv6_txoptions *opt)
{
	if (opt && atomic_dec_and_test(&opt->refcnt))
		kfree_rcu(opt, rcu);
}

extern struct ip6_flowlabel	*fl6_sock_lookup(struct sock *sk, __be32 label);
extern struct ipv6_txoptions	*fl6_merge_options(struct ipv6_txoptions * opt_space,
						   struct ip6_flowlabel * fl,
						   struct ipv6_txoptions * fopt);
extern void			fl6_free_socklist(struct sock *sk);
extern int			ipv6_flowlabel_opt(struct sock *sk, char __user *optval, int optlen);
extern int			ip6_flowlabel_init(void);
extern void			ip6_flowlabel_cleanup(void);

static inline void fl6_sock_release(struct ip6_flowlabel *fl)
{
	if (fl)
		atomic_dec(&fl->users);
}

extern void icmpv6_notify(struct sk_buff *skb, u8 type, u8 code, __be32 info);

int icmpv6_push_pending_frames(struct sock *sk, struct flowi6 *fl6,
			       struct icmp6hdr *thdr, int len);

struct dst_entry *icmpv6_route_lookup(struct net *net, struct sk_buff *skb,
				      struct sock *sk, struct flowi6 *fl6);

extern int 			ip6_ra_control(struct sock *sk, int sel);

extern int			ipv6_parse_hopopts(struct sk_buff *skb);

extern struct ipv6_txoptions *  ipv6_dup_options(struct sock *sk, struct ipv6_txoptions *opt);
extern struct ipv6_txoptions *	ipv6_renew_options(struct sock *sk, struct ipv6_txoptions *opt,
						   int newtype,
						   struct ipv6_opt_hdr __user *newopt,
						   int newoptlen);
struct ipv6_txoptions *ipv6_fixup_options(struct ipv6_txoptions *opt_space,
					  struct ipv6_txoptions *opt);

extern bool ipv6_opt_accepted(const struct sock *sk, const struct sk_buff *skb);

static inline bool ipv6_accept_ra(struct inet6_dev *idev)
{
	/* If forwarding is enabled, RA are not accepted unless the special
	 * hybrid mode (accept_ra=2) is enabled.
	 */
	return idev->cnf.forwarding ? idev->cnf.accept_ra == 2 :
	    idev->cnf.accept_ra;
}

#if IS_ENABLED(CONFIG_IPV6)
static inline int ip6_frag_nqueues(struct net *net)
{
	return net->ipv6.frags.nqueues;
}

static inline int ip6_frag_mem(struct net *net)
{
	return sum_frag_mem_limit(&net->ipv6.frags);
}
#endif

#define IPV6_FRAG_HIGH_THRESH	(4 * 1024*1024)	/* 4194304 */
#define IPV6_FRAG_LOW_THRESH	(3 * 1024*1024)	/* 3145728 */
#define IPV6_FRAG_TIMEOUT	(60 * HZ)	/* 60 seconds */

extern int __ipv6_addr_type(const struct in6_addr *addr);
static inline int ipv6_addr_type(const struct in6_addr *addr)
{
	return __ipv6_addr_type(addr) & 0xffff;
}

static inline int ipv6_addr_scope(const struct in6_addr *addr)
{
	return __ipv6_addr_type(addr) & IPV6_ADDR_SCOPE_MASK;
}

static inline int __ipv6_addr_src_scope(int type)
{
	return (type == IPV6_ADDR_ANY) ? __IPV6_ADDR_SCOPE_INVALID : (type >> 16);
}

static inline int ipv6_addr_src_scope(const struct in6_addr *addr)
{
	return __ipv6_addr_src_scope(__ipv6_addr_type(addr));
}

static inline bool __ipv6_addr_needs_scope_id(int type)
{
	return type & IPV6_ADDR_LINKLOCAL ||
	       (type & IPV6_ADDR_MULTICAST &&
		(type & (IPV6_ADDR_LOOPBACK|IPV6_ADDR_LINKLOCAL)));
}

static inline __u32 ipv6_iface_scope_id(const struct in6_addr *addr, int iface)
{
	return __ipv6_addr_needs_scope_id(__ipv6_addr_type(addr)) ? iface : 0;
}

static inline int ipv6_addr_cmp(const struct in6_addr *a1, const struct in6_addr *a2)
{
	return memcmp(a1, a2, sizeof(struct in6_addr));
}

static inline bool
ipv6_masked_addr_cmp(const struct in6_addr *a1, const struct in6_addr *m,
		     const struct in6_addr *a2)
{
#if defined(CONFIG_HAVE_EFFICIENT_UNALIGNED_ACCESS) && BITS_PER_LONG == 64
	const unsigned long *ul1 = (const unsigned long *)a1;
	const unsigned long *ulm = (const unsigned long *)m;
	const unsigned long *ul2 = (const unsigned long *)a2;

	return !!(((ul1[0] ^ ul2[0]) & ulm[0]) |
		  ((ul1[1] ^ ul2[1]) & ulm[1]));
#else
	return !!(((a1->s6_addr32[0] ^ a2->s6_addr32[0]) & m->s6_addr32[0]) |
		  ((a1->s6_addr32[1] ^ a2->s6_addr32[1]) & m->s6_addr32[1]) |
		  ((a1->s6_addr32[2] ^ a2->s6_addr32[2]) & m->s6_addr32[2]) |
		  ((a1->s6_addr32[3] ^ a2->s6_addr32[3]) & m->s6_addr32[3]));
#endif
}

static inline void ipv6_addr_prefix(struct in6_addr *pfx, 
				    const struct in6_addr *addr,
				    int plen)
{
	/* caller must guarantee 0 <= plen <= 128 */
	int o = plen >> 3,
	    b = plen & 0x7;

	memset(pfx->s6_addr, 0, sizeof(pfx->s6_addr));
	memcpy(pfx->s6_addr, addr, o);
	if (b != 0)
		pfx->s6_addr[o] = addr->s6_addr[o] & (0xff00 >> b);
}

static inline void __ipv6_addr_set_half(__be32 *addr,
					__be32 wh, __be32 wl)
{
#if defined(CONFIG_HAVE_EFFICIENT_UNALIGNED_ACCESS) && BITS_PER_LONG == 64
#if defined(__BIG_ENDIAN)
	if (__builtin_constant_p(wh) && __builtin_constant_p(wl)) {
		*(__force u64 *)addr = ((__force u64)(wh) << 32 | (__force u64)(wl));
		return;
	}
#elif defined(__LITTLE_ENDIAN)
	if (__builtin_constant_p(wl) && __builtin_constant_p(wh)) {
		*(__force u64 *)addr = ((__force u64)(wl) << 32 | (__force u64)(wh));
		return;
	}
#endif
#endif
	addr[0] = wh;
	addr[1] = wl;
}

static inline void ipv6_addr_set(struct in6_addr *addr, 
				     __be32 w1, __be32 w2,
				     __be32 w3, __be32 w4)
{
	__ipv6_addr_set_half(&addr->s6_addr32[0], w1, w2);
	__ipv6_addr_set_half(&addr->s6_addr32[2], w3, w4);
}

static inline bool ipv6_addr_equal(const struct in6_addr *a1,
				   const struct in6_addr *a2)
{
#if defined(CONFIG_HAVE_EFFICIENT_UNALIGNED_ACCESS) && BITS_PER_LONG == 64
	const unsigned long *ul1 = (const unsigned long *)a1;
	const unsigned long *ul2 = (const unsigned long *)a2;

	return ((ul1[0] ^ ul2[0]) | (ul1[1] ^ ul2[1])) == 0UL;
#else
	return ((a1->s6_addr32[0] ^ a2->s6_addr32[0]) |
		(a1->s6_addr32[1] ^ a2->s6_addr32[1]) |
		(a1->s6_addr32[2] ^ a2->s6_addr32[2]) |
		(a1->s6_addr32[3] ^ a2->s6_addr32[3])) == 0;
#endif
}

#if defined(CONFIG_HAVE_EFFICIENT_UNALIGNED_ACCESS) && BITS_PER_LONG == 64
static inline bool __ipv6_prefix_equal64_half(const __be64 *a1,
					      const __be64 *a2,
					      unsigned int len)
{
	if (len && ((*a1 ^ *a2) & cpu_to_be64((~0UL) << (64 - len))))
		return false;
	return true;
}

static inline bool ipv6_prefix_equal(const struct in6_addr *addr1,
				     const struct in6_addr *addr2,
				     unsigned int prefixlen)
{
	const __be64 *a1 = (const __be64 *)addr1;
	const __be64 *a2 = (const __be64 *)addr2;

	if (prefixlen >= 64) {
		if (a1[0] ^ a2[0])
			return false;
		return __ipv6_prefix_equal64_half(a1 + 1, a2 + 1, prefixlen - 64);
	}
	return __ipv6_prefix_equal64_half(a1, a2, prefixlen);
}
#else
static inline bool ipv6_prefix_equal(const struct in6_addr *addr1,
				     const struct in6_addr *addr2,
				     unsigned int prefixlen)
{
	const __be32 *a1 = addr1->s6_addr32;
	const __be32 *a2 = addr2->s6_addr32;
	unsigned int pdw, pbi;

	/* check complete u32 in prefix */
	pdw = prefixlen >> 5;
	if (pdw && memcmp(a1, a2, pdw << 2))
		return false;

	/* check incomplete u32 in prefix */
	pbi = prefixlen & 0x1f;
	if (pbi && ((a1[pdw] ^ a2[pdw]) & htonl((0xffffffff) << (32 - pbi))))
		return false;

	return true;
}
#endif

struct inet_frag_queue;

enum ip6_defrag_users {
	IP6_DEFRAG_LOCAL_DELIVER,
	IP6_DEFRAG_CONNTRACK_IN,
	__IP6_DEFRAG_CONNTRACK_IN	= IP6_DEFRAG_CONNTRACK_IN + USHRT_MAX,
	IP6_DEFRAG_CONNTRACK_OUT,
	__IP6_DEFRAG_CONNTRACK_OUT	= IP6_DEFRAG_CONNTRACK_OUT + USHRT_MAX,
	IP6_DEFRAG_CONNTRACK_BRIDGE_IN,
	__IP6_DEFRAG_CONNTRACK_BRIDGE_IN = IP6_DEFRAG_CONNTRACK_BRIDGE_IN + USHRT_MAX,
};

struct ip6_create_arg {
	__be32 id;
	u32 user;
	const struct in6_addr *src;
	const struct in6_addr *dst;
	int iif;
	u8 ecn;
};

void ip6_frag_init(struct inet_frag_queue *q, void *a);
bool ip6_frag_match(struct inet_frag_queue *q, void *a);

/*
 *	Equivalent of ipv4 struct ip
 */
struct frag_queue {
	struct inet_frag_queue	q;

	__be32			id;		/* fragment id		*/
	u32			user;
	struct in6_addr		saddr;
	struct in6_addr		daddr;

	int			iif;
	unsigned int		csum;
	__u16			nhoffset;
	u8			ecn;
};

void ip6_expire_frag_queue(struct net *net, struct frag_queue *fq,
			   struct inet_frags *frags);

static inline bool ipv6_addr_any(const struct in6_addr *a)
{
#if defined(CONFIG_HAVE_EFFICIENT_UNALIGNED_ACCESS) && BITS_PER_LONG == 64
	const unsigned long *ul = (const unsigned long *)a;

	return (ul[0] | ul[1]) == 0UL;
#else
	return (a->s6_addr32[0] | a->s6_addr32[1] |
		a->s6_addr32[2] | a->s6_addr32[3]) == 0;
#endif
}

static inline u32 ipv6_addr_hash(const struct in6_addr *a)
{
#if defined(CONFIG_HAVE_EFFICIENT_UNALIGNED_ACCESS) && BITS_PER_LONG == 64
	const unsigned long *ul = (const unsigned long *)a;
	unsigned long x = ul[0] ^ ul[1];

	return (u32)(x ^ (x >> 32));
#else
	return (__force u32)(a->s6_addr32[0] ^ a->s6_addr32[1] ^
			     a->s6_addr32[2] ^ a->s6_addr32[3]);
#endif
}

/* more secured version of ipv6_addr_hash() */
static inline u32 __ipv6_addr_jhash(const struct in6_addr *a, const u32 initval)
{
	u32 v = (__force u32)a->s6_addr32[0] ^ (__force u32)a->s6_addr32[1];

	return jhash_3words(v,
			    (__force u32)a->s6_addr32[2],
			    (__force u32)a->s6_addr32[3],
			    initval);
}

static inline u32 ipv6_addr_jhash(const struct in6_addr *a)
{
	return __ipv6_addr_jhash(a, ipv6_hash_secret);
}

static inline bool ipv6_addr_loopback(const struct in6_addr *a)
{
#if defined(CONFIG_HAVE_EFFICIENT_UNALIGNED_ACCESS) && BITS_PER_LONG == 64
	const unsigned long *ul = (const unsigned long *)a;

	return (ul[0] | (ul[1] ^ cpu_to_be64(1))) == 0UL;
#else
	return (a->s6_addr32[0] | a->s6_addr32[1] |
		a->s6_addr32[2] | (a->s6_addr32[3] ^ htonl(1))) == 0;
#endif
}

static inline bool ipv6_addr_v4mapped(const struct in6_addr *a)
{
	return (
#if defined(CONFIG_HAVE_EFFICIENT_UNALIGNED_ACCESS) && BITS_PER_LONG == 64
		*(__be64 *)a |
#else
		(a->s6_addr32[0] | a->s6_addr32[1]) |
#endif
		(a->s6_addr32[2] ^ htonl(0x0000ffff))) == 0UL;
}

/*
 * Check for a RFC 4843 ORCHID address
 * (Overlay Routable Cryptographic Hash Identifiers)
 */
static inline bool ipv6_addr_orchid(const struct in6_addr *a)
{
	return (a->s6_addr32[0] & htonl(0xfffffff0)) == htonl(0x20010010);
}

static inline void ipv6_addr_set_v4mapped(const __be32 addr,
					  struct in6_addr *v4mapped)
{
	ipv6_addr_set(v4mapped,
			0, 0,
			htonl(0x0000FFFF),
			addr);
}

/*
 * find the first different bit between two addresses
 * length of address must be a multiple of 32bits
 */
static inline int __ipv6_addr_diff32(const void *token1, const void *token2, int addrlen)
{
	const __be32 *a1 = token1, *a2 = token2;
	int i;

	addrlen >>= 2;

	for (i = 0; i < addrlen; i++) {
		__be32 xb = a1[i] ^ a2[i];
		if (xb)
			return i * 32 + 31 - __fls(ntohl(xb));
	}

	/*
	 *	we should *never* get to this point since that 
	 *	would mean the addrs are equal
	 *
	 *	However, we do get to it 8) And exacly, when
	 *	addresses are equal 8)
	 *
	 *	ip route add 1111::/128 via ...
	 *	ip route add 1111::/64 via ...
	 *	and we are here.
	 *
	 *	Ideally, this function should stop comparison
	 *	at prefix length. It does not, but it is still OK,
	 *	if returned value is greater than prefix length.
	 *					--ANK (980803)
	 */
	return addrlen << 5;
}

#if defined(CONFIG_HAVE_EFFICIENT_UNALIGNED_ACCESS) && BITS_PER_LONG == 64
static inline int __ipv6_addr_diff64(const void *token1, const void *token2, int addrlen)
{
	const __be64 *a1 = token1, *a2 = token2;
	int i;

	addrlen >>= 3;

	for (i = 0; i < addrlen; i++) {
		__be64 xb = a1[i] ^ a2[i];
		if (xb)
			return i * 64 + 63 - __fls(be64_to_cpu(xb));
	}

	return addrlen << 6;
}
#endif

static inline int __ipv6_addr_diff(const void *token1, const void *token2, int addrlen)
{
#if defined(CONFIG_HAVE_EFFICIENT_UNALIGNED_ACCESS) && BITS_PER_LONG == 64
	if (__builtin_constant_p(addrlen) && !(addrlen & 7))
		return __ipv6_addr_diff64(token1, token2, addrlen);
#endif
	return __ipv6_addr_diff32(token1, token2, addrlen);
}

static inline int ipv6_addr_diff(const struct in6_addr *a1, const struct in6_addr *a2)
{
	return __ipv6_addr_diff(a1, a2, sizeof(struct in6_addr));
}

/*
 *	Header manipulation
 */
static inline void ip6_flow_hdr(struct ipv6hdr *hdr, unsigned int tclass,
				__be32 flowlabel)
{
	*(__be32 *)hdr = htonl(0x60000000 | (tclass << 20)) | flowlabel;
}

static inline __be32 ip6_flowinfo(const struct ipv6hdr *hdr)
{
	return *(__be32 *)hdr & IPV6_FLOWINFO_MASK;
}

/*
 *	Prototypes exported by ipv6
 */

/*
 *	rcv function (called from netdevice level)
 */

extern int			ipv6_rcv(struct sk_buff *skb, 
					 struct net_device *dev, 
					 struct packet_type *pt,
					 struct net_device *orig_dev);

extern int			ip6_rcv_finish(struct sk_buff *skb);

/*
 *	upper-layer output functions
 */
extern int			ip6_xmit(struct sock *sk,
					 struct sk_buff *skb,
					 struct flowi6 *fl6,
					 struct ipv6_txoptions *opt,
					 int tclass);

extern int			ip6_find_1stfragopt(struct sk_buff *skb, u8 **nexthdr);

extern int			ip6_append_data(struct sock *sk,
						int getfrag(void *from, char *to, int offset, int len, int odd, struct sk_buff *skb),
		    				void *from,
						int length,
						int transhdrlen,
		      				int hlimit,
		      				int tclass,
						struct ipv6_txoptions *opt,
						struct flowi6 *fl6,
						struct rt6_info *rt,
						unsigned int flags,
						int dontfrag);

extern int			ip6_push_pending_frames(struct sock *sk);

extern void			ip6_flush_pending_frames(struct sock *sk);

extern int			ip6_dst_lookup(struct sock *sk,
					       struct dst_entry **dst,
					       struct flowi6 *fl6);
extern struct dst_entry *	ip6_dst_lookup_flow(struct sock *sk,
						    struct flowi6 *fl6,
						    const struct in6_addr *final_dst,
						    bool can_sleep);
extern struct dst_entry *	ip6_sk_dst_lookup_flow(struct sock *sk,
						       struct flowi6 *fl6,
						       const struct in6_addr *final_dst,
						       bool can_sleep);
extern struct dst_entry *	ip6_blackhole_route(struct net *net,
						    struct dst_entry *orig_dst);

/*
 *	skb processing functions
 */

extern int			ip6_output(struct sk_buff *skb);
extern int			ip6_forward(struct sk_buff *skb);
extern int			ip6_input(struct sk_buff *skb);
extern int			ip6_mc_input(struct sk_buff *skb);

extern int			__ip6_local_out(struct sk_buff *skb);
extern int			ip6_local_out(struct sk_buff *skb);

/*
 *	Extension header (options) processing
 */

extern void 			ipv6_push_nfrag_opts(struct sk_buff *skb,
						     struct ipv6_txoptions *opt,
						     u8 *proto,
						     struct in6_addr **daddr_p);
extern void			ipv6_push_frag_opts(struct sk_buff *skb,
						    struct ipv6_txoptions *opt,
						    u8 *proto);

extern int			ipv6_skip_exthdr(const struct sk_buff *, int start,
					         u8 *nexthdrp, __be16 *frag_offp);

extern bool			ipv6_ext_hdr(u8 nexthdr);

enum {
	IP6_FH_F_FRAG		= (1 << 0),
	IP6_FH_F_AUTH		= (1 << 1),
	IP6_FH_F_SKIP_RH	= (1 << 2),
};

/* find specified header and get offset to it */
extern int ipv6_find_hdr(const struct sk_buff *skb, unsigned int *offset,
			 int target, unsigned short *fragoff, int *fragflg);

extern int ipv6_find_tlv(struct sk_buff *skb, int offset, int type);

extern struct in6_addr *fl6_update_dst(struct flowi6 *fl6,
				       const struct ipv6_txoptions *opt,
				       struct in6_addr *orig);

/*
 *	socket options (ipv6_sockglue.c)
 */

extern int			ipv6_setsockopt(struct sock *sk, int level, 
						int optname,
						char __user *optval, 
						unsigned int optlen);
extern int			ipv6_getsockopt(struct sock *sk, int level, 
						int optname,
						char __user *optval, 
						int __user *optlen);
extern int			compat_ipv6_setsockopt(struct sock *sk,
						int level,
						int optname,
						char __user *optval,
						unsigned int optlen);
extern int			compat_ipv6_getsockopt(struct sock *sk,
						int level,
						int optname,
						char __user *optval,
						int __user *optlen);

extern int			ip6_datagram_connect(struct sock *sk, 
						     struct sockaddr *addr, int addr_len);

<<<<<<< HEAD
extern int 			ipv6_recv_error(struct sock *sk, struct msghdr *msg, int len);
=======
extern int 			ipv6_recv_error(struct sock *sk, struct msghdr *msg, int len,
						int *addr_len);
>>>>>>> 1bc116ff
extern int 			ipv6_recv_rxpmtu(struct sock *sk, struct msghdr *msg, int len,
						 int *addr_len);
extern void			ipv6_icmp_error(struct sock *sk, struct sk_buff *skb, int err, __be16 port,
						u32 info, u8 *payload);
extern void			ipv6_local_error(struct sock *sk, int err, struct flowi6 *fl6, u32 info);
extern void			ipv6_local_rxpmtu(struct sock *sk, struct flowi6 *fl6, u32 mtu);

extern int inet6_release(struct socket *sock);
extern int inet6_bind(struct socket *sock, struct sockaddr *uaddr, 
		      int addr_len);
extern int inet6_getname(struct socket *sock, struct sockaddr *uaddr,
			 int *uaddr_len, int peer);
extern int inet6_ioctl(struct socket *sock, unsigned int cmd, 
		       unsigned long arg);

extern int inet6_hash_connect(struct inet_timewait_death_row *death_row,
			      struct sock *sk);

/*
 * reassembly.c
 */
extern const struct proto_ops inet6_stream_ops;
extern const struct proto_ops inet6_dgram_ops;

struct group_source_req;
struct group_filter;

extern int ip6_mc_source(int add, int omode, struct sock *sk,
			 struct group_source_req *pgsr);
extern int ip6_mc_msfilter(struct sock *sk, struct group_filter *gsf);
extern int ip6_mc_msfget(struct sock *sk, struct group_filter *gsf,
			 struct group_filter __user *optval,
			 int __user *optlen);
extern unsigned int inet6_hash_frag(__be32 id, const struct in6_addr *saddr,
				    const struct in6_addr *daddr, u32 rnd);

#ifdef CONFIG_PROC_FS
extern int  ac6_proc_init(struct net *net);
extern void ac6_proc_exit(struct net *net);
extern int  raw6_proc_init(void);
extern void raw6_proc_exit(void);
extern int  tcp6_proc_init(struct net *net);
extern void tcp6_proc_exit(struct net *net);
extern int  udp6_proc_init(struct net *net);
extern void udp6_proc_exit(struct net *net);
extern int  udplite6_proc_init(void);
extern void udplite6_proc_exit(void);
extern int  ipv6_misc_proc_init(void);
extern void ipv6_misc_proc_exit(void);
extern int snmp6_register_dev(struct inet6_dev *idev);
extern int snmp6_unregister_dev(struct inet6_dev *idev);

#else
static inline int ac6_proc_init(struct net *net) { return 0; }
static inline void ac6_proc_exit(struct net *net) { }
static inline int snmp6_register_dev(struct inet6_dev *idev) { return 0; }
static inline int snmp6_unregister_dev(struct inet6_dev *idev) { return 0; }
#endif

#ifdef CONFIG_SYSCTL
extern ctl_table ipv6_route_table_template[];
extern ctl_table ipv6_icmp_table_template[];

extern struct ctl_table *ipv6_icmp_sysctl_init(struct net *net);
extern struct ctl_table *ipv6_route_sysctl_init(struct net *net);
extern int ipv6_sysctl_register(void);
extern void ipv6_sysctl_unregister(void);
#endif

#endif /* _NET_IPV6_H */<|MERGE_RESOLUTION|>--- conflicted
+++ resolved
@@ -825,12 +825,8 @@
 extern int			ip6_datagram_connect(struct sock *sk, 
 						     struct sockaddr *addr, int addr_len);
 
-<<<<<<< HEAD
-extern int 			ipv6_recv_error(struct sock *sk, struct msghdr *msg, int len);
-=======
 extern int 			ipv6_recv_error(struct sock *sk, struct msghdr *msg, int len,
 						int *addr_len);
->>>>>>> 1bc116ff
 extern int 			ipv6_recv_rxpmtu(struct sock *sk, struct msghdr *msg, int len,
 						 int *addr_len);
 extern void			ipv6_icmp_error(struct sock *sk, struct sk_buff *skb, int err, __be16 port,
