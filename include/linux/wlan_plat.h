/* include/linux/wlan_plat.h
 *
 * Copyright (C) 2010 Google, Inc.
 *
 * This software is licensed under the terms of the GNU General Public
 * License version 2, as published by the Free Software Foundation, and
 * may be copied, distributed, and modified under those terms.
 *
 * This program is distributed in the hope that it will be useful,
 * but WITHOUT ANY WARRANTY; without even the implied warranty of
 * MERCHANTABILITY or FITNESS FOR A PARTICULAR PURPOSE.  See the
 * GNU General Public License for more details.
 *
 */
#ifndef _LINUX_WLAN_PLAT_H_
#define _LINUX_WLAN_PLAT_H_

<<<<<<< HEAD
=======
#define WLAN_PLAT_NODFS_FLAG	0x01
#define WLAN_PLAT_AP_FLAG	0x02

>>>>>>> 1bc116ff
struct wifi_platform_data {
	int (*set_power)(int val);
	int (*set_reset)(int val);
	int (*set_carddetect)(int val);
	void *(*mem_prealloc)(int section, unsigned long size);
	int (*get_mac_addr)(unsigned char *buf);
	int (*get_wake_irq)(void);
<<<<<<< HEAD
	void *(*get_country_code)(char *ccode);
=======
	void *(*get_country_code)(char *ccode, u32 flags);
#ifdef CONFIG_PARTIALRESUME
#define WIFI_PR_INIT			0
#define WIFI_PR_NOTIFY_RESUME		1
#define WIFI_PR_VOTE_FOR_RESUME		2
#define WIFI_PR_VOTE_FOR_SUSPEND	3
#define WIFI_PR_WAIT_FOR_READY		4
	bool (*partial_resume)(int action);
#endif
>>>>>>> 1bc116ff
};

#endif<|MERGE_RESOLUTION|>--- conflicted
+++ resolved
@@ -15,12 +15,9 @@
 #ifndef _LINUX_WLAN_PLAT_H_
 #define _LINUX_WLAN_PLAT_H_
 
-<<<<<<< HEAD
-=======
 #define WLAN_PLAT_NODFS_FLAG	0x01
 #define WLAN_PLAT_AP_FLAG	0x02
 
->>>>>>> 1bc116ff
 struct wifi_platform_data {
 	int (*set_power)(int val);
 	int (*set_reset)(int val);
@@ -28,10 +25,7 @@
 	void *(*mem_prealloc)(int section, unsigned long size);
 	int (*get_mac_addr)(unsigned char *buf);
 	int (*get_wake_irq)(void);
-<<<<<<< HEAD
 	void *(*get_country_code)(char *ccode);
-=======
-	void *(*get_country_code)(char *ccode, u32 flags);
 #ifdef CONFIG_PARTIALRESUME
 #define WIFI_PR_INIT			0
 #define WIFI_PR_NOTIFY_RESUME		1
@@ -40,7 +34,6 @@
 #define WIFI_PR_WAIT_FOR_READY		4
 	bool (*partial_resume)(int action);
 #endif
->>>>>>> 1bc116ff
 };
 
 #endif