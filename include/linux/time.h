--- conflicted
+++ resolved
@@ -178,11 +178,7 @@
 			struct itimerval *ovalue);
 extern int do_getitimer(int which, struct itimerval *value);
 
-<<<<<<< HEAD
-extern long do_utimes(int dfd, const char __user *filename, struct timespec *times, int flags);
-=======
 extern long do_utimes(int dfd, const char __user *filename, struct timespec64 *times, int flags);
->>>>>>> bb176f67
 
 /*
  * Similar to the struct tm in userspace <time.h>, but it needs to be here so
@@ -289,8 +285,6 @@
 	return true;
 }
 
-<<<<<<< HEAD
-=======
 /**
  * time_after32 - compare two 32-bit relative times
  * @a:	the time which may be after @b
@@ -306,5 +300,4 @@
  */
 #define time_after32(a, b)	((s32)((u32)(b) - (u32)(a)) < 0)
 #define time_before32(b, a)	time_after32(a, b)
->>>>>>> bb176f67
 #endif