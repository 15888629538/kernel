--- conflicted
+++ resolved
@@ -42,15 +42,6 @@
 	struct hlist_bl_node *next, **pprev;
 };
 
-<<<<<<< HEAD
-static inline void INIT_HLIST_BL_HEAD(struct hlist_bl_head *h)
-{
-	h->first = NULL;
-#ifdef CONFIG_PREEMPT_RT_BASE
-	raw_spin_lock_init(&h->lock);
-#endif
-}
-=======
 #ifdef CONFIG_PREEMPT_RT_BASE
 #define INIT_HLIST_BL_HEAD(h)		\
 do {					\
@@ -60,7 +51,6 @@
 #else
 #define INIT_HLIST_BL_HEAD(h) (h)->first = NULL
 #endif
->>>>>>> 640eca29
 
 static inline void INIT_HLIST_BL_NODE(struct hlist_bl_node *h)
 {
