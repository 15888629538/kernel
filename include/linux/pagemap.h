#ifndef _LINUX_PAGEMAP_H
#define _LINUX_PAGEMAP_H

/*
 * Copyright 1995 Linus Torvalds
 */
#include <linux/mm.h>
#include <linux/fs.h>
#include <linux/list.h>
#include <linux/highmem.h>
#include <linux/compiler.h>
#include <asm/uaccess.h>
#include <linux/gfp.h>
#include <linux/bitops.h>
#include <linux/hardirq.h> /* for in_interrupt() */
#include <linux/hugetlb_inline.h>

/*
 * Bits in mapping->flags.  The lower __GFP_BITS_SHIFT bits are the page
 * allocation mode flags.
 */
enum mapping_flags {
	AS_EIO		= __GFP_BITS_SHIFT + 0,	/* IO error on async write */
	AS_ENOSPC	= __GFP_BITS_SHIFT + 1,	/* ENOSPC on async write */
	AS_MM_ALL_LOCKS	= __GFP_BITS_SHIFT + 2,	/* under mm_take_all_locks() */
	AS_UNEVICTABLE	= __GFP_BITS_SHIFT + 3,	/* e.g., ramdisk, SHM_LOCK */
	AS_BALLOON_MAP  = __GFP_BITS_SHIFT + 4, /* balloon page special map */
};

static inline void mapping_set_error(struct address_space *mapping, int error)
{
	if (unlikely(error)) {
		if (error == -ENOSPC)
			set_bit(AS_ENOSPC, &mapping->flags);
		else
			set_bit(AS_EIO, &mapping->flags);
	}
}

static inline void mapping_set_unevictable(struct address_space *mapping)
{
	set_bit(AS_UNEVICTABLE, &mapping->flags);
}

static inline void mapping_clear_unevictable(struct address_space *mapping)
{
	clear_bit(AS_UNEVICTABLE, &mapping->flags);
}

static inline int mapping_unevictable(struct address_space *mapping)
{
	if (mapping)
		return test_bit(AS_UNEVICTABLE, &mapping->flags);
	return !!mapping;
}

static inline void mapping_set_balloon(struct address_space *mapping)
{
	set_bit(AS_BALLOON_MAP, &mapping->flags);
}

static inline void mapping_clear_balloon(struct address_space *mapping)
{
	clear_bit(AS_BALLOON_MAP, &mapping->flags);
}

static inline int mapping_balloon(struct address_space *mapping)
{
	return mapping && test_bit(AS_BALLOON_MAP, &mapping->flags);
}

static inline gfp_t mapping_gfp_mask(struct address_space * mapping)
{
	return (__force gfp_t)mapping->flags & __GFP_BITS_MASK;
}

/*
 * This is non-atomic.  Only to be used before the mapping is activated.
 * Probably needs a barrier...
 */
static inline void mapping_set_gfp_mask(struct address_space *m, gfp_t mask)
{
	m->flags = (m->flags & ~(__force unsigned long)__GFP_BITS_MASK) |
				(__force unsigned long)mask;
}

/*
 * The page cache can done in larger chunks than
 * one page, because it allows for more efficient
 * throughput (it can then be mapped into user
 * space in smaller chunks for same flexibility).
 *
 * Or rather, it _will_ be done in larger chunks.
 */
#define PAGE_CACHE_SHIFT	PAGE_SHIFT
#define PAGE_CACHE_SIZE		PAGE_SIZE
#define PAGE_CACHE_MASK		PAGE_MASK
#define PAGE_CACHE_ALIGN(addr)	(((addr)+PAGE_CACHE_SIZE-1)&PAGE_CACHE_MASK)

#define page_cache_get(page)		get_page(page)
#define page_cache_release(page)	put_page(page)
void release_pages(struct page **pages, int nr, int cold);

/*
 * speculatively take a reference to a page.
 * If the page is free (_count == 0), then _count is untouched, and 0
 * is returned. Otherwise, _count is incremented by 1 and 1 is returned.
 *
 * This function must be called inside the same rcu_read_lock() section as has
 * been used to lookup the page in the pagecache radix-tree (or page table):
 * this allows allocators to use a synchronize_rcu() to stabilize _count.
 *
 * Unless an RCU grace period has passed, the count of all pages coming out
 * of the allocator must be considered unstable. page_count may return higher
 * than expected, and put_page must be able to do the right thing when the
 * page has been finished with, no matter what it is subsequently allocated
 * for (because put_page is what is used here to drop an invalid speculative
 * reference).
 *
 * This is the interesting part of the lockless pagecache (and lockless
 * get_user_pages) locking protocol, where the lookup-side (eg. find_get_page)
 * has the following pattern:
 * 1. find page in radix tree
 * 2. conditionally increment refcount
 * 3. check the page is still in pagecache (if no, goto 1)
 *
 * Remove-side that cares about stability of _count (eg. reclaim) has the
 * following (with tree_lock held for write):
 * A. atomically check refcount is correct and set it to 0 (atomic_cmpxchg)
 * B. remove page from pagecache
 * C. free the page
 *
 * There are 2 critical interleavings that matter:
 * - 2 runs before A: in this case, A sees elevated refcount and bails out
 * - A runs before 2: in this case, 2 sees zero refcount and retries;
 *   subsequently, B will complete and 1 will find no page, causing the
 *   lookup to return NULL.
 *
 * It is possible that between 1 and 2, the page is removed then the exact same
 * page is inserted into the same position in pagecache. That's OK: the
 * old find_get_page using tree_lock could equally have run before or after
 * such a re-insertion, depending on order that locks are granted.
 *
 * Lookups racing against pagecache insertion isn't a big problem: either 1
 * will find the page or it will not. Likewise, the old find_get_page could run
 * either before the insertion or afterwards, depending on timing.
 */
static inline int page_cache_get_speculative(struct page *page)
{
	VM_BUG_ON(in_interrupt());

#ifdef CONFIG_TINY_RCU
# ifdef CONFIG_PREEMPT_COUNT
	VM_BUG_ON(!in_atomic());
# endif
	/*
	 * Preempt must be disabled here - we rely on rcu_read_lock doing
	 * this for us.
	 *
	 * Pagecache won't be truncated from interrupt context, so if we have
	 * found a page in the radix tree here, we have pinned its refcount by
	 * disabling preempt, and hence no need for the "speculative get" that
	 * SMP requires.
	 */
	VM_BUG_ON(page_count(page) == 0);
	atomic_inc(&page->_count);

#else
	if (unlikely(!get_page_unless_zero(page))) {
		/*
		 * Either the page has been freed, or will be freed.
		 * In either case, retry here and the caller should
		 * do the right thing (see comments above).
		 */
		return 0;
	}
#endif
	VM_BUG_ON(PageTail(page));

	return 1;
}

/*
 * Same as above, but add instead of inc (could just be merged)
 */
static inline int page_cache_add_speculative(struct page *page, int count)
{
	VM_BUG_ON(in_interrupt());

#if !defined(CONFIG_SMP) && defined(CONFIG_TREE_RCU)
# ifdef CONFIG_PREEMPT_COUNT
	VM_BUG_ON(!in_atomic());
# endif
	VM_BUG_ON(page_count(page) == 0);
	atomic_add(count, &page->_count);

#else
	if (unlikely(!atomic_add_unless(&page->_count, count, 0)))
		return 0;
#endif
	VM_BUG_ON(PageCompound(page) && page != compound_head(page));

	return 1;
}

static inline int page_freeze_refs(struct page *page, int count)
{
	return likely(atomic_cmpxchg(&page->_count, count, 0) == count);
}

static inline void page_unfreeze_refs(struct page *page, int count)
{
	VM_BUG_ON(page_count(page) != 0);
	VM_BUG_ON(count == 0);

	atomic_set(&page->_count, count);
}

#ifdef CONFIG_NUMA
extern struct page *__page_cache_alloc(gfp_t gfp);
#else
static inline struct page *__page_cache_alloc(gfp_t gfp)
{
	return alloc_pages(gfp, 0);
}
#endif

static inline struct page *page_cache_alloc(struct address_space *x)
{
	return __page_cache_alloc(mapping_gfp_mask(x));
}

static inline struct page *page_cache_alloc_cold(struct address_space *x)
{
	return __page_cache_alloc(mapping_gfp_mask(x)|__GFP_COLD);
}

static inline struct page *page_cache_alloc_readahead(struct address_space *x)
{
	return __page_cache_alloc(mapping_gfp_mask(x) |
				  __GFP_COLD | __GFP_NORETRY | __GFP_NOWARN);
}

typedef int filler_t(void *, struct page *);

pgoff_t page_cache_next_hole(struct address_space *mapping,
                             pgoff_t index, unsigned long max_scan);

<<<<<<< HEAD
extern struct page * find_get_page(struct address_space *mapping,
				pgoff_t index);
=======
extern struct page * find_get_page_flags(struct address_space *mapping,
					 pgoff_t index, int fgp_flags);

#define FGP_ACCESSED		0x00000001

static inline struct page* find_get_page(struct address_space *mapping,
					 pgoff_t index)
{
	return find_get_page_flags(mapping, index, 0);
}


>>>>>>> 1bc116ff
extern struct page * find_lock_page(struct address_space *mapping,
				pgoff_t index);
extern struct page * find_or_create_page(struct address_space *mapping,
				pgoff_t index, gfp_t gfp_mask);
unsigned find_get_pages(struct address_space *mapping, pgoff_t start,
			unsigned int nr_pages, struct page **pages);
unsigned find_get_pages_contig(struct address_space *mapping, pgoff_t start,
			       unsigned int nr_pages, struct page **pages);
unsigned find_get_pages_tag(struct address_space *mapping, pgoff_t *index,
			int tag, unsigned int nr_pages, struct page **pages);

struct page *grab_cache_page_write_begin(struct address_space *mapping,
			pgoff_t index, unsigned flags);

/*
 * Returns locked page at given index in given cache, creating it if needed.
 */
static inline struct page *grab_cache_page(struct address_space *mapping,
								pgoff_t index)
{
	return find_or_create_page(mapping, index, mapping_gfp_mask(mapping));
}

extern struct page * grab_cache_page_nowait(struct address_space *mapping,
				pgoff_t index);
extern struct page * read_cache_page_async(struct address_space *mapping,
				pgoff_t index, filler_t *filler, void *data);
extern struct page * read_cache_page(struct address_space *mapping,
				pgoff_t index, filler_t *filler, void *data);
extern struct page * read_cache_page_gfp(struct address_space *mapping,
				pgoff_t index, gfp_t gfp_mask);
extern int read_cache_pages(struct address_space *mapping,
		struct list_head *pages, filler_t *filler, void *data);

static inline struct page *read_mapping_page_async(
				struct address_space *mapping,
				pgoff_t index, void *data)
{
	filler_t *filler = (filler_t *)mapping->a_ops->readpage;
	return read_cache_page_async(mapping, index, filler, data);
}

static inline struct page *read_mapping_page(struct address_space *mapping,
				pgoff_t index, void *data)
{
	filler_t *filler = (filler_t *)mapping->a_ops->readpage;
	return read_cache_page(mapping, index, filler, data);
}

/*
 * Return byte-offset into filesystem object for page.
 */
static inline loff_t page_offset(struct page *page)
{
	return ((loff_t)page->index) << PAGE_CACHE_SHIFT;
}

static inline loff_t page_file_offset(struct page *page)
{
	return ((loff_t)page_file_index(page)) << PAGE_CACHE_SHIFT;
}

extern pgoff_t linear_hugepage_index(struct vm_area_struct *vma,
				     unsigned long address);

static inline pgoff_t linear_page_index(struct vm_area_struct *vma,
					unsigned long address)
{
	pgoff_t pgoff;
	if (unlikely(is_vm_hugetlb_page(vma)))
		return linear_hugepage_index(vma, address);
	pgoff = (address - vma->vm_start) >> PAGE_SHIFT;
	pgoff += vma->vm_pgoff;
	return pgoff >> (PAGE_CACHE_SHIFT - PAGE_SHIFT);
}

extern void __lock_page(struct page *page);
extern int __lock_page_killable(struct page *page);
extern int __lock_page_or_retry(struct page *page, struct mm_struct *mm,
				unsigned int flags);
extern void unlock_page(struct page *page);

static inline void __set_page_locked(struct page *page)
{
	__set_bit(PG_locked, &page->flags);
}

static inline void __clear_page_locked(struct page *page)
{
	__clear_bit(PG_locked, &page->flags);
}

static inline int trylock_page(struct page *page)
{
	return (likely(!test_and_set_bit_lock(PG_locked, &page->flags)));
}

/*
 * lock_page may only be called if we have the page's inode pinned.
 */
static inline void lock_page(struct page *page)
{
	might_sleep();
	if (!trylock_page(page))
		__lock_page(page);
}

/*
 * lock_page_killable is like lock_page but can be interrupted by fatal
 * signals.  It returns 0 if it locked the page and -EINTR if it was
 * killed while waiting.
 */
static inline int lock_page_killable(struct page *page)
{
	might_sleep();
	if (!trylock_page(page))
		return __lock_page_killable(page);
	return 0;
}

/*
 * lock_page_or_retry - Lock the page, unless this would block and the
 * caller indicated that it can handle a retry.
 */
static inline int lock_page_or_retry(struct page *page, struct mm_struct *mm,
				     unsigned int flags)
{
	might_sleep();
	return trylock_page(page) || __lock_page_or_retry(page, mm, flags);
}

/*
 * This is exported only for wait_on_page_locked/wait_on_page_writeback.
 * Never use this directly!
 */
extern void wait_on_page_bit(struct page *page, int bit_nr);

extern int wait_on_page_bit_killable(struct page *page, int bit_nr);

static inline int wait_on_page_locked_killable(struct page *page)
{
	if (PageLocked(page))
		return wait_on_page_bit_killable(page, PG_locked);
	return 0;
}

/*
 * Wait for a page to be unlocked.
 *
 * This must be called with the caller "holding" the page,
 * ie with increased "page->count" so that the page won't
 * go away during the wait..
 */
static inline void wait_on_page_locked(struct page *page)
{
	if (PageLocked(page))
		wait_on_page_bit(page, PG_locked);
}

/*
 * Wait for a page to complete writeback
 */
static inline void wait_on_page_writeback(struct page *page)
{
	if (PageWriteback(page))
		wait_on_page_bit(page, PG_writeback);
}

extern void end_page_writeback(struct page *page);
void wait_for_stable_page(struct page *page);

/*
 * Add an arbitrary waiter to a page's wait queue
 */
extern void add_page_wait_queue(struct page *page, wait_queue_t *waiter);

/*
 * Fault a userspace page into pagetables.  Return non-zero on a fault.
 *
 * This assumes that two userspace pages are always sufficient.  That's
 * not true if PAGE_CACHE_SIZE > PAGE_SIZE.
 */
static inline int fault_in_pages_writeable(char __user *uaddr, int size)
{
	int ret;

	if (unlikely(size == 0))
		return 0;

	/*
	 * Writing zeroes into userspace here is OK, because we know that if
	 * the zero gets there, we'll be overwriting it.
	 */
	ret = __put_user(0, uaddr);
	if (ret == 0) {
		char __user *end = uaddr + size - 1;

		/*
		 * If the page was already mapped, this will get a cache miss
		 * for sure, so try to avoid doing it.
		 */
		if (((unsigned long)uaddr & PAGE_MASK) !=
				((unsigned long)end & PAGE_MASK))
			ret = __put_user(0, end);
	}
	return ret;
}

static inline int fault_in_pages_readable(const char __user *uaddr, int size)
{
	volatile char c;
	int ret;

	if (unlikely(size == 0))
		return 0;

	ret = __get_user(c, uaddr);
	if (ret == 0) {
		const char __user *end = uaddr + size - 1;

		if (((unsigned long)uaddr & PAGE_MASK) !=
				((unsigned long)end & PAGE_MASK)) {
			ret = __get_user(c, end);
			(void)c;
		}
	}
	return ret;
}

/*
 * Multipage variants of the above prefault helpers, useful if more than
 * PAGE_SIZE of data needs to be prefaulted. These are separate from the above
 * functions (which only handle up to PAGE_SIZE) to avoid clobbering the
 * filemap.c hotpaths.
 */
static inline int fault_in_multipages_writeable(char __user *uaddr, int size)
{
	int ret = 0;
	char __user *end = uaddr + size - 1;

	if (unlikely(size == 0))
		return ret;

	/*
	 * Writing zeroes into userspace here is OK, because we know that if
	 * the zero gets there, we'll be overwriting it.
	 */
	while (uaddr <= end) {
		ret = __put_user(0, uaddr);
		if (ret != 0)
			return ret;
		uaddr += PAGE_SIZE;
	}

	/* Check whether the range spilled into the next page. */
	if (((unsigned long)uaddr & PAGE_MASK) ==
			((unsigned long)end & PAGE_MASK))
		ret = __put_user(0, end);

	return ret;
}

static inline int fault_in_multipages_readable(const char __user *uaddr,
					       int size)
{
	volatile char c;
	int ret = 0;
	const char __user *end = uaddr + size - 1;

	if (unlikely(size == 0))
		return ret;

	while (uaddr <= end) {
		ret = __get_user(c, uaddr);
		if (ret != 0)
			return ret;
		uaddr += PAGE_SIZE;
	}

	/* Check whether the range spilled into the next page. */
	if (((unsigned long)uaddr & PAGE_MASK) ==
			((unsigned long)end & PAGE_MASK)) {
		ret = __get_user(c, end);
		(void)c;
	}

	return ret;
}

int add_to_page_cache_locked(struct page *page, struct address_space *mapping,
				pgoff_t index, gfp_t gfp_mask);
int add_to_page_cache_lru(struct page *page, struct address_space *mapping,
				pgoff_t index, gfp_t gfp_mask);
extern void delete_from_page_cache(struct page *page);
extern void __delete_from_page_cache(struct page *page);
int replace_page_cache_page(struct page *old, struct page *new, gfp_t gfp_mask);

/*
 * Like add_to_page_cache_locked, but used to add newly allocated pages:
 * the page is new, so we can just run __set_page_locked() against it.
 */
static inline int add_to_page_cache(struct page *page,
		struct address_space *mapping, pgoff_t offset, gfp_t gfp_mask)
{
	int error;

	__set_page_locked(page);
	error = add_to_page_cache_locked(page, mapping, offset, gfp_mask);
	if (unlikely(error))
		__clear_page_locked(page);
	return error;
}

#endif /* _LINUX_PAGEMAP_H */<|MERGE_RESOLUTION|>--- conflicted
+++ resolved
@@ -246,10 +246,6 @@
 pgoff_t page_cache_next_hole(struct address_space *mapping,
                              pgoff_t index, unsigned long max_scan);
 
-<<<<<<< HEAD
-extern struct page * find_get_page(struct address_space *mapping,
-				pgoff_t index);
-=======
 extern struct page * find_get_page_flags(struct address_space *mapping,
 					 pgoff_t index, int fgp_flags);
 
@@ -262,7 +258,6 @@
 }
 
 
->>>>>>> 1bc116ff
 extern struct page * find_lock_page(struct address_space *mapping,
 				pgoff_t index);
 extern struct page * find_or_create_page(struct address_space *mapping,
