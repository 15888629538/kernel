--- conflicted
+++ resolved
@@ -707,18 +707,10 @@
 
 	err = hci_uart_register_dev(hu);
 	if (err) {
-<<<<<<< HEAD
-		p->close(hu);
-=======
->>>>>>> 4a803276
 		return err;
 	}
 
 	set_bit(HCI_UART_PROTO_READY, &hu->flags);
-<<<<<<< HEAD
-
-=======
->>>>>>> 4a803276
 	return 0;
 }
 
