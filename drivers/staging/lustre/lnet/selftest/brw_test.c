--- conflicted
+++ resolved
@@ -90,12 +90,7 @@
 		 * NB: this is not going to work for variable page size,
 		 * but we have to keep it for compatibility
 		 */
-<<<<<<< HEAD
-		len = npg * PAGE_CACHE_SIZE;
-=======
 		len = npg * PAGE_SIZE;
-
->>>>>>> bf162006
 	} else {
 		test_bulk_req_v1_t *breq = &tsi->tsi_u.bulk_v1;
 
@@ -282,12 +277,7 @@
 		opc = breq->blk_opc;
 		flags = breq->blk_flags;
 		npg = breq->blk_npg;
-<<<<<<< HEAD
-		len = npg * PAGE_CACHE_SIZE;
-=======
 		len = npg * PAGE_SIZE;
-
->>>>>>> bf162006
 	} else {
 		test_bulk_req_v1_t *breq = &tsi->tsi_u.bulk_v1;
 
