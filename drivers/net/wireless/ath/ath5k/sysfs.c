#include <linux/device.h>
#include <linux/pci.h>

#include "base.h"
#include "ath5k.h"
#include "reg.h"

#define SIMPLE_SHOW_STORE(name, get, set)				\
static ssize_t ath5k_attr_show_##name(struct device *dev,		\
			struct device_attribute *attr,			\
			char *buf)					\
{									\
	struct ieee80211_hw *hw = dev_get_drvdata(dev);			\
	struct ath5k_softc *sc = hw->priv;				\
<<<<<<< HEAD
	return snprintf(buf, PAGE_SIZE, "%d\n", get); 			\
=======
	return snprintf(buf, PAGE_SIZE, "%d\n", get);			\
>>>>>>> 95acac61
}									\
									\
static ssize_t ath5k_attr_store_##name(struct device *dev,		\
			struct device_attribute *attr,			\
			const char *buf, size_t count)			\
{									\
	struct ieee80211_hw *hw = dev_get_drvdata(dev);			\
	struct ath5k_softc *sc = hw->priv;				\
<<<<<<< HEAD
	int val;							\
=======
	int val, ret;							\
>>>>>>> 95acac61
									\
	ret = kstrtoint(buf, 10, &val);					\
	if (ret < 0)							\
		return ret;						\
	set(sc->ah, val);						\
	return count;							\
}									\
static DEVICE_ATTR(name, S_IRUGO | S_IWUSR,				\
		   ath5k_attr_show_##name, ath5k_attr_store_##name)

#define SIMPLE_SHOW(name, get)						\
static ssize_t ath5k_attr_show_##name(struct device *dev,		\
			struct device_attribute *attr,			\
			char *buf)					\
{									\
	struct ieee80211_hw *hw = dev_get_drvdata(dev);			\
	struct ath5k_softc *sc = hw->priv;				\
<<<<<<< HEAD
	return snprintf(buf, PAGE_SIZE, "%d\n", get); 			\
=======
	return snprintf(buf, PAGE_SIZE, "%d\n", get);			\
>>>>>>> 95acac61
}									\
static DEVICE_ATTR(name, S_IRUGO, ath5k_attr_show_##name, NULL)

/*** ANI ***/

SIMPLE_SHOW_STORE(ani_mode, sc->ani_state.ani_mode, ath5k_ani_init);
SIMPLE_SHOW_STORE(noise_immunity_level, sc->ani_state.noise_imm_level,
			ath5k_ani_set_noise_immunity_level);
SIMPLE_SHOW_STORE(spur_level, sc->ani_state.spur_level,
			ath5k_ani_set_spur_immunity_level);
SIMPLE_SHOW_STORE(firstep_level, sc->ani_state.firstep_level,
			ath5k_ani_set_firstep_level);
SIMPLE_SHOW_STORE(ofdm_weak_signal_detection, sc->ani_state.ofdm_weak_sig,
			ath5k_ani_set_ofdm_weak_signal_detection);
SIMPLE_SHOW_STORE(cck_weak_signal_detection, sc->ani_state.cck_weak_sig,
			ath5k_ani_set_cck_weak_signal_detection);
SIMPLE_SHOW(spur_level_max, sc->ani_state.max_spur_level);

static ssize_t ath5k_attr_show_noise_immunity_level_max(struct device *dev,
			struct device_attribute *attr,
			char *buf)
{
	return snprintf(buf, PAGE_SIZE, "%d\n", ATH5K_ANI_MAX_NOISE_IMM_LVL);
}
static DEVICE_ATTR(noise_immunity_level_max, S_IRUGO,
		   ath5k_attr_show_noise_immunity_level_max, NULL);

static ssize_t ath5k_attr_show_firstep_level_max(struct device *dev,
			struct device_attribute *attr,
			char *buf)
{
	return snprintf(buf, PAGE_SIZE, "%d\n", ATH5K_ANI_MAX_FIRSTEP_LVL);
}
static DEVICE_ATTR(firstep_level_max, S_IRUGO,
		   ath5k_attr_show_firstep_level_max, NULL);

static struct attribute *ath5k_sysfs_entries_ani[] = {
	&dev_attr_ani_mode.attr,
	&dev_attr_noise_immunity_level.attr,
	&dev_attr_spur_level.attr,
	&dev_attr_firstep_level.attr,
	&dev_attr_ofdm_weak_signal_detection.attr,
	&dev_attr_cck_weak_signal_detection.attr,
	&dev_attr_noise_immunity_level_max.attr,
	&dev_attr_spur_level_max.attr,
	&dev_attr_firstep_level_max.attr,
	NULL
};

static struct attribute_group ath5k_attribute_group_ani = {
	.name = "ani",
	.attrs = ath5k_sysfs_entries_ani,
};


/*** register / unregister ***/

int
ath5k_sysfs_register(struct ath5k_softc *sc)
{
	struct device *dev = sc->dev;
	int err;

	err = sysfs_create_group(&dev->kobj, &ath5k_attribute_group_ani);
	if (err) {
		ATH5K_ERR(sc, "failed to create sysfs group\n");
		return err;
	}

	return 0;
}

void
ath5k_sysfs_unregister(struct ath5k_softc *sc)
{
	struct device *dev = sc->dev;

	sysfs_remove_group(&dev->kobj, &ath5k_attribute_group_ani);
}<|MERGE_RESOLUTION|>--- conflicted
+++ resolved
@@ -12,11 +12,7 @@
 {									\
 	struct ieee80211_hw *hw = dev_get_drvdata(dev);			\
 	struct ath5k_softc *sc = hw->priv;				\
-<<<<<<< HEAD
-	return snprintf(buf, PAGE_SIZE, "%d\n", get); 			\
-=======
 	return snprintf(buf, PAGE_SIZE, "%d\n", get);			\
->>>>>>> 95acac61
 }									\
 									\
 static ssize_t ath5k_attr_store_##name(struct device *dev,		\
@@ -25,11 +21,7 @@
 {									\
 	struct ieee80211_hw *hw = dev_get_drvdata(dev);			\
 	struct ath5k_softc *sc = hw->priv;				\
-<<<<<<< HEAD
-	int val;							\
-=======
 	int val, ret;							\
->>>>>>> 95acac61
 									\
 	ret = kstrtoint(buf, 10, &val);					\
 	if (ret < 0)							\
@@ -47,11 +39,7 @@
 {									\
 	struct ieee80211_hw *hw = dev_get_drvdata(dev);			\
 	struct ath5k_softc *sc = hw->priv;				\
-<<<<<<< HEAD
-	return snprintf(buf, PAGE_SIZE, "%d\n", get); 			\
-=======
 	return snprintf(buf, PAGE_SIZE, "%d\n", get);			\
->>>>>>> 95acac61
 }									\
 static DEVICE_ATTR(name, S_IRUGO, ath5k_attr_show_##name, NULL)
 
