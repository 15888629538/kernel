--- conflicted
+++ resolved
@@ -259,12 +259,6 @@
 	reg = opp_table->regulator;
 	if (IS_ERR(reg)) {
 		/* Regulator may not be required for device */
-<<<<<<< HEAD
-		if (reg)
-			dev_err(dev, "%s: Invalid regulator (%ld)\n", __func__,
-				PTR_ERR(reg));
-=======
->>>>>>> 2f68ef75
 		rcu_read_unlock();
 		return 0;
 	}
