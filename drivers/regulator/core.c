--- conflicted
+++ resolved
@@ -1363,7 +1363,6 @@
 }
 EXPORT_SYMBOL_GPL(regulator_get_exclusive);
 
-<<<<<<< HEAD
 /**
  * regulator_get_optional - obtain optional access to a regulator.
  * @dev: device for regulator "consumer"
@@ -1393,8 +1392,6 @@
 }
 EXPORT_SYMBOL_GPL(regulator_get_optional);
 
-=======
->>>>>>> f0b7ed42
 /* regulator_list_mutex lock held by regulator_put() */
 static void _regulator_put(struct regulator *regulator)
 {
