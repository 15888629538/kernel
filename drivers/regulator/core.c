--- conflicted
+++ resolved
@@ -1702,9 +1702,6 @@
 		goto out;
 	}
 
-<<<<<<< HEAD
-	return 0;
-=======
 	regulator_unlock(rdev);
 
 	/*
@@ -1723,7 +1720,6 @@
 
 out:
 	return ret;
->>>>>>> 255b58a2
 }
 
 /* Internal regulator request function */
