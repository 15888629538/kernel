/*
 * core.c  --  Voltage/Current Regulator framework.
 *
 * Copyright 2007, 2008 Wolfson Microelectronics PLC.
 * Copyright 2008 SlimLogic Ltd.
 *
 * Author: Liam Girdwood <lrg@slimlogic.co.uk>
 *
 *  This program is free software; you can redistribute  it and/or modify it
 *  under  the terms of  the GNU General  Public License as published by the
 *  Free Software Foundation;  either version 2 of the  License, or (at your
 *  option) any later version.
 *
 */

#include <linux/kernel.h>
#include <linux/init.h>
#include <linux/debugfs.h>
#include <linux/device.h>
#include <linux/slab.h>
#include <linux/async.h>
#include <linux/err.h>
#include <linux/mutex.h>
#include <linux/suspend.h>
#include <linux/delay.h>
#include <linux/gpio.h>
#include <linux/gpio/consumer.h>
#include <linux/of.h>
#include <linux/regmap.h>
#include <linux/seq_file.h>
#include <linux/uaccess.h>
#include <linux/regulator/of_regulator.h>
#include <linux/regulator/consumer.h>
#include <linux/regulator/driver.h>
#include <linux/regulator/machine.h>
#include <linux/module.h>

#define CREATE_TRACE_POINTS
#include <trace/events/regulator.h>

#include "dummy.h"
#include "internal.h"

#define rdev_crit(rdev, fmt, ...)					\
	pr_crit("%s: " fmt, rdev_get_name(rdev), ##__VA_ARGS__)
#define rdev_err(rdev, fmt, ...)					\
	pr_err("%s: " fmt, rdev_get_name(rdev), ##__VA_ARGS__)
#define rdev_warn(rdev, fmt, ...)					\
	pr_warn("%s: " fmt, rdev_get_name(rdev), ##__VA_ARGS__)
#define rdev_info(rdev, fmt, ...)					\
	pr_info("%s: " fmt, rdev_get_name(rdev), ##__VA_ARGS__)
#define rdev_dbg(rdev, fmt, ...)					\
	pr_debug("%s: " fmt, rdev_get_name(rdev), ##__VA_ARGS__)

static DEFINE_MUTEX(regulator_list_mutex);
static LIST_HEAD(regulator_map_list);
static LIST_HEAD(regulator_ena_gpio_list);
static LIST_HEAD(regulator_supply_alias_list);
static LIST_HEAD(regulator_debug_list);
static LIST_HEAD(regulator_early_min_volt_list);
static bool has_full_constraints;

static struct dentry *debugfs_root;

/*
 * struct regulator_map
 *
 * Used to provide symbolic supply names to devices.
 */
struct regulator_map {
	struct list_head list;
	const char *dev_name;   /* The dev_name() for the consumer */
	const char *supply;
	struct regulator_dev *regulator;
};

/*
 * struct regulator_enable_gpio
 *
 * Management for shared enable GPIO pin
 */
struct regulator_enable_gpio {
	struct list_head list;
	struct gpio_desc *gpiod;
	u32 enable_count;	/* a number of enabled shared GPIO */
	u32 request_count;	/* a number of requested shared GPIO */
	unsigned int ena_gpio_invert:1;
};

/*
 * struct regulator_supply_alias
 *
 * Used to map lookups for a supply onto an alternative device.
 */
struct regulator_supply_alias {
	struct list_head list;
	struct device *src_dev;
	const char *src_supply;
	struct device *alias_dev;
	const char *alias_supply;
};

struct regulator_limit_volt {
	struct list_head list;
	struct regulator *reg;
};

static int _regulator_is_enabled(struct regulator_dev *rdev);
static int _regulator_disable(struct regulator_dev *rdev);
static int _regulator_get_voltage(struct regulator_dev *rdev);
static int _regulator_get_current_limit(struct regulator_dev *rdev);
static unsigned int _regulator_get_mode(struct regulator_dev *rdev);
static int _notifier_call_chain(struct regulator_dev *rdev,
				  unsigned long event, void *data);
static int _regulator_do_set_voltage(struct regulator_dev *rdev,
				     int min_uV, int max_uV);
static struct regulator *create_regulator(struct regulator_dev *rdev,
					  struct device *dev,
					  const char *supply_name);
static void _regulator_put(struct regulator *regulator);

static const char *rdev_get_name(struct regulator_dev *rdev)
{
	if (rdev->constraints && rdev->constraints->name)
		return rdev->constraints->name;
	else if (rdev->desc->name)
		return rdev->desc->name;
	else
		return "";
}

static bool have_full_constraints(void)
{
	return has_full_constraints || of_have_populated_dt();
}

static bool regulator_ops_is_valid(struct regulator_dev *rdev, int ops)
{
	if (!rdev->constraints) {
		rdev_err(rdev, "no constraints\n");
		return false;
	}

	if (rdev->constraints->valid_ops_mask & ops)
		return true;

	return false;
}

static inline struct regulator_dev *rdev_get_supply(struct regulator_dev *rdev)
{
	if (rdev && rdev->supply)
		return rdev->supply->rdev;

	return NULL;
}

/**
 * regulator_lock_nested - lock a single regulator
 * @rdev:		regulator source
 * @subclass:		mutex subclass used for lockdep
 *
 * This function can be called many times by one task on
 * a single regulator and its mutex will be locked only
 * once. If a task, which is calling this function is other
 * than the one, which initially locked the mutex, it will
 * wait on mutex.
 */
static void regulator_lock_nested(struct regulator_dev *rdev,
				  unsigned int subclass)
{
	if (!mutex_trylock(&rdev->mutex)) {
		if (rdev->mutex_owner == current) {
			rdev->ref_cnt++;
			return;
		}
		mutex_lock_nested(&rdev->mutex, subclass);
	}

	rdev->ref_cnt = 1;
	rdev->mutex_owner = current;
}

static inline void regulator_lock(struct regulator_dev *rdev)
{
	regulator_lock_nested(rdev, 0);
}

/**
 * regulator_unlock - unlock a single regulator
 * @rdev:		regulator_source
 *
 * This function unlocks the mutex when the
 * reference counter reaches 0.
 */
static void regulator_unlock(struct regulator_dev *rdev)
{
	if (rdev->ref_cnt != 0) {
		rdev->ref_cnt--;

		if (!rdev->ref_cnt) {
			rdev->mutex_owner = NULL;
			mutex_unlock(&rdev->mutex);
		}
	}
}

/**
 * regulator_lock_supply - lock a regulator and its supplies
 * @rdev:         regulator source
 */
static void regulator_lock_supply(struct regulator_dev *rdev)
{
	int i;

	for (i = 0; rdev; rdev = rdev_get_supply(rdev), i++)
		regulator_lock_nested(rdev, i);
}

/**
 * regulator_unlock_supply - unlock a regulator and its supplies
 * @rdev:         regulator source
 */
static void regulator_unlock_supply(struct regulator_dev *rdev)
{
	struct regulator *supply;

	while (1) {
		regulator_unlock(rdev);
		supply = rdev->supply;

		if (!rdev->supply)
			return;

		rdev = supply->rdev;
	}
}

/**
 * of_get_child_regulator - get a child regulator device node
 * based on supply name
 * @parent: Parent device node
 * @prop_name: Combination regulator supply name and "-supply"
 *
 * Traverse all child nodes.
 * Extract the child regulator device node corresponding to the supply name.
 * returns the device node corresponding to the regulator if found, else
 * returns NULL.
 */
static struct device_node *of_get_child_regulator(struct device_node *parent,
						  const char *prop_name)
{
	struct device_node *regnode = NULL;
	struct device_node *child = NULL;

	for_each_child_of_node(parent, child) {
		regnode = of_parse_phandle(child, prop_name, 0);

		if (!regnode) {
			regnode = of_get_child_regulator(child, prop_name);
			if (regnode)
				return regnode;
		} else {
			return regnode;
		}
	}
	return NULL;
}

/**
 * of_get_regulator - get a regulator device node based on supply name
 * @dev: Device pointer for the consumer (of regulator) device
 * @supply: regulator supply name
 *
 * Extract the regulator device node corresponding to the supply name.
 * returns the device node corresponding to the regulator if found, else
 * returns NULL.
 */
static struct device_node *of_get_regulator(struct device *dev, const char *supply)
{
	struct device_node *regnode = NULL;
	char prop_name[256];

	dev_dbg(dev, "Looking up %s-supply from device tree\n", supply);

	snprintf(prop_name, sizeof(prop_name), "%s-supply", supply);
	regnode = of_parse_phandle(dev->of_node, prop_name, 0);

	if (!regnode) {
		regnode = of_get_child_regulator(dev->of_node, prop_name);
		if (regnode)
			return regnode;

		dev_dbg(dev, "Looking up %s property in node %pOF failed\n",
				prop_name, dev->of_node);
		return NULL;
	}
	return regnode;
}

/* Platform voltage constraint check */
static int regulator_check_voltage(struct regulator_dev *rdev,
				   int *min_uV, int *max_uV)
{
	BUG_ON(*min_uV > *max_uV);

	if (!regulator_ops_is_valid(rdev, REGULATOR_CHANGE_VOLTAGE)) {
		rdev_err(rdev, "voltage operation not allowed\n");
		return -EPERM;
	}

	if (*max_uV > rdev->constraints->max_uV)
		*max_uV = rdev->constraints->max_uV;
	if (*min_uV < rdev->constraints->min_uV)
		*min_uV = rdev->constraints->min_uV;

	if (*min_uV > *max_uV) {
		rdev_err(rdev, "unsupportable voltage range: %d-%duV\n",
			 *min_uV, *max_uV);
		return -EINVAL;
	}

	return 0;
}

/* return 0 if the state is valid */
static int regulator_check_states(suspend_state_t state)
{
	return (state > PM_SUSPEND_MAX || state == PM_SUSPEND_TO_IDLE);
}

/* Make sure we select a voltage that suits the needs of all
 * regulator consumers
 */
static int regulator_check_consumers(struct regulator_dev *rdev,
				     int *min_uV, int *max_uV,
				     suspend_state_t state)
{
	struct regulator *regulator;
	struct regulator_voltage *voltage;

	list_for_each_entry(regulator, &rdev->consumer_list, list) {
		voltage = &regulator->voltage[state];
		/*
		 * Assume consumers that didn't say anything are OK
		 * with anything in the constraint range.
		 */
		if (!voltage->min_uV && !voltage->max_uV)
			continue;

		if (*max_uV > voltage->max_uV)
			*max_uV = voltage->max_uV;
		if (*min_uV < voltage->min_uV)
			*min_uV = voltage->min_uV;
	}

	if (*min_uV > *max_uV) {
		rdev_err(rdev, "Restricting voltage, %u-%uuV\n",
			*min_uV, *max_uV);
		return -EINVAL;
	}

	return 0;
}

/* current constraint check */
static int regulator_check_current_limit(struct regulator_dev *rdev,
					int *min_uA, int *max_uA)
{
	BUG_ON(*min_uA > *max_uA);

	if (!regulator_ops_is_valid(rdev, REGULATOR_CHANGE_CURRENT)) {
		rdev_err(rdev, "current operation not allowed\n");
		return -EPERM;
	}

	if (*max_uA > rdev->constraints->max_uA)
		*max_uA = rdev->constraints->max_uA;
	if (*min_uA < rdev->constraints->min_uA)
		*min_uA = rdev->constraints->min_uA;

	if (*min_uA > *max_uA) {
		rdev_err(rdev, "unsupportable current range: %d-%duA\n",
			 *min_uA, *max_uA);
		return -EINVAL;
	}

	return 0;
}

/* operating mode constraint check */
static int regulator_mode_constrain(struct regulator_dev *rdev,
				    unsigned int *mode)
{
	switch (*mode) {
	case REGULATOR_MODE_FAST:
	case REGULATOR_MODE_NORMAL:
	case REGULATOR_MODE_IDLE:
	case REGULATOR_MODE_STANDBY:
		break;
	default:
		rdev_err(rdev, "invalid mode %x specified\n", *mode);
		return -EINVAL;
	}

	if (!regulator_ops_is_valid(rdev, REGULATOR_CHANGE_MODE)) {
		rdev_err(rdev, "mode operation not allowed\n");
		return -EPERM;
	}

	/* The modes are bitmasks, the most power hungry modes having
	 * the lowest values. If the requested mode isn't supported
	 * try higher modes. */
	while (*mode) {
		if (rdev->constraints->valid_modes_mask & *mode)
			return 0;
		*mode /= 2;
	}

	return -EINVAL;
}

static inline struct regulator_state *
regulator_get_suspend_state(struct regulator_dev *rdev, suspend_state_t state)
{
	if (rdev->constraints == NULL)
		return NULL;

	switch (state) {
	case PM_SUSPEND_STANDBY:
		return &rdev->constraints->state_standby;
	case PM_SUSPEND_MEM:
		return &rdev->constraints->state_mem;
	case PM_SUSPEND_MAX:
		return &rdev->constraints->state_disk;
	default:
		return NULL;
	}
}

static ssize_t regulator_uV_show(struct device *dev,
				struct device_attribute *attr, char *buf)
{
	struct regulator_dev *rdev = dev_get_drvdata(dev);
	ssize_t ret;

	regulator_lock(rdev);
	ret = sprintf(buf, "%d\n", _regulator_get_voltage(rdev));
	regulator_unlock(rdev);

	return ret;
}
static DEVICE_ATTR(microvolts, 0444, regulator_uV_show, NULL);

static ssize_t regulator_uA_show(struct device *dev,
				struct device_attribute *attr, char *buf)
{
	struct regulator_dev *rdev = dev_get_drvdata(dev);

	return sprintf(buf, "%d\n", _regulator_get_current_limit(rdev));
}
static DEVICE_ATTR(microamps, 0444, regulator_uA_show, NULL);

static ssize_t name_show(struct device *dev, struct device_attribute *attr,
			 char *buf)
{
	struct regulator_dev *rdev = dev_get_drvdata(dev);

	return sprintf(buf, "%s\n", rdev_get_name(rdev));
}
static DEVICE_ATTR_RO(name);

static ssize_t regulator_print_opmode(char *buf, int mode)
{
	switch (mode) {
	case REGULATOR_MODE_FAST:
		return sprintf(buf, "fast\n");
	case REGULATOR_MODE_NORMAL:
		return sprintf(buf, "normal\n");
	case REGULATOR_MODE_IDLE:
		return sprintf(buf, "idle\n");
	case REGULATOR_MODE_STANDBY:
		return sprintf(buf, "standby\n");
	}
	return sprintf(buf, "unknown\n");
}

static ssize_t regulator_opmode_show(struct device *dev,
				    struct device_attribute *attr, char *buf)
{
	struct regulator_dev *rdev = dev_get_drvdata(dev);

	return regulator_print_opmode(buf, _regulator_get_mode(rdev));
}
static DEVICE_ATTR(opmode, 0444, regulator_opmode_show, NULL);

static ssize_t regulator_print_state(char *buf, int state)
{
	if (state > 0)
		return sprintf(buf, "enabled\n");
	else if (state == 0)
		return sprintf(buf, "disabled\n");
	else
		return sprintf(buf, "unknown\n");
}

static ssize_t regulator_state_show(struct device *dev,
				   struct device_attribute *attr, char *buf)
{
	struct regulator_dev *rdev = dev_get_drvdata(dev);
	ssize_t ret;

	regulator_lock(rdev);
	ret = regulator_print_state(buf, _regulator_is_enabled(rdev));
	regulator_unlock(rdev);

	return ret;
}
static DEVICE_ATTR(state, 0444, regulator_state_show, NULL);

static ssize_t regulator_status_show(struct device *dev,
				   struct device_attribute *attr, char *buf)
{
	struct regulator_dev *rdev = dev_get_drvdata(dev);
	int status;
	char *label;

	status = rdev->desc->ops->get_status(rdev);
	if (status < 0)
		return status;

	switch (status) {
	case REGULATOR_STATUS_OFF:
		label = "off";
		break;
	case REGULATOR_STATUS_ON:
		label = "on";
		break;
	case REGULATOR_STATUS_ERROR:
		label = "error";
		break;
	case REGULATOR_STATUS_FAST:
		label = "fast";
		break;
	case REGULATOR_STATUS_NORMAL:
		label = "normal";
		break;
	case REGULATOR_STATUS_IDLE:
		label = "idle";
		break;
	case REGULATOR_STATUS_STANDBY:
		label = "standby";
		break;
	case REGULATOR_STATUS_BYPASS:
		label = "bypass";
		break;
	case REGULATOR_STATUS_UNDEFINED:
		label = "undefined";
		break;
	default:
		return -ERANGE;
	}

	return sprintf(buf, "%s\n", label);
}
static DEVICE_ATTR(status, 0444, regulator_status_show, NULL);

static ssize_t regulator_min_uA_show(struct device *dev,
				    struct device_attribute *attr, char *buf)
{
	struct regulator_dev *rdev = dev_get_drvdata(dev);

	if (!rdev->constraints)
		return sprintf(buf, "constraint not defined\n");

	return sprintf(buf, "%d\n", rdev->constraints->min_uA);
}
static DEVICE_ATTR(min_microamps, 0444, regulator_min_uA_show, NULL);

static ssize_t regulator_max_uA_show(struct device *dev,
				    struct device_attribute *attr, char *buf)
{
	struct regulator_dev *rdev = dev_get_drvdata(dev);

	if (!rdev->constraints)
		return sprintf(buf, "constraint not defined\n");

	return sprintf(buf, "%d\n", rdev->constraints->max_uA);
}
static DEVICE_ATTR(max_microamps, 0444, regulator_max_uA_show, NULL);

static ssize_t regulator_min_uV_show(struct device *dev,
				    struct device_attribute *attr, char *buf)
{
	struct regulator_dev *rdev = dev_get_drvdata(dev);

	if (!rdev->constraints)
		return sprintf(buf, "constraint not defined\n");

	return sprintf(buf, "%d\n", rdev->constraints->min_uV);
}
static DEVICE_ATTR(min_microvolts, 0444, regulator_min_uV_show, NULL);

static ssize_t regulator_max_uV_show(struct device *dev,
				    struct device_attribute *attr, char *buf)
{
	struct regulator_dev *rdev = dev_get_drvdata(dev);

	if (!rdev->constraints)
		return sprintf(buf, "constraint not defined\n");

	return sprintf(buf, "%d\n", rdev->constraints->max_uV);
}
static DEVICE_ATTR(max_microvolts, 0444, regulator_max_uV_show, NULL);

static ssize_t regulator_total_uA_show(struct device *dev,
				      struct device_attribute *attr, char *buf)
{
	struct regulator_dev *rdev = dev_get_drvdata(dev);
	struct regulator *regulator;
	int uA = 0;

	regulator_lock(rdev);
	list_for_each_entry(regulator, &rdev->consumer_list, list)
		uA += regulator->uA_load;
	regulator_unlock(rdev);
	return sprintf(buf, "%d\n", uA);
}
static DEVICE_ATTR(requested_microamps, 0444, regulator_total_uA_show, NULL);

static ssize_t num_users_show(struct device *dev, struct device_attribute *attr,
			      char *buf)
{
	struct regulator_dev *rdev = dev_get_drvdata(dev);
	return sprintf(buf, "%d\n", rdev->use_count);
}
static DEVICE_ATTR_RO(num_users);

static ssize_t type_show(struct device *dev, struct device_attribute *attr,
			 char *buf)
{
	struct regulator_dev *rdev = dev_get_drvdata(dev);

	switch (rdev->desc->type) {
	case REGULATOR_VOLTAGE:
		return sprintf(buf, "voltage\n");
	case REGULATOR_CURRENT:
		return sprintf(buf, "current\n");
	}
	return sprintf(buf, "unknown\n");
}
static DEVICE_ATTR_RO(type);

static ssize_t regulator_suspend_mem_uV_show(struct device *dev,
				struct device_attribute *attr, char *buf)
{
	struct regulator_dev *rdev = dev_get_drvdata(dev);

	return sprintf(buf, "%d\n", rdev->constraints->state_mem.uV);
}
static DEVICE_ATTR(suspend_mem_microvolts, 0444,
		regulator_suspend_mem_uV_show, NULL);

static ssize_t regulator_suspend_disk_uV_show(struct device *dev,
				struct device_attribute *attr, char *buf)
{
	struct regulator_dev *rdev = dev_get_drvdata(dev);

	return sprintf(buf, "%d\n", rdev->constraints->state_disk.uV);
}
static DEVICE_ATTR(suspend_disk_microvolts, 0444,
		regulator_suspend_disk_uV_show, NULL);

static ssize_t regulator_suspend_standby_uV_show(struct device *dev,
				struct device_attribute *attr, char *buf)
{
	struct regulator_dev *rdev = dev_get_drvdata(dev);

	return sprintf(buf, "%d\n", rdev->constraints->state_standby.uV);
}
static DEVICE_ATTR(suspend_standby_microvolts, 0444,
		regulator_suspend_standby_uV_show, NULL);

static ssize_t regulator_suspend_mem_mode_show(struct device *dev,
				struct device_attribute *attr, char *buf)
{
	struct regulator_dev *rdev = dev_get_drvdata(dev);

	return regulator_print_opmode(buf,
		rdev->constraints->state_mem.mode);
}
static DEVICE_ATTR(suspend_mem_mode, 0444,
		regulator_suspend_mem_mode_show, NULL);

static ssize_t regulator_suspend_disk_mode_show(struct device *dev,
				struct device_attribute *attr, char *buf)
{
	struct regulator_dev *rdev = dev_get_drvdata(dev);

	return regulator_print_opmode(buf,
		rdev->constraints->state_disk.mode);
}
static DEVICE_ATTR(suspend_disk_mode, 0444,
		regulator_suspend_disk_mode_show, NULL);

static ssize_t regulator_suspend_standby_mode_show(struct device *dev,
				struct device_attribute *attr, char *buf)
{
	struct regulator_dev *rdev = dev_get_drvdata(dev);

	return regulator_print_opmode(buf,
		rdev->constraints->state_standby.mode);
}
static DEVICE_ATTR(suspend_standby_mode, 0444,
		regulator_suspend_standby_mode_show, NULL);

static ssize_t regulator_suspend_mem_state_show(struct device *dev,
				   struct device_attribute *attr, char *buf)
{
	struct regulator_dev *rdev = dev_get_drvdata(dev);

	return regulator_print_state(buf,
			rdev->constraints->state_mem.enabled);
}
static DEVICE_ATTR(suspend_mem_state, 0444,
		regulator_suspend_mem_state_show, NULL);

static ssize_t regulator_suspend_disk_state_show(struct device *dev,
				   struct device_attribute *attr, char *buf)
{
	struct regulator_dev *rdev = dev_get_drvdata(dev);

	return regulator_print_state(buf,
			rdev->constraints->state_disk.enabled);
}
static DEVICE_ATTR(suspend_disk_state, 0444,
		regulator_suspend_disk_state_show, NULL);

static ssize_t regulator_suspend_standby_state_show(struct device *dev,
				   struct device_attribute *attr, char *buf)
{
	struct regulator_dev *rdev = dev_get_drvdata(dev);

	return regulator_print_state(buf,
			rdev->constraints->state_standby.enabled);
}
static DEVICE_ATTR(suspend_standby_state, 0444,
		regulator_suspend_standby_state_show, NULL);

static ssize_t regulator_bypass_show(struct device *dev,
				     struct device_attribute *attr, char *buf)
{
	struct regulator_dev *rdev = dev_get_drvdata(dev);
	const char *report;
	bool bypass;
	int ret;

	ret = rdev->desc->ops->get_bypass(rdev, &bypass);

	if (ret != 0)
		report = "unknown";
	else if (bypass)
		report = "enabled";
	else
		report = "disabled";

	return sprintf(buf, "%s\n", report);
}
static DEVICE_ATTR(bypass, 0444,
		   regulator_bypass_show, NULL);

/* Calculate the new optimum regulator operating mode based on the new total
 * consumer load. All locks held by caller */
static int drms_uA_update(struct regulator_dev *rdev)
{
	struct regulator *sibling;
	int current_uA = 0, output_uV, input_uV, err;
	unsigned int regulator_curr_mode, mode;

	lockdep_assert_held_once(&rdev->mutex);

	/*
	 * first check to see if we can set modes at all, otherwise just
	 * tell the consumer everything is OK.
	 */
	if (!regulator_ops_is_valid(rdev, REGULATOR_CHANGE_DRMS))
		return 0;

	if (!rdev->desc->ops->get_optimum_mode &&
	    !rdev->desc->ops->set_load)
		return 0;

	if (!rdev->desc->ops->set_mode &&
	    !rdev->desc->ops->set_load)
		return -EINVAL;

	/* calc total requested load */
	list_for_each_entry(sibling, &rdev->consumer_list, list)
		current_uA += sibling->uA_load;

	current_uA += rdev->constraints->system_load;

	if (rdev->desc->ops->set_load) {
		/* set the optimum mode for our new total regulator load */
		err = rdev->desc->ops->set_load(rdev, current_uA);
		if (err < 0)
			rdev_err(rdev, "failed to set load %d\n", current_uA);
	} else {
		/* get output voltage */
		output_uV = _regulator_get_voltage(rdev);
		if (output_uV <= 0) {
			rdev_err(rdev, "invalid output voltage found\n");
			return -EINVAL;
		}

		/* get input voltage */
		input_uV = 0;
		if (rdev->supply)
			input_uV = regulator_get_voltage(rdev->supply);
		if (input_uV <= 0)
			input_uV = rdev->constraints->input_uV;
		if (input_uV <= 0) {
			rdev_err(rdev, "invalid input voltage found\n");
			return -EINVAL;
		}

		/* now get the optimum mode for our new total regulator load */
		mode = rdev->desc->ops->get_optimum_mode(rdev, input_uV,
							 output_uV, current_uA);

		/* check the new mode is allowed */
		err = regulator_mode_constrain(rdev, &mode);
		if (err < 0) {
			rdev_err(rdev, "failed to get optimum mode @ %d uA %d -> %d uV\n",
				 current_uA, input_uV, output_uV);
			return err;
		}
		/* return if the same mode is requested */
		if (rdev->desc->ops->get_mode) {
			regulator_curr_mode = rdev->desc->ops->get_mode(rdev);
			if (regulator_curr_mode == mode)
				return 0;
		} else {
			return 0;
		}

		err = rdev->desc->ops->set_mode(rdev, mode);
		if (err < 0)
			rdev_err(rdev, "failed to set optimum mode %x\n", mode);
	}

	return err;
}

static int suspend_set_state(struct regulator_dev *rdev,
				    suspend_state_t state)
{
	int ret = 0;
	struct regulator_state *rstate;

	rstate = regulator_get_suspend_state(rdev, state);
	if (rstate == NULL)
		return 0;

	/* If we have no suspend mode configration don't set anything;
	 * only warn if the driver implements set_suspend_voltage or
	 * set_suspend_mode callback.
	 */
	if (rstate->enabled != ENABLE_IN_SUSPEND &&
	    rstate->enabled != DISABLE_IN_SUSPEND) {
		if (rdev->desc->ops->set_suspend_voltage ||
		    rdev->desc->ops->set_suspend_mode)
			rdev_warn(rdev, "No configuration\n");
		return 0;
	}

	if (rstate->enabled == ENABLE_IN_SUSPEND &&
		rdev->desc->ops->set_suspend_enable)
		ret = rdev->desc->ops->set_suspend_enable(rdev);
	else if (rstate->enabled == DISABLE_IN_SUSPEND &&
		rdev->desc->ops->set_suspend_disable)
		ret = rdev->desc->ops->set_suspend_disable(rdev);
	else /* OK if set_suspend_enable or set_suspend_disable is NULL */
		ret = 0;

	if (ret < 0) {
		rdev_err(rdev, "failed to enabled/disable\n");
		return ret;
	}

	if (rdev->desc->ops->set_suspend_voltage && rstate->uV > 0) {
		ret = rdev->desc->ops->set_suspend_voltage(rdev, rstate->uV);
		if (ret < 0) {
			rdev_err(rdev, "failed to set voltage\n");
			return ret;
		}
	}

	if (rdev->desc->ops->set_suspend_mode && rstate->mode > 0) {
		ret = rdev->desc->ops->set_suspend_mode(rdev, rstate->mode);
		if (ret < 0) {
			rdev_err(rdev, "failed to set mode\n");
			return ret;
		}
	}

	return ret;
}

static void print_constraints(struct regulator_dev *rdev)
{
	struct regulation_constraints *constraints = rdev->constraints;
	char buf[160] = "";
	size_t len = sizeof(buf) - 1;
	int count = 0;
	int ret;

	if (constraints->min_uV && constraints->max_uV) {
		if (constraints->min_uV == constraints->max_uV)
			count += scnprintf(buf + count, len - count, "%d mV ",
					   constraints->min_uV / 1000);
		else
			count += scnprintf(buf + count, len - count,
					   "%d <--> %d mV ",
					   constraints->min_uV / 1000,
					   constraints->max_uV / 1000);
	}

	if (!constraints->min_uV ||
	    constraints->min_uV != constraints->max_uV) {
		ret = _regulator_get_voltage(rdev);
		if (ret > 0)
			count += scnprintf(buf + count, len - count,
					   "at %d mV ", ret / 1000);
	}

	if (constraints->uV_offset)
		count += scnprintf(buf + count, len - count, "%dmV offset ",
				   constraints->uV_offset / 1000);

	if (constraints->min_uA && constraints->max_uA) {
		if (constraints->min_uA == constraints->max_uA)
			count += scnprintf(buf + count, len - count, "%d mA ",
					   constraints->min_uA / 1000);
		else
			count += scnprintf(buf + count, len - count,
					   "%d <--> %d mA ",
					   constraints->min_uA / 1000,
					   constraints->max_uA / 1000);
	}

	if (!constraints->min_uA ||
	    constraints->min_uA != constraints->max_uA) {
		ret = _regulator_get_current_limit(rdev);
		if (ret > 0)
			count += scnprintf(buf + count, len - count,
					   "at %d mA ", ret / 1000);
	}

	if (constraints->valid_modes_mask & REGULATOR_MODE_FAST)
		count += scnprintf(buf + count, len - count, "fast ");
	if (constraints->valid_modes_mask & REGULATOR_MODE_NORMAL)
		count += scnprintf(buf + count, len - count, "normal ");
	if (constraints->valid_modes_mask & REGULATOR_MODE_IDLE)
		count += scnprintf(buf + count, len - count, "idle ");
	if (constraints->valid_modes_mask & REGULATOR_MODE_STANDBY)
		count += scnprintf(buf + count, len - count, "standby");

	if (!count)
		scnprintf(buf, len, "no parameters");

	rdev_dbg(rdev, "%s\n", buf);

	if ((constraints->min_uV != constraints->max_uV) &&
	    !regulator_ops_is_valid(rdev, REGULATOR_CHANGE_VOLTAGE))
		rdev_warn(rdev,
			  "Voltage range but no REGULATOR_CHANGE_VOLTAGE\n");
}

static int machine_constraints_voltage(struct regulator_dev *rdev,
	struct regulation_constraints *constraints)
{
	const struct regulator_ops *ops = rdev->desc->ops;
	int ret;

	/* do we need to apply the constraint voltage */
	if (rdev->constraints->apply_uV &&
	    rdev->constraints->min_uV && rdev->constraints->max_uV) {
		int target_min, target_max;
		int current_uV = _regulator_get_voltage(rdev);

		if (current_uV == -ENOTRECOVERABLE) {
			/* This regulator can't be read and must be initted */
			rdev_info(rdev, "Setting %d-%duV\n",
				  rdev->constraints->min_uV,
				  rdev->constraints->max_uV);
			_regulator_do_set_voltage(rdev,
						  rdev->constraints->min_uV,
						  rdev->constraints->max_uV);
			current_uV = _regulator_get_voltage(rdev);
		}

		if (current_uV < 0) {
			rdev_err(rdev,
				 "failed to get the current voltage(%d)\n",
				 current_uV);
			return current_uV;
		}

		/*
		 * If we're below the minimum voltage move up to the
		 * minimum voltage, if we're above the maximum voltage
		 * then move down to the maximum.
		 */
		target_min = current_uV;
		target_max = current_uV;

		if (current_uV < rdev->constraints->min_uV) {
			target_min = rdev->constraints->min_uV;
			target_max = rdev->constraints->min_uV;
		}

		if (current_uV > rdev->constraints->max_uV) {
			target_min = rdev->constraints->max_uV;
			target_max = rdev->constraints->max_uV;
		}

		if (target_min != current_uV || target_max != current_uV) {
			rdev_info(rdev, "Bringing %duV into %d-%duV\n",
				  current_uV, target_min, target_max);
			ret = _regulator_do_set_voltage(
				rdev, target_min, target_max);
			if (ret < 0) {
				rdev_err(rdev,
					"failed to apply %d-%duV constraint(%d)\n",
					target_min, target_max, ret);
				return ret;
			}
		}
	}

	/* constrain machine-level voltage specs to fit
	 * the actual range supported by this regulator.
	 */
	if (ops->list_voltage && rdev->desc->n_voltages) {
		int	count = rdev->desc->n_voltages;
		int	i;
		int	min_uV = INT_MAX;
		int	max_uV = INT_MIN;
		int	cmin = constraints->min_uV;
		int	cmax = constraints->max_uV;

		/* it's safe to autoconfigure fixed-voltage supplies
		   and the constraints are used by list_voltage. */
		if (count == 1 && !cmin) {
			cmin = 1;
			cmax = INT_MAX;
			constraints->min_uV = cmin;
			constraints->max_uV = cmax;
		}

		/* voltage constraints are optional */
		if ((cmin == 0) && (cmax == 0))
			return 0;

		/* else require explicit machine-level constraints */
		if (cmin <= 0 || cmax <= 0 || cmax < cmin) {
			rdev_err(rdev, "invalid voltage constraints\n");
			return -EINVAL;
		}

		/* initial: [cmin..cmax] valid, [min_uV..max_uV] not */
		for (i = 0; i < count; i++) {
			int	value;

			value = ops->list_voltage(rdev, i);
			if (value <= 0)
				continue;

			/* maybe adjust [min_uV..max_uV] */
			if (value >= cmin && value < min_uV)
				min_uV = value;
			if (value <= cmax && value > max_uV)
				max_uV = value;
		}

		/* final: [min_uV..max_uV] valid iff constraints valid */
		if (max_uV < min_uV) {
			rdev_err(rdev,
				 "unsupportable voltage constraints %u-%uuV\n",
				 min_uV, max_uV);
			return -EINVAL;
		}

		/* use regulator's subset of machine constraints */
		if (constraints->min_uV < min_uV) {
			rdev_dbg(rdev, "override min_uV, %d -> %d\n",
				 constraints->min_uV, min_uV);
			constraints->min_uV = min_uV;
		}
		if (constraints->max_uV > max_uV) {
			rdev_dbg(rdev, "override max_uV, %d -> %d\n",
				 constraints->max_uV, max_uV);
			constraints->max_uV = max_uV;
		}
	}

	return 0;
}

static int machine_constraints_current(struct regulator_dev *rdev,
	struct regulation_constraints *constraints)
{
	const struct regulator_ops *ops = rdev->desc->ops;
	int ret;

	if (!constraints->min_uA && !constraints->max_uA)
		return 0;

	if (constraints->min_uA > constraints->max_uA) {
		rdev_err(rdev, "Invalid current constraints\n");
		return -EINVAL;
	}

	if (!ops->set_current_limit || !ops->get_current_limit) {
		rdev_warn(rdev, "Operation of current configuration missing\n");
		return 0;
	}

	/* Set regulator current in constraints range */
	ret = ops->set_current_limit(rdev, constraints->min_uA,
			constraints->max_uA);
	if (ret < 0) {
		rdev_err(rdev, "Failed to set current constraint, %d\n", ret);
		return ret;
	}

	return 0;
}

static int _regulator_do_enable(struct regulator_dev *rdev);

/**
 * set_machine_constraints - sets regulator constraints
 * @rdev: regulator source
 *
 * Allows platform initialisation code to define and constrain
 * regulator circuits e.g. valid voltage/current ranges, etc.  NOTE:
 * Constraints *must* be set by platform code in order for some
 * regulator operations to proceed i.e. set_voltage, set_current_limit,
 * set_mode.
 */
static int set_machine_constraints(struct regulator_dev *rdev)
{
	int ret = 0;
	const struct regulator_ops *ops = rdev->desc->ops;

	ret = machine_constraints_voltage(rdev, rdev->constraints);
	if (ret != 0)
		return ret;

	ret = machine_constraints_current(rdev, rdev->constraints);
	if (ret != 0)
		return ret;

	if (rdev->constraints->ilim_uA && ops->set_input_current_limit) {
		ret = ops->set_input_current_limit(rdev,
						   rdev->constraints->ilim_uA);
		if (ret < 0) {
			rdev_err(rdev, "failed to set input limit\n");
			return ret;
		}
	}

	/* do we need to setup our suspend state */
	if (rdev->constraints->initial_state) {
		ret = suspend_set_state(rdev, rdev->constraints->initial_state);
		if (ret < 0) {
			rdev_err(rdev, "failed to set suspend state\n");
			return ret;
		}
	}

	if (rdev->constraints->initial_mode) {
		if (!ops->set_mode) {
			rdev_err(rdev, "no set_mode operation\n");
			return -EINVAL;
		}

		ret = ops->set_mode(rdev, rdev->constraints->initial_mode);
		if (ret < 0) {
			rdev_err(rdev, "failed to set initial mode: %d\n", ret);
			return ret;
		}
	}

<<<<<<< HEAD
	/* If the constraints say the regulator should be on at this point
	 * and we have control then make sure it is enabled.
	 */
	if (rdev->constraints->always_on || rdev->constraints->boot_on) {
		/* The regulator may on if it's not switchable or left on */
		if (!_regulator_is_enabled(rdev)) {
			ret = _regulator_do_enable(rdev);
			if (ret < 0 && ret != -EINVAL) {
				rdev_err(rdev, "failed to enable\n");
				return ret;
			}
		}
	}

=======
>>>>>>> ea6ea821
	if ((rdev->constraints->ramp_delay || rdev->constraints->ramp_disable)
		&& ops->set_ramp_delay) {
		ret = ops->set_ramp_delay(rdev, rdev->constraints->ramp_delay);
		if (ret < 0) {
			rdev_err(rdev, "failed to set ramp_delay\n");
			return ret;
		}
	}

	if (rdev->constraints->pull_down && ops->set_pull_down) {
		ret = ops->set_pull_down(rdev);
		if (ret < 0) {
			rdev_err(rdev, "failed to set pull down\n");
			return ret;
		}
	}

	if (rdev->constraints->soft_start && ops->set_soft_start) {
		ret = ops->set_soft_start(rdev);
		if (ret < 0) {
			rdev_err(rdev, "failed to set soft start\n");
			return ret;
		}
	}

	if (rdev->constraints->over_current_protection
		&& ops->set_over_current_protection) {
		ret = ops->set_over_current_protection(rdev);
		if (ret < 0) {
			rdev_err(rdev, "failed to set over current protection\n");
			return ret;
		}
	}

	if (rdev->constraints->active_discharge && ops->set_active_discharge) {
		bool ad_state = (rdev->constraints->active_discharge ==
			      REGULATOR_ACTIVE_DISCHARGE_ENABLE) ? true : false;

		ret = ops->set_active_discharge(rdev, ad_state);
		if (ret < 0) {
			rdev_err(rdev, "failed to set active discharge\n");
			return ret;
		}
	}

	/* If the constraints say the regulator should be on at this point
	 * and we have control then make sure it is enabled.
	 */
	if (rdev->constraints->always_on || rdev->constraints->boot_on) {
		if (rdev->supply) {
			ret = regulator_enable(rdev->supply);
			if (ret < 0) {
				_regulator_put(rdev->supply);
				rdev->supply = NULL;
				return ret;
			}
		}

		ret = _regulator_do_enable(rdev);
		if (ret < 0 && ret != -EINVAL) {
			rdev_err(rdev, "failed to enable\n");
			return ret;
		}
		rdev->use_count++;
	}

	print_constraints(rdev);
	return 0;
}

/**
 * set_supply - set regulator supply regulator
 * @rdev: regulator name
 * @supply_rdev: supply regulator name
 *
 * Called by platform initialisation code to set the supply regulator for this
 * regulator. This ensures that a regulators supply will also be enabled by the
 * core if it's child is enabled.
 */
static int set_supply(struct regulator_dev *rdev,
		      struct regulator_dev *supply_rdev)
{
	int err;

	rdev_info(rdev, "supplied by %s\n", rdev_get_name(supply_rdev));

	if (!try_module_get(supply_rdev->owner))
		return -ENODEV;

	rdev->supply = create_regulator(supply_rdev, &rdev->dev, "SUPPLY");
	if (rdev->supply == NULL) {
		err = -ENOMEM;
		return err;
	}
	supply_rdev->open_count++;

	return 0;
}

/**
 * set_consumer_device_supply - Bind a regulator to a symbolic supply
 * @rdev:         regulator source
 * @consumer_dev_name: dev_name() string for device supply applies to
 * @supply:       symbolic name for supply
 *
 * Allows platform initialisation code to map physical regulator
 * sources to symbolic names for supplies for use by devices.  Devices
 * should use these symbolic names to request regulators, avoiding the
 * need to provide board-specific regulator names as platform data.
 */
static int set_consumer_device_supply(struct regulator_dev *rdev,
				      const char *consumer_dev_name,
				      const char *supply)
{
	struct regulator_map *node, *new_node;
	int has_dev;

	if (supply == NULL)
		return -EINVAL;

	if (consumer_dev_name != NULL)
		has_dev = 1;
	else
		has_dev = 0;

	new_node = kzalloc(sizeof(struct regulator_map), GFP_KERNEL);
	if (new_node == NULL)
		return -ENOMEM;

	new_node->regulator = rdev;
	new_node->supply = supply;

	if (has_dev) {
		new_node->dev_name = kstrdup(consumer_dev_name, GFP_KERNEL);
		if (new_node->dev_name == NULL) {
			kfree(new_node);
			return -ENOMEM;
		}
	}

	mutex_lock(&regulator_list_mutex);
	list_for_each_entry(node, &regulator_map_list, list) {
		if (node->dev_name && consumer_dev_name) {
			if (strcmp(node->dev_name, consumer_dev_name) != 0)
				continue;
		} else if (node->dev_name || consumer_dev_name) {
			continue;
		}

		if (strcmp(node->supply, supply) != 0)
			continue;

		pr_debug("%s: %s/%s is '%s' supply; fail %s/%s\n",
			 consumer_dev_name,
			 dev_name(&node->regulator->dev),
			 node->regulator->desc->name,
			 supply,
			 dev_name(&rdev->dev), rdev_get_name(rdev));
		goto fail;
	}

	list_add(&new_node->list, &regulator_map_list);
	mutex_unlock(&regulator_list_mutex);

	return 0;

fail:
	mutex_unlock(&regulator_list_mutex);
	kfree(new_node->dev_name);
	kfree(new_node);
	return -EBUSY;
}

static void unset_regulator_supplies(struct regulator_dev *rdev)
{
	struct regulator_map *node, *n;

	list_for_each_entry_safe(node, n, &regulator_map_list, list) {
		if (rdev == node->regulator) {
			list_del(&node->list);
			kfree(node->dev_name);
			kfree(node);
		}
	}
}

#ifdef CONFIG_DEBUG_FS
static ssize_t constraint_flags_read_file(struct file *file,
					  char __user *user_buf,
					  size_t count, loff_t *ppos)
{
	const struct regulator *regulator = file->private_data;
	const struct regulation_constraints *c = regulator->rdev->constraints;
	char *buf;
	ssize_t ret;

	if (!c)
		return 0;

	buf = kmalloc(PAGE_SIZE, GFP_KERNEL);
	if (!buf)
		return -ENOMEM;

	ret = snprintf(buf, PAGE_SIZE,
			"always_on: %u\n"
			"boot_on: %u\n"
			"apply_uV: %u\n"
			"ramp_disable: %u\n"
			"soft_start: %u\n"
			"pull_down: %u\n"
			"over_current_protection: %u\n",
			c->always_on,
			c->boot_on,
			c->apply_uV,
			c->ramp_disable,
			c->soft_start,
			c->pull_down,
			c->over_current_protection);

	ret = simple_read_from_buffer(user_buf, count, ppos, buf, ret);
	kfree(buf);

	return ret;
}

#endif

static const struct file_operations constraint_flags_fops = {
#ifdef CONFIG_DEBUG_FS
	.open = simple_open,
	.read = constraint_flags_read_file,
	.llseek = default_llseek,
#endif
};

#define REG_STR_SIZE	64

static struct regulator *create_regulator(struct regulator_dev *rdev,
					  struct device *dev,
					  const char *supply_name)
{
	struct regulator *regulator;
	char buf[REG_STR_SIZE];
	int err, size;

	regulator = kzalloc(sizeof(*regulator), GFP_KERNEL);
	if (regulator == NULL)
		return NULL;

	regulator_lock(rdev);
	regulator->rdev = rdev;
	list_add(&regulator->list, &rdev->consumer_list);

	if (dev) {
		regulator->dev = dev;

		/* Add a link to the device sysfs entry */
		size = snprintf(buf, REG_STR_SIZE, "%s-%s",
				dev->kobj.name, supply_name);
		if (size >= REG_STR_SIZE)
			goto overflow_err;

		regulator->supply_name = kstrdup(buf, GFP_KERNEL);
		if (regulator->supply_name == NULL)
			goto overflow_err;

		err = sysfs_create_link_nowarn(&rdev->dev.kobj, &dev->kobj,
					buf);
		if (err) {
			rdev_dbg(rdev, "could not add device link %s err %d\n",
				  dev->kobj.name, err);
			/* non-fatal */
		}
	} else {
		regulator->supply_name = kstrdup_const(supply_name, GFP_KERNEL);
		if (regulator->supply_name == NULL)
			goto overflow_err;
	}

	regulator->debugfs = debugfs_create_dir(regulator->supply_name,
						rdev->debugfs);
	if (!regulator->debugfs) {
		rdev_dbg(rdev, "Failed to create debugfs directory\n");
	} else {
		debugfs_create_u32("uA_load", 0444, regulator->debugfs,
				   &regulator->uA_load);
		debugfs_create_u32("min_uV", 0444, regulator->debugfs,
				   &regulator->voltage[PM_SUSPEND_ON].min_uV);
		debugfs_create_u32("max_uV", 0444, regulator->debugfs,
				   &regulator->voltage[PM_SUSPEND_ON].max_uV);
		debugfs_create_file("constraint_flags", 0444,
				    regulator->debugfs, regulator,
				    &constraint_flags_fops);
	}

	/*
	 * Check now if the regulator is an always on regulator - if
	 * it is then we don't need to do nearly so much work for
	 * enable/disable calls.
	 */
	if (!regulator_ops_is_valid(rdev, REGULATOR_CHANGE_STATUS) &&
	    _regulator_is_enabled(rdev))
		regulator->always_on = true;

	regulator_unlock(rdev);
	return regulator;
overflow_err:
	list_del(&regulator->list);
	kfree(regulator);
	regulator_unlock(rdev);
	return NULL;
}

static int _regulator_get_enable_time(struct regulator_dev *rdev)
{
	if (rdev->constraints && rdev->constraints->enable_time)
		return rdev->constraints->enable_time;
	if (!rdev->desc->ops->enable_time)
		return rdev->desc->enable_time;
	return rdev->desc->ops->enable_time(rdev);
}

static struct regulator_supply_alias *regulator_find_supply_alias(
		struct device *dev, const char *supply)
{
	struct regulator_supply_alias *map;

	list_for_each_entry(map, &regulator_supply_alias_list, list)
		if (map->src_dev == dev && strcmp(map->src_supply, supply) == 0)
			return map;

	return NULL;
}

static void regulator_supply_alias(struct device **dev, const char **supply)
{
	struct regulator_supply_alias *map;

	map = regulator_find_supply_alias(*dev, *supply);
	if (map) {
		dev_dbg(*dev, "Mapping supply %s to %s,%s\n",
				*supply, map->alias_supply,
				dev_name(map->alias_dev));
		*dev = map->alias_dev;
		*supply = map->alias_supply;
	}
}

static int regulator_match(struct device *dev, const void *data)
{
	struct regulator_dev *r = dev_to_rdev(dev);

	return strcmp(rdev_get_name(r), data) == 0;
}

static struct regulator_dev *regulator_lookup_by_name(const char *name)
{
	struct device *dev;

	dev = class_find_device(&regulator_class, NULL, name, regulator_match);

	return dev ? dev_to_rdev(dev) : NULL;
}

/**
 * regulator_dev_lookup - lookup a regulator device.
 * @dev: device for regulator "consumer".
 * @supply: Supply name or regulator ID.
 *
 * If successful, returns a struct regulator_dev that corresponds to the name
 * @supply and with the embedded struct device refcount incremented by one.
 * The refcount must be dropped by calling put_device().
 * On failure one of the following ERR-PTR-encoded values is returned:
 * -ENODEV if lookup fails permanently, -EPROBE_DEFER if lookup could succeed
 * in the future.
 */
static struct regulator_dev *regulator_dev_lookup(struct device *dev,
						  const char *supply)
{
	struct regulator_dev *r = NULL;
	struct device_node *node;
	struct regulator_map *map;
	const char *devname = NULL;

	regulator_supply_alias(&dev, &supply);

	/* first do a dt based lookup */
	if (dev && dev->of_node) {
		node = of_get_regulator(dev, supply);
		if (node) {
			r = of_find_regulator_by_node(node);
			if (r)
				return r;

			/*
			 * We have a node, but there is no device.
			 * assume it has not registered yet.
			 */
			return ERR_PTR(-EPROBE_DEFER);
		}
	}

	/* if not found, try doing it non-dt way */
	if (dev)
		devname = dev_name(dev);

	mutex_lock(&regulator_list_mutex);
	list_for_each_entry(map, &regulator_map_list, list) {
		/* If the mapping has a device set up it must match */
		if (map->dev_name &&
		    (!devname || strcmp(map->dev_name, devname)))
			continue;

		if (strcmp(map->supply, supply) == 0 &&
		    get_device(&map->regulator->dev)) {
			r = map->regulator;
			break;
		}
	}
	mutex_unlock(&regulator_list_mutex);

	if (r)
		return r;

	r = regulator_lookup_by_name(supply);
	if (r)
		return r;

	return ERR_PTR(-ENODEV);
}

static int regulator_resolve_supply(struct regulator_dev *rdev)
{
	struct regulator_dev *r;
	struct device *dev = rdev->dev.parent;
	int ret = 0;

	/* No supply to resovle? */
	if (!rdev->supply_name)
		return 0;

	/* Supply already resolved? (fast-path without locking contention) */
	if (rdev->supply)
		return 0;

	r = regulator_dev_lookup(dev, rdev->supply_name);
	if (IS_ERR(r)) {
		ret = PTR_ERR(r);

		/* Did the lookup explicitly defer for us? */
		if (ret == -EPROBE_DEFER)
			goto out;

		if (have_full_constraints()) {
			r = dummy_regulator_rdev;
			get_device(&r->dev);
		} else {
			dev_err(dev, "Failed to resolve %s-supply for %s\n",
				rdev->supply_name, rdev->desc->name);
			ret = -EPROBE_DEFER;
			goto out;
		}
	}

	if (r == rdev) {
		dev_err(dev, "Supply for %s (%s) resolved to itself\n",
			rdev->desc->name, rdev->supply_name);
		if (!have_full_constraints()) {
			ret = -EINVAL;
			goto out;
		}
		r = dummy_regulator_rdev;
		get_device(&r->dev);
	}

	/*
	 * If the supply's parent device is not the same as the
	 * regulator's parent device, then ensure the parent device
	 * is bound before we resolve the supply, in case the parent
	 * device get probe deferred and unregisters the supply.
	 */
	if (r->dev.parent && r->dev.parent != rdev->dev.parent) {
		if (!device_is_bound(r->dev.parent)) {
			put_device(&r->dev);
			ret = -EPROBE_DEFER;
			goto out;
		}
	}

	/* Recursively resolve the supply of the supply */
	ret = regulator_resolve_supply(r);
	if (ret < 0) {
		put_device(&r->dev);
		goto out;
	}

	/*
	 * Recheck rdev->supply with rdev->mutex lock held to avoid a race
	 * between rdev->supply null check and setting rdev->supply in
	 * set_supply() from concurrent tasks.
	 */
	regulator_lock(rdev);

	/* Supply just resolved by a concurrent task? */
	if (rdev->supply) {
		regulator_unlock(rdev);
		put_device(&r->dev);
		goto out;
	}

	ret = set_supply(rdev, r);
	if (ret < 0) {
		regulator_unlock(rdev);
		put_device(&r->dev);
		goto out;
	}

	regulator_unlock(rdev);

	/*
	 * In set_machine_constraints() we may have turned this regulator on
	 * but we couldn't propagate to the supply if it hadn't been resolved
	 * yet.  Do it now.
	 */
	if (rdev->use_count) {
		ret = regulator_enable(rdev->supply);
		if (ret < 0) {
			_regulator_put(rdev->supply);
			rdev->supply = NULL;
			goto out;
		}
	}

out:
	return ret;
}

/* Internal regulator request function */
struct regulator *_regulator_get(struct device *dev, const char *id,
				 enum regulator_get_type get_type)
{
	struct regulator_dev *rdev;
	struct regulator *regulator;
	const char *devname = dev ? dev_name(dev) : "deviceless";
	int ret;

	if (get_type >= MAX_GET_TYPE) {
		dev_err(dev, "invalid type %d in %s\n", get_type, __func__);
		return ERR_PTR(-EINVAL);
	}

	if (id == NULL) {
		pr_err("get() with no identifier\n");
		return ERR_PTR(-EINVAL);
	}

	rdev = regulator_dev_lookup(dev, id);
	if (IS_ERR(rdev)) {
		ret = PTR_ERR(rdev);

		/*
		 * If regulator_dev_lookup() fails with error other
		 * than -ENODEV our job here is done, we simply return it.
		 */
		if (ret != -ENODEV)
			return ERR_PTR(ret);

		if (!have_full_constraints()) {
			dev_warn(dev,
				 "incomplete constraints, dummy supplies not allowed\n");
			return ERR_PTR(-ENODEV);
		}

		switch (get_type) {
		case NORMAL_GET:
			/*
			 * Assume that a regulator is physically present and
			 * enabled, even if it isn't hooked up, and just
			 * provide a dummy.
			 */
			dev_warn(dev,
				 "%s supply %s not found, using dummy regulator\n",
				 devname, id);
			rdev = dummy_regulator_rdev;
			get_device(&rdev->dev);
			break;

		case EXCLUSIVE_GET:
			dev_warn(dev,
				 "dummy supplies not allowed for exclusive requests\n");
			/* fall through */

		default:
			return ERR_PTR(-ENODEV);
		}
	}

	if (rdev->exclusive) {
		regulator = ERR_PTR(-EPERM);
		put_device(&rdev->dev);
		return regulator;
	}

	if (get_type == EXCLUSIVE_GET && rdev->open_count) {
		regulator = ERR_PTR(-EBUSY);
		put_device(&rdev->dev);
		return regulator;
	}

	ret = regulator_resolve_supply(rdev);
	if (ret < 0) {
		regulator = ERR_PTR(ret);
		put_device(&rdev->dev);
		return regulator;
	}

	if (!try_module_get(rdev->owner)) {
		regulator = ERR_PTR(-EPROBE_DEFER);
		put_device(&rdev->dev);
		return regulator;
	}

	regulator = create_regulator(rdev, dev, id);
	if (regulator == NULL) {
		regulator = ERR_PTR(-ENOMEM);
		module_put(rdev->owner);
		put_device(&rdev->dev);
		return regulator;
	}

	rdev->open_count++;
	if (get_type == EXCLUSIVE_GET) {
		rdev->exclusive = 1;

		ret = _regulator_is_enabled(rdev);
		if (ret > 0)
			rdev->use_count = 1;
		else
			rdev->use_count = 0;
	}

	device_link_add(dev, &rdev->dev, DL_FLAG_STATELESS);

	return regulator;
}

/**
 * regulator_get - lookup and obtain a reference to a regulator.
 * @dev: device for regulator "consumer"
 * @id: Supply name or regulator ID.
 *
 * Returns a struct regulator corresponding to the regulator producer,
 * or IS_ERR() condition containing errno.
 *
 * Use of supply names configured via regulator_set_device_supply() is
 * strongly encouraged.  It is recommended that the supply name used
 * should match the name used for the supply and/or the relevant
 * device pins in the datasheet.
 */
struct regulator *regulator_get(struct device *dev, const char *id)
{
	return _regulator_get(dev, id, NORMAL_GET);
}
EXPORT_SYMBOL_GPL(regulator_get);

/**
 * regulator_get_exclusive - obtain exclusive access to a regulator.
 * @dev: device for regulator "consumer"
 * @id: Supply name or regulator ID.
 *
 * Returns a struct regulator corresponding to the regulator producer,
 * or IS_ERR() condition containing errno.  Other consumers will be
 * unable to obtain this regulator while this reference is held and the
 * use count for the regulator will be initialised to reflect the current
 * state of the regulator.
 *
 * This is intended for use by consumers which cannot tolerate shared
 * use of the regulator such as those which need to force the
 * regulator off for correct operation of the hardware they are
 * controlling.
 *
 * Use of supply names configured via regulator_set_device_supply() is
 * strongly encouraged.  It is recommended that the supply name used
 * should match the name used for the supply and/or the relevant
 * device pins in the datasheet.
 */
struct regulator *regulator_get_exclusive(struct device *dev, const char *id)
{
	return _regulator_get(dev, id, EXCLUSIVE_GET);
}
EXPORT_SYMBOL_GPL(regulator_get_exclusive);

/**
 * regulator_get_optional - obtain optional access to a regulator.
 * @dev: device for regulator "consumer"
 * @id: Supply name or regulator ID.
 *
 * Returns a struct regulator corresponding to the regulator producer,
 * or IS_ERR() condition containing errno.
 *
 * This is intended for use by consumers for devices which can have
 * some supplies unconnected in normal use, such as some MMC devices.
 * It can allow the regulator core to provide stub supplies for other
 * supplies requested using normal regulator_get() calls without
 * disrupting the operation of drivers that can handle absent
 * supplies.
 *
 * Use of supply names configured via regulator_set_device_supply() is
 * strongly encouraged.  It is recommended that the supply name used
 * should match the name used for the supply and/or the relevant
 * device pins in the datasheet.
 */
struct regulator *regulator_get_optional(struct device *dev, const char *id)
{
	return _regulator_get(dev, id, OPTIONAL_GET);
}
EXPORT_SYMBOL_GPL(regulator_get_optional);

/* regulator_list_mutex lock held by regulator_put() */
static void _regulator_put(struct regulator *regulator)
{
	struct regulator_dev *rdev;

	if (IS_ERR_OR_NULL(regulator))
		return;

	lockdep_assert_held_once(&regulator_list_mutex);

	rdev = regulator->rdev;

	debugfs_remove_recursive(regulator->debugfs);

	if (regulator->dev) {
		int count = 0;
		struct regulator *r;

		list_for_each_entry(r, &rdev->consumer_list, list)
			if (r->dev == regulator->dev)
				count++;

		if (count == 1)
			device_link_remove(regulator->dev, &rdev->dev);

		/* remove any sysfs entries */
		sysfs_remove_link(&rdev->dev.kobj, regulator->supply_name);
	}

	regulator_lock(rdev);
	list_del(&regulator->list);

	rdev->open_count--;
	rdev->exclusive = 0;
	regulator_unlock(rdev);

	kfree_const(regulator->supply_name);
	kfree(regulator);

	module_put(rdev->owner);
	put_device(&rdev->dev);
}

/**
 * regulator_put - "free" the regulator source
 * @regulator: regulator source
 *
 * Note: drivers must ensure that all regulator_enable calls made on this
 * regulator source are balanced by regulator_disable calls prior to calling
 * this function.
 */
void regulator_put(struct regulator *regulator)
{
	mutex_lock(&regulator_list_mutex);
	_regulator_put(regulator);
	mutex_unlock(&regulator_list_mutex);
}
EXPORT_SYMBOL_GPL(regulator_put);

/**
 * regulator_register_supply_alias - Provide device alias for supply lookup
 *
 * @dev: device that will be given as the regulator "consumer"
 * @id: Supply name or regulator ID
 * @alias_dev: device that should be used to lookup the supply
 * @alias_id: Supply name or regulator ID that should be used to lookup the
 * supply
 *
 * All lookups for id on dev will instead be conducted for alias_id on
 * alias_dev.
 */
int regulator_register_supply_alias(struct device *dev, const char *id,
				    struct device *alias_dev,
				    const char *alias_id)
{
	struct regulator_supply_alias *map;

	map = regulator_find_supply_alias(dev, id);
	if (map)
		return -EEXIST;

	map = kzalloc(sizeof(struct regulator_supply_alias), GFP_KERNEL);
	if (!map)
		return -ENOMEM;

	map->src_dev = dev;
	map->src_supply = id;
	map->alias_dev = alias_dev;
	map->alias_supply = alias_id;

	list_add(&map->list, &regulator_supply_alias_list);

	pr_info("Adding alias for supply %s,%s -> %s,%s\n",
		id, dev_name(dev), alias_id, dev_name(alias_dev));

	return 0;
}
EXPORT_SYMBOL_GPL(regulator_register_supply_alias);

/**
 * regulator_unregister_supply_alias - Remove device alias
 *
 * @dev: device that will be given as the regulator "consumer"
 * @id: Supply name or regulator ID
 *
 * Remove a lookup alias if one exists for id on dev.
 */
void regulator_unregister_supply_alias(struct device *dev, const char *id)
{
	struct regulator_supply_alias *map;

	map = regulator_find_supply_alias(dev, id);
	if (map) {
		list_del(&map->list);
		kfree(map);
	}
}
EXPORT_SYMBOL_GPL(regulator_unregister_supply_alias);

/**
 * regulator_bulk_register_supply_alias - register multiple aliases
 *
 * @dev: device that will be given as the regulator "consumer"
 * @id: List of supply names or regulator IDs
 * @alias_dev: device that should be used to lookup the supply
 * @alias_id: List of supply names or regulator IDs that should be used to
 * lookup the supply
 * @num_id: Number of aliases to register
 *
 * @return 0 on success, an errno on failure.
 *
 * This helper function allows drivers to register several supply
 * aliases in one operation.  If any of the aliases cannot be
 * registered any aliases that were registered will be removed
 * before returning to the caller.
 */
int regulator_bulk_register_supply_alias(struct device *dev,
					 const char *const *id,
					 struct device *alias_dev,
					 const char *const *alias_id,
					 int num_id)
{
	int i;
	int ret;

	for (i = 0; i < num_id; ++i) {
		ret = regulator_register_supply_alias(dev, id[i], alias_dev,
						      alias_id[i]);
		if (ret < 0)
			goto err;
	}

	return 0;

err:
	dev_err(dev,
		"Failed to create supply alias %s,%s -> %s,%s\n",
		id[i], dev_name(dev), alias_id[i], dev_name(alias_dev));

	while (--i >= 0)
		regulator_unregister_supply_alias(dev, id[i]);

	return ret;
}
EXPORT_SYMBOL_GPL(regulator_bulk_register_supply_alias);

/**
 * regulator_bulk_unregister_supply_alias - unregister multiple aliases
 *
 * @dev: device that will be given as the regulator "consumer"
 * @id: List of supply names or regulator IDs
 * @num_id: Number of aliases to unregister
 *
 * This helper function allows drivers to unregister several supply
 * aliases in one operation.
 */
void regulator_bulk_unregister_supply_alias(struct device *dev,
					    const char *const *id,
					    int num_id)
{
	int i;

	for (i = 0; i < num_id; ++i)
		regulator_unregister_supply_alias(dev, id[i]);
}
EXPORT_SYMBOL_GPL(regulator_bulk_unregister_supply_alias);


/* Manage enable GPIO list. Same GPIO pin can be shared among regulators */
static int regulator_ena_gpio_request(struct regulator_dev *rdev,
				const struct regulator_config *config)
{
	struct regulator_enable_gpio *pin;
	struct gpio_desc *gpiod;
	int ret;

	if (config->ena_gpiod)
		gpiod = config->ena_gpiod;
	else
		gpiod = gpio_to_desc(config->ena_gpio);

	list_for_each_entry(pin, &regulator_ena_gpio_list, list) {
		if (pin->gpiod == gpiod) {
			rdev_dbg(rdev, "GPIO %d is already used\n",
				config->ena_gpio);
			goto update_ena_gpio_to_rdev;
		}
	}

	if (!config->ena_gpiod) {
		ret = gpio_request_one(config->ena_gpio,
				       GPIOF_DIR_OUT | config->ena_gpio_flags,
				       rdev_get_name(rdev));
		if (ret)
			return ret;
	}

	pin = kzalloc(sizeof(struct regulator_enable_gpio), GFP_KERNEL);
	if (pin == NULL) {
		if (!config->ena_gpiod)
			gpio_free(config->ena_gpio);
		return -ENOMEM;
	}

	pin->gpiod = gpiod;
	pin->ena_gpio_invert = config->ena_gpio_invert;
	list_add(&pin->list, &regulator_ena_gpio_list);

update_ena_gpio_to_rdev:
	pin->request_count++;
	rdev->ena_pin = pin;
	return 0;
}

static void regulator_ena_gpio_free(struct regulator_dev *rdev)
{
	struct regulator_enable_gpio *pin, *n;

	if (!rdev->ena_pin)
		return;

	/* Free the GPIO only in case of no use */
	list_for_each_entry_safe(pin, n, &regulator_ena_gpio_list, list) {
		if (pin->gpiod == rdev->ena_pin->gpiod) {
			if (pin->request_count <= 1) {
				pin->request_count = 0;
				gpiod_put(pin->gpiod);
				list_del(&pin->list);
				kfree(pin);
				rdev->ena_pin = NULL;
				return;
			} else {
				pin->request_count--;
			}
		}
	}
}

/**
 * regulator_ena_gpio_ctrl - balance enable_count of each GPIO and actual GPIO pin control
 * @rdev: regulator_dev structure
 * @enable: enable GPIO at initial use?
 *
 * GPIO is enabled in case of initial use. (enable_count is 0)
 * GPIO is disabled when it is not shared any more. (enable_count <= 1)
 */
static int regulator_ena_gpio_ctrl(struct regulator_dev *rdev, bool enable)
{
	struct regulator_enable_gpio *pin = rdev->ena_pin;

	if (!pin)
		return -EINVAL;

	if (enable) {
		/* Enable GPIO at initial use */
		if (pin->enable_count == 0)
			gpiod_set_value_cansleep(pin->gpiod,
						 !pin->ena_gpio_invert);

		pin->enable_count++;
	} else {
		if (pin->enable_count > 1) {
			pin->enable_count--;
			return 0;
		}

		/* Disable GPIO if not used */
		if (pin->enable_count <= 1) {
			gpiod_set_value_cansleep(pin->gpiod,
						 pin->ena_gpio_invert);
			pin->enable_count = 0;
		}
	}

	return 0;
}

/**
 * _regulator_enable_delay - a delay helper function
 * @delay: time to delay in microseconds
 *
 * Delay for the requested amount of time as per the guidelines in:
 *
 *     Documentation/timers/timers-howto.txt
 *
 * The assumption here is that regulators will never be enabled in
 * atomic context and therefore sleeping functions can be used.
 */
static void _regulator_enable_delay(unsigned int delay)
{
	unsigned int ms = delay / 1000;
	unsigned int us = delay % 1000;

	if (ms > 0) {
		/*
		 * For small enough values, handle super-millisecond
		 * delays in the usleep_range() call below.
		 */
		if (ms < 20)
			us += ms * 1000;
		else
			msleep(ms);
	}

	/*
	 * Give the scheduler some room to coalesce with any other
	 * wakeup sources. For delays shorter than 10 us, don't even
	 * bother setting up high-resolution timers and just busy-
	 * loop.
	 */
	if (us >= 10)
		usleep_range(us, us + 100);
	else
		udelay(us);
}

static int _regulator_do_enable(struct regulator_dev *rdev)
{
	int ret, delay;

	/* Query before enabling in case configuration dependent.  */
	ret = _regulator_get_enable_time(rdev);
	if (ret >= 0) {
		delay = ret;
	} else {
		rdev_warn(rdev, "enable_time() failed: %d\n", ret);
		delay = 0;
	}

	trace_regulator_enable(rdev_get_name(rdev));

	if (rdev->desc->off_on_delay) {
		/* if needed, keep a distance of off_on_delay from last time
		 * this regulator was disabled.
		 */
		unsigned long start_jiffy = jiffies;
		unsigned long intended, max_delay, remaining;

		max_delay = usecs_to_jiffies(rdev->desc->off_on_delay);
		intended = rdev->last_off_jiffy + max_delay;

		if (time_before(start_jiffy, intended)) {
			/* calc remaining jiffies to deal with one-time
			 * timer wrapping.
			 * in case of multiple timer wrapping, either it can be
			 * detected by out-of-range remaining, or it cannot be
			 * detected and we gets a panelty of
			 * _regulator_enable_delay().
			 */
			remaining = intended - start_jiffy;
			if (remaining <= max_delay)
				_regulator_enable_delay(
						jiffies_to_usecs(remaining));
		}
	}

	if (rdev->ena_pin) {
		if (!rdev->ena_gpio_state) {
			ret = regulator_ena_gpio_ctrl(rdev, true);
			if (ret < 0)
				return ret;
			rdev->ena_gpio_state = 1;
		}
	} else if (rdev->desc->ops->enable) {
		ret = rdev->desc->ops->enable(rdev);
		if (ret < 0)
			return ret;
	} else {
		return -EINVAL;
	}

	/* Allow the regulator to ramp; it would be useful to extend
	 * this for bulk operations so that the regulators can ramp
	 * together.  */
	trace_regulator_enable_delay(rdev_get_name(rdev));

	_regulator_enable_delay(delay);

	trace_regulator_enable_complete(rdev_get_name(rdev));

	return 0;
}

/* locks held by regulator_enable() */
static int _regulator_enable(struct regulator_dev *rdev)
{
	int ret;

	lockdep_assert_held_once(&rdev->mutex);

	/* check voltage and requested load before enabling */
	if (regulator_ops_is_valid(rdev, REGULATOR_CHANGE_DRMS))
		drms_uA_update(rdev);

	if (rdev->use_count == 0) {
		/* The regulator may on if it's not switchable or left on */
		ret = _regulator_is_enabled(rdev);
		if (ret == -EINVAL || ret == 0) {
			if (!regulator_ops_is_valid(rdev,
					REGULATOR_CHANGE_STATUS))
				return -EPERM;

			ret = _regulator_do_enable(rdev);
			if (ret < 0)
				return ret;

			_notifier_call_chain(rdev, REGULATOR_EVENT_ENABLE,
					     NULL);
		} else if (ret < 0) {
			rdev_err(rdev, "is_enabled() failed: %d\n", ret);
			return ret;
		}
		/* Fallthrough on positive return values - already enabled */
	}

	rdev->use_count++;

	return 0;
}

/**
 * regulator_enable - enable regulator output
 * @regulator: regulator source
 *
 * Request that the regulator be enabled with the regulator output at
 * the predefined voltage or current value.  Calls to regulator_enable()
 * must be balanced with calls to regulator_disable().
 *
 * NOTE: the output value can be set by other drivers, boot loader or may be
 * hardwired in the regulator.
 */
int regulator_enable(struct regulator *regulator)
{
	struct regulator_dev *rdev = regulator->rdev;
	int ret = 0;

	if (regulator->always_on)
		return 0;

	if (rdev->supply) {
		ret = regulator_enable(rdev->supply);
		if (ret != 0)
			return ret;
	}

	mutex_lock(&rdev->mutex);
	ret = _regulator_enable(rdev);
	mutex_unlock(&rdev->mutex);

	if (ret != 0 && rdev->supply)
		regulator_disable(rdev->supply);

	return ret;
}
EXPORT_SYMBOL_GPL(regulator_enable);

static int _regulator_do_disable(struct regulator_dev *rdev)
{
	int ret;

	trace_regulator_disable(rdev_get_name(rdev));

	if (rdev->ena_pin) {
		if (rdev->ena_gpio_state) {
			ret = regulator_ena_gpio_ctrl(rdev, false);
			if (ret < 0)
				return ret;
			rdev->ena_gpio_state = 0;
		}

	} else if (rdev->desc->ops->disable) {
		ret = rdev->desc->ops->disable(rdev);
		if (ret != 0)
			return ret;
	}

	/* cares about last_off_jiffy only if off_on_delay is required by
	 * device.
	 */
	if (rdev->desc->off_on_delay)
		rdev->last_off_jiffy = jiffies;

	trace_regulator_disable_complete(rdev_get_name(rdev));

	return 0;
}

/* locks held by regulator_disable() */
static int _regulator_disable(struct regulator_dev *rdev)
{
	int ret = 0;

	lockdep_assert_held_once(&rdev->mutex);

	if (WARN(rdev->use_count <= 0,
		 "unbalanced disables for %s\n", rdev_get_name(rdev)))
		return -EIO;

	/* are we the last user and permitted to disable ? */
	if (rdev->use_count == 1 &&
	    (rdev->constraints && !rdev->constraints->always_on)) {

		/* we are last user */
		if (regulator_ops_is_valid(rdev, REGULATOR_CHANGE_STATUS)) {
			ret = _notifier_call_chain(rdev,
						   REGULATOR_EVENT_PRE_DISABLE,
						   NULL);
			if (ret & NOTIFY_STOP_MASK)
				return -EINVAL;

			ret = _regulator_do_disable(rdev);
			if (ret < 0) {
				rdev_err(rdev, "failed to disable\n");
				_notifier_call_chain(rdev,
						REGULATOR_EVENT_ABORT_DISABLE,
						NULL);
				return ret;
			}
			_notifier_call_chain(rdev, REGULATOR_EVENT_DISABLE,
					NULL);
		}

		rdev->use_count = 0;
	} else if (rdev->use_count > 1) {
		if (regulator_ops_is_valid(rdev, REGULATOR_CHANGE_DRMS))
			drms_uA_update(rdev);

		rdev->use_count--;
	}

	return ret;
}

/**
 * regulator_disable - disable regulator output
 * @regulator: regulator source
 *
 * Disable the regulator output voltage or current.  Calls to
 * regulator_enable() must be balanced with calls to
 * regulator_disable().
 *
 * NOTE: this will only disable the regulator output if no other consumer
 * devices have it enabled, the regulator device supports disabling and
 * machine constraints permit this operation.
 */
int regulator_disable(struct regulator *regulator)
{
	struct regulator_dev *rdev = regulator->rdev;
	int ret = 0;

	if (regulator->always_on)
		return 0;

	mutex_lock(&rdev->mutex);
	ret = _regulator_disable(rdev);
	mutex_unlock(&rdev->mutex);

	if (ret == 0 && rdev->supply)
		regulator_disable(rdev->supply);

	return ret;
}
EXPORT_SYMBOL_GPL(regulator_disable);

/* locks held by regulator_force_disable() */
static int _regulator_force_disable(struct regulator_dev *rdev)
{
	int ret = 0;

	lockdep_assert_held_once(&rdev->mutex);

	ret = _notifier_call_chain(rdev, REGULATOR_EVENT_FORCE_DISABLE |
			REGULATOR_EVENT_PRE_DISABLE, NULL);
	if (ret & NOTIFY_STOP_MASK)
		return -EINVAL;

	ret = _regulator_do_disable(rdev);
	if (ret < 0) {
		rdev_err(rdev, "failed to force disable\n");
		_notifier_call_chain(rdev, REGULATOR_EVENT_FORCE_DISABLE |
				REGULATOR_EVENT_ABORT_DISABLE, NULL);
		return ret;
	}

	_notifier_call_chain(rdev, REGULATOR_EVENT_FORCE_DISABLE |
			REGULATOR_EVENT_DISABLE, NULL);

	return 0;
}

/**
 * regulator_force_disable - force disable regulator output
 * @regulator: regulator source
 *
 * Forcibly disable the regulator output voltage or current.
 * NOTE: this *will* disable the regulator output even if other consumer
 * devices have it enabled. This should be used for situations when device
 * damage will likely occur if the regulator is not disabled (e.g. over temp).
 */
int regulator_force_disable(struct regulator *regulator)
{
	struct regulator_dev *rdev = regulator->rdev;
	int ret;

	mutex_lock(&rdev->mutex);
	regulator->uA_load = 0;
	ret = _regulator_force_disable(regulator->rdev);
	mutex_unlock(&rdev->mutex);

	if (rdev->supply)
		while (rdev->open_count--)
			regulator_disable(rdev->supply);

	return ret;
}
EXPORT_SYMBOL_GPL(regulator_force_disable);

static void regulator_disable_work(struct work_struct *work)
{
	struct regulator_dev *rdev = container_of(work, struct regulator_dev,
						  disable_work.work);
	int count, i, ret;

	regulator_lock(rdev);

	BUG_ON(!rdev->deferred_disables);

	count = rdev->deferred_disables;
	rdev->deferred_disables = 0;

	/*
	 * Workqueue functions queue the new work instance while the previous
	 * work instance is being processed. Cancel the queued work instance
	 * as the work instance under processing does the job of the queued
	 * work instance.
	 */
	cancel_delayed_work(&rdev->disable_work);

	for (i = 0; i < count; i++) {
		ret = _regulator_disable(rdev);
		if (ret != 0)
			rdev_err(rdev, "Deferred disable failed: %d\n", ret);
	}

	regulator_unlock(rdev);

	if (rdev->supply) {
		for (i = 0; i < count; i++) {
			ret = regulator_disable(rdev->supply);
			if (ret != 0) {
				rdev_err(rdev,
					 "Supply disable failed: %d\n", ret);
			}
		}
	}
}

/**
 * regulator_disable_deferred - disable regulator output with delay
 * @regulator: regulator source
 * @ms: miliseconds until the regulator is disabled
 *
 * Execute regulator_disable() on the regulator after a delay.  This
 * is intended for use with devices that require some time to quiesce.
 *
 * NOTE: this will only disable the regulator output if no other consumer
 * devices have it enabled, the regulator device supports disabling and
 * machine constraints permit this operation.
 */
int regulator_disable_deferred(struct regulator *regulator, int ms)
{
	struct regulator_dev *rdev = regulator->rdev;

	if (regulator->always_on)
		return 0;

	if (!ms)
		return regulator_disable(regulator);

	regulator_lock(rdev);
	rdev->deferred_disables++;
	mod_delayed_work(system_power_efficient_wq, &rdev->disable_work,
			 msecs_to_jiffies(ms));
	regulator_unlock(rdev);

	return 0;
}
EXPORT_SYMBOL_GPL(regulator_disable_deferred);

static int _regulator_is_enabled(struct regulator_dev *rdev)
{
	/* A GPIO control always takes precedence */
	if (rdev->ena_pin)
		return rdev->ena_gpio_state;

	/* If we don't know then assume that the regulator is always on */
	if (!rdev->desc->ops->is_enabled)
		return 1;

	return rdev->desc->ops->is_enabled(rdev);
}

static int _regulator_list_voltage(struct regulator_dev *rdev,
				   unsigned selector, int lock)
{
	const struct regulator_ops *ops = rdev->desc->ops;
	int ret;

	if (rdev->desc->fixed_uV && rdev->desc->n_voltages == 1 && !selector)
		return rdev->desc->fixed_uV;

	if (ops->list_voltage) {
		if (selector >= rdev->desc->n_voltages)
			return -EINVAL;
		if (lock)
			regulator_lock(rdev);
		ret = ops->list_voltage(rdev, selector);
		if (lock)
			regulator_unlock(rdev);
	} else if (rdev->is_switch && rdev->supply) {
		ret = _regulator_list_voltage(rdev->supply->rdev,
					      selector, lock);
	} else {
		return -EINVAL;
	}

	if (ret > 0) {
		if (ret < rdev->constraints->min_uV)
			ret = 0;
		else if (ret > rdev->constraints->max_uV)
			ret = 0;
	}

	return ret;
}

/**
 * regulator_is_enabled - is the regulator output enabled
 * @regulator: regulator source
 *
 * Returns positive if the regulator driver backing the source/client
 * has requested that the device be enabled, zero if it hasn't, else a
 * negative errno code.
 *
 * Note that the device backing this regulator handle can have multiple
 * users, so it might be enabled even if regulator_enable() was never
 * called for this particular source.
 */
int regulator_is_enabled(struct regulator *regulator)
{
	int ret;

	if (regulator->always_on)
		return 1;

	mutex_lock(&regulator->rdev->mutex);
	ret = _regulator_is_enabled(regulator->rdev);
	mutex_unlock(&regulator->rdev->mutex);

	return ret;
}
EXPORT_SYMBOL_GPL(regulator_is_enabled);

/**
 * regulator_count_voltages - count regulator_list_voltage() selectors
 * @regulator: regulator source
 *
 * Returns number of selectors, or negative errno.  Selectors are
 * numbered starting at zero, and typically correspond to bitfields
 * in hardware registers.
 */
int regulator_count_voltages(struct regulator *regulator)
{
	struct regulator_dev	*rdev = regulator->rdev;

	if (rdev->desc->n_voltages)
		return rdev->desc->n_voltages;

	if (!rdev->is_switch || !rdev->supply)
		return -EINVAL;

	return regulator_count_voltages(rdev->supply);
}
EXPORT_SYMBOL_GPL(regulator_count_voltages);

/**
 * regulator_list_voltage - enumerate supported voltages
 * @regulator: regulator source
 * @selector: identify voltage to list
 * Context: can sleep
 *
 * Returns a voltage that can be passed to @regulator_set_voltage(),
 * zero if this selector code can't be used on this system, or a
 * negative errno.
 */
int regulator_list_voltage(struct regulator *regulator, unsigned selector)
{
	return _regulator_list_voltage(regulator->rdev, selector, 1);
}
EXPORT_SYMBOL_GPL(regulator_list_voltage);

/**
 * regulator_get_regmap - get the regulator's register map
 * @regulator: regulator source
 *
 * Returns the register map for the given regulator, or an ERR_PTR value
 * if the regulator doesn't use regmap.
 */
struct regmap *regulator_get_regmap(struct regulator *regulator)
{
	struct regmap *map = regulator->rdev->regmap;

	return map ? map : ERR_PTR(-EOPNOTSUPP);
}

/**
 * regulator_get_hardware_vsel_register - get the HW voltage selector register
 * @regulator: regulator source
 * @vsel_reg: voltage selector register, output parameter
 * @vsel_mask: mask for voltage selector bitfield, output parameter
 *
 * Returns the hardware register offset and bitmask used for setting the
 * regulator voltage. This might be useful when configuring voltage-scaling
 * hardware or firmware that can make I2C requests behind the kernel's back,
 * for example.
 *
 * On success, the output parameters @vsel_reg and @vsel_mask are filled in
 * and 0 is returned, otherwise a negative errno is returned.
 */
int regulator_get_hardware_vsel_register(struct regulator *regulator,
					 unsigned *vsel_reg,
					 unsigned *vsel_mask)
{
	struct regulator_dev *rdev = regulator->rdev;
	const struct regulator_ops *ops = rdev->desc->ops;

	if (ops->set_voltage_sel != regulator_set_voltage_sel_regmap)
		return -EOPNOTSUPP;

	*vsel_reg = rdev->desc->vsel_reg;
	*vsel_mask = rdev->desc->vsel_mask;

	 return 0;
}
EXPORT_SYMBOL_GPL(regulator_get_hardware_vsel_register);

/**
 * regulator_list_hardware_vsel - get the HW-specific register value for a selector
 * @regulator: regulator source
 * @selector: identify voltage to list
 *
 * Converts the selector to a hardware-specific voltage selector that can be
 * directly written to the regulator registers. The address of the voltage
 * register can be determined by calling @regulator_get_hardware_vsel_register.
 *
 * On error a negative errno is returned.
 */
int regulator_list_hardware_vsel(struct regulator *regulator,
				 unsigned selector)
{
	struct regulator_dev *rdev = regulator->rdev;
	const struct regulator_ops *ops = rdev->desc->ops;

	if (selector >= rdev->desc->n_voltages)
		return -EINVAL;
	if (ops->set_voltage_sel != regulator_set_voltage_sel_regmap)
		return -EOPNOTSUPP;

	return selector;
}
EXPORT_SYMBOL_GPL(regulator_list_hardware_vsel);

/**
 * regulator_get_linear_step - return the voltage step size between VSEL values
 * @regulator: regulator source
 *
 * Returns the voltage step size between VSEL values for linear
 * regulators, or return 0 if the regulator isn't a linear regulator.
 */
unsigned int regulator_get_linear_step(struct regulator *regulator)
{
	struct regulator_dev *rdev = regulator->rdev;

	return rdev->desc->uV_step;
}
EXPORT_SYMBOL_GPL(regulator_get_linear_step);

/**
 * regulator_is_supported_voltage - check if a voltage range can be supported
 *
 * @regulator: Regulator to check.
 * @min_uV: Minimum required voltage in uV.
 * @max_uV: Maximum required voltage in uV.
 *
 * Returns a boolean or a negative error code.
 */
int regulator_is_supported_voltage(struct regulator *regulator,
				   int min_uV, int max_uV)
{
	struct regulator_dev *rdev = regulator->rdev;
	int i, voltages, ret;

	/* If we can't change voltage check the current voltage */
	if (!regulator_ops_is_valid(rdev, REGULATOR_CHANGE_VOLTAGE)) {
		ret = regulator_get_voltage(regulator);
		if (ret >= 0)
			return min_uV <= ret && ret <= max_uV;
		else
			return ret;
	}

	/* Any voltage within constrains range is fine? */
	if (rdev->desc->continuous_voltage_range)
		return min_uV >= rdev->constraints->min_uV &&
				max_uV <= rdev->constraints->max_uV;

	ret = regulator_count_voltages(regulator);
	if (ret < 0)
		return ret;
	voltages = ret;

	for (i = 0; i < voltages; i++) {
		ret = regulator_list_voltage(regulator, i);

		if (ret >= min_uV && ret <= max_uV)
			return 1;
	}

	return 0;
}
EXPORT_SYMBOL_GPL(regulator_is_supported_voltage);

static int regulator_map_voltage(struct regulator_dev *rdev, int min_uV,
				 int max_uV)
{
	const struct regulator_desc *desc = rdev->desc;

	if (desc->ops->map_voltage)
		return desc->ops->map_voltage(rdev, min_uV, max_uV);

	if (desc->ops->list_voltage == regulator_list_voltage_linear)
		return regulator_map_voltage_linear(rdev, min_uV, max_uV);

	if (desc->ops->list_voltage == regulator_list_voltage_linear_range)
		return regulator_map_voltage_linear_range(rdev, min_uV, max_uV);

	return regulator_map_voltage_iterate(rdev, min_uV, max_uV);
}

static int _regulator_call_set_voltage(struct regulator_dev *rdev,
				       int min_uV, int max_uV,
				       unsigned *selector)
{
	struct pre_voltage_change_data data;
	int ret;

	data.old_uV = _regulator_get_voltage(rdev);
	data.min_uV = min_uV;
	data.max_uV = max_uV;
	ret = _notifier_call_chain(rdev, REGULATOR_EVENT_PRE_VOLTAGE_CHANGE,
				   &data);
	if (ret & NOTIFY_STOP_MASK)
		return -EINVAL;

	ret = rdev->desc->ops->set_voltage(rdev, min_uV, max_uV, selector);
	if (ret >= 0)
		return ret;

	_notifier_call_chain(rdev, REGULATOR_EVENT_ABORT_VOLTAGE_CHANGE,
			     (void *)data.old_uV);

	return ret;
}

static int _regulator_call_set_voltage_sel(struct regulator_dev *rdev,
					   int uV, unsigned selector)
{
	struct pre_voltage_change_data data;
	int ret;

	data.old_uV = _regulator_get_voltage(rdev);
	data.min_uV = uV;
	data.max_uV = uV;
	ret = _notifier_call_chain(rdev, REGULATOR_EVENT_PRE_VOLTAGE_CHANGE,
				   &data);
	if (ret & NOTIFY_STOP_MASK)
		return -EINVAL;

	ret = rdev->desc->ops->set_voltage_sel(rdev, selector);
	if (ret >= 0)
		return ret;

	_notifier_call_chain(rdev, REGULATOR_EVENT_ABORT_VOLTAGE_CHANGE,
			     (void *)data.old_uV);

	return ret;
}

static int _regulator_set_voltage_time(struct regulator_dev *rdev,
				       int old_uV, int new_uV)
{
	unsigned int ramp_delay = 0;

	if (rdev->constraints->ramp_delay)
		ramp_delay = rdev->constraints->ramp_delay;
	else if (rdev->desc->ramp_delay)
		ramp_delay = rdev->desc->ramp_delay;
	else if (rdev->constraints->settling_time)
		return rdev->constraints->settling_time;
	else if (rdev->constraints->settling_time_up &&
		 (new_uV > old_uV))
		return rdev->constraints->settling_time_up;
	else if (rdev->constraints->settling_time_down &&
		 (new_uV < old_uV))
		return rdev->constraints->settling_time_down;

	if (ramp_delay == 0) {
		rdev_dbg(rdev, "ramp_delay not set\n");
		return 0;
	}

	return DIV_ROUND_UP(abs(new_uV - old_uV), ramp_delay);
}

static int _regulator_do_set_voltage(struct regulator_dev *rdev,
				     int min_uV, int max_uV)
{
	int ret;
	int delay = 0;
	int best_val = 0;
	unsigned int selector;
	int old_selector = -1;
	const struct regulator_ops *ops = rdev->desc->ops;
	int old_uV = _regulator_get_voltage(rdev);

	trace_regulator_set_voltage(rdev_get_name(rdev), min_uV, max_uV);

	min_uV += rdev->constraints->uV_offset;
	max_uV += rdev->constraints->uV_offset;

	/*
	 * If we can't obtain the old selector there is not enough
	 * info to call set_voltage_time_sel().
	 */
	if (_regulator_is_enabled(rdev) &&
	    ops->set_voltage_time_sel && ops->get_voltage_sel) {
		old_selector = ops->get_voltage_sel(rdev);
		if (old_selector < 0)
			return old_selector;
	}

	if (ops->set_voltage) {
		ret = _regulator_call_set_voltage(rdev, min_uV, max_uV,
						  &selector);

		if (ret >= 0) {
			if (ops->list_voltage)
				best_val = ops->list_voltage(rdev,
							     selector);
			else
				best_val = _regulator_get_voltage(rdev);
		}

	} else if (ops->set_voltage_sel) {
		ret = regulator_map_voltage(rdev, min_uV, max_uV);
		if (ret >= 0) {
			best_val = ops->list_voltage(rdev, ret);
			if (min_uV <= best_val && max_uV >= best_val) {
				selector = ret;
				if (old_selector == selector)
					ret = 0;
				else
					ret = _regulator_call_set_voltage_sel(
						rdev, best_val, selector);
			} else {
				ret = -EINVAL;
			}
		}
	} else {
		ret = -EINVAL;
	}

	if (ret)
		goto out;

	if (ops->set_voltage_time_sel) {
		/*
		 * Call set_voltage_time_sel if successfully obtained
		 * old_selector
		 */
		if (old_selector >= 0 && old_selector != selector)
			delay = ops->set_voltage_time_sel(rdev, old_selector,
							  selector);
	} else {
		if (old_uV != best_val) {
			if (ops->set_voltage_time)
				delay = ops->set_voltage_time(rdev, old_uV,
							      best_val);
			else
				delay = _regulator_set_voltage_time(rdev,
								    old_uV,
								    best_val);
		}
	}

	if (delay < 0) {
		rdev_warn(rdev, "failed to get delay: %d\n", delay);
		delay = 0;
	}

	/* Insert any necessary delays */
	if (delay >= 1000) {
		mdelay(delay / 1000);
		udelay(delay % 1000);
	} else if (delay) {
		udelay(delay);
	}

	if (best_val >= 0) {
		unsigned long data = best_val;

		_notifier_call_chain(rdev, REGULATOR_EVENT_VOLTAGE_CHANGE,
				     (void *)data);
	}

out:
	trace_regulator_set_voltage_complete(rdev_get_name(rdev), best_val);

	return ret;
}

static int _regulator_do_set_suspend_voltage(struct regulator_dev *rdev,
				  int min_uV, int max_uV, suspend_state_t state)
{
	struct regulator_state *rstate;
	int uV, sel;

	rstate = regulator_get_suspend_state(rdev, state);
	if (rstate == NULL)
		return -EINVAL;

	if (min_uV < rstate->min_uV)
		min_uV = rstate->min_uV;
	if (max_uV > rstate->max_uV)
		max_uV = rstate->max_uV;

	sel = regulator_map_voltage(rdev, min_uV, max_uV);
	if (sel < 0)
		return sel;

	uV = rdev->desc->ops->list_voltage(rdev, sel);
	if (uV >= min_uV && uV <= max_uV)
		rstate->uV = uV;

	return 0;
}

static int regulator_set_voltage_unlocked(struct regulator *regulator,
					  int min_uV, int max_uV,
					  suspend_state_t state)
{
	struct regulator_dev *rdev = regulator->rdev;
	struct regulator_voltage *voltage = &regulator->voltage[state];
	int ret = 0;
	int old_min_uV, old_max_uV;
	int current_uV;
	int best_supply_uV = 0;
	int supply_change_uV = 0;

	/* If we're setting the same range as last time the change
	 * should be a noop (some cpufreq implementations use the same
	 * voltage for multiple frequencies, for example).
	 */
	if (voltage->min_uV == min_uV && voltage->max_uV == max_uV)
		goto out;

	/* If we're trying to set a range that overlaps the current voltage,
	 * return successfully even though the regulator does not support
	 * changing the voltage.
	 */
	if (!regulator_ops_is_valid(rdev, REGULATOR_CHANGE_VOLTAGE)) {
		current_uV = _regulator_get_voltage(rdev);
		if (min_uV <= current_uV && current_uV <= max_uV) {
			voltage->min_uV = min_uV;
			voltage->max_uV = max_uV;
			goto out;
		}
	}

	/* sanity check */
	if (!rdev->desc->ops->set_voltage &&
	    !rdev->desc->ops->set_voltage_sel) {
		ret = -EINVAL;
		goto out;
	}

	/* constraints check */
	ret = regulator_check_voltage(rdev, &min_uV, &max_uV);
	if (ret < 0)
		goto out;

	/* restore original values in case of error */
	old_min_uV = voltage->min_uV;
	old_max_uV = voltage->max_uV;
	voltage->min_uV = min_uV;
	voltage->max_uV = max_uV;

	ret = regulator_check_consumers(rdev, &min_uV, &max_uV, state);
	if (ret < 0)
		goto out2;

	if (rdev->supply &&
	    regulator_ops_is_valid(rdev->supply->rdev,
				   REGULATOR_CHANGE_VOLTAGE) &&
	    (rdev->desc->min_dropout_uV || !(rdev->desc->ops->get_voltage ||
					   rdev->desc->ops->get_voltage_sel))) {
		int current_supply_uV;
		int selector;

		selector = regulator_map_voltage(rdev, min_uV, max_uV);
		if (selector < 0) {
			ret = selector;
			goto out2;
		}

		best_supply_uV = _regulator_list_voltage(rdev, selector, 0);
		if (best_supply_uV < 0) {
			ret = best_supply_uV;
			goto out2;
		}

		best_supply_uV += rdev->desc->min_dropout_uV;

		current_supply_uV = _regulator_get_voltage(rdev->supply->rdev);
		if (current_supply_uV < 0) {
			ret = current_supply_uV;
			goto out2;
		}

		supply_change_uV = best_supply_uV - current_supply_uV;
	}

	if (supply_change_uV > 0) {
		ret = regulator_set_voltage_unlocked(rdev->supply,
				best_supply_uV, INT_MAX, state);
		if (ret) {
			dev_err(&rdev->dev, "Failed to increase supply voltage: %d\n",
					ret);
			goto out2;
		}
	}

	if (state == PM_SUSPEND_ON)
		ret = _regulator_do_set_voltage(rdev, min_uV, max_uV);
	else
		ret = _regulator_do_set_suspend_voltage(rdev, min_uV,
							max_uV, state);
	if (ret < 0)
		goto out2;

	if (supply_change_uV < 0) {
		ret = regulator_set_voltage_unlocked(rdev->supply,
				best_supply_uV, INT_MAX, state);
		if (ret)
			dev_warn(&rdev->dev, "Failed to decrease supply voltage: %d\n",
					ret);
		/* No need to fail here */
		ret = 0;
	}

out:
	return ret;
out2:
	voltage->min_uV = old_min_uV;
	voltage->max_uV = old_max_uV;

	return ret;
}

/**
 * regulator_set_voltage - set regulator output voltage
 * @regulator: regulator source
 * @min_uV: Minimum required voltage in uV
 * @max_uV: Maximum acceptable voltage in uV
 *
 * Sets a voltage regulator to the desired output voltage. This can be set
 * during any regulator state. IOW, regulator can be disabled or enabled.
 *
 * If the regulator is enabled then the voltage will change to the new value
 * immediately otherwise if the regulator is disabled the regulator will
 * output at the new voltage when enabled.
 *
 * NOTE: If the regulator is shared between several devices then the lowest
 * request voltage that meets the system constraints will be used.
 * Regulator system constraints must be set for this regulator before
 * calling this function otherwise this call will fail.
 */
int regulator_set_voltage(struct regulator *regulator, int min_uV, int max_uV)
{
	int ret = 0;

	regulator_lock_supply(regulator->rdev);

	ret = regulator_set_voltage_unlocked(regulator, min_uV, max_uV,
					     PM_SUSPEND_ON);

	regulator_unlock_supply(regulator->rdev);

	return ret;
}
EXPORT_SYMBOL_GPL(regulator_set_voltage);

static inline int regulator_suspend_toggle(struct regulator_dev *rdev,
					   suspend_state_t state, bool en)
{
	struct regulator_state *rstate;

	rstate = regulator_get_suspend_state(rdev, state);
	if (rstate == NULL)
		return -EINVAL;

	if (!rstate->changeable)
		return -EPERM;

	rstate->enabled = (en) ? ENABLE_IN_SUSPEND : DISABLE_IN_SUSPEND;

	return 0;
}

int regulator_suspend_enable(struct regulator_dev *rdev,
				    suspend_state_t state)
{
	return regulator_suspend_toggle(rdev, state, true);
}
EXPORT_SYMBOL_GPL(regulator_suspend_enable);

int regulator_suspend_disable(struct regulator_dev *rdev,
				     suspend_state_t state)
{
	struct regulator *regulator;
	struct regulator_voltage *voltage;

	/*
	 * if any consumer wants this regulator device keeping on in
	 * suspend states, don't set it as disabled.
	 */
	list_for_each_entry(regulator, &rdev->consumer_list, list) {
		voltage = &regulator->voltage[state];
		if (voltage->min_uV || voltage->max_uV)
			return 0;
	}

	return regulator_suspend_toggle(rdev, state, false);
}
EXPORT_SYMBOL_GPL(regulator_suspend_disable);

static int _regulator_set_suspend_voltage(struct regulator *regulator,
					  int min_uV, int max_uV,
					  suspend_state_t state)
{
	struct regulator_dev *rdev = regulator->rdev;
	struct regulator_state *rstate;

	rstate = regulator_get_suspend_state(rdev, state);
	if (rstate == NULL)
		return -EINVAL;

	if (rstate->min_uV == rstate->max_uV) {
		rdev_err(rdev, "The suspend voltage can't be changed!\n");
		return -EPERM;
	}

	return regulator_set_voltage_unlocked(regulator, min_uV, max_uV, state);
}

int regulator_set_suspend_voltage(struct regulator *regulator, int min_uV,
				  int max_uV, suspend_state_t state)
{
	int ret = 0;

	/* PM_SUSPEND_ON is handled by regulator_set_voltage() */
	if (regulator_check_states(state) || state == PM_SUSPEND_ON)
		return -EINVAL;

	regulator_lock_supply(regulator->rdev);

	ret = _regulator_set_suspend_voltage(regulator, min_uV,
					     max_uV, state);

	regulator_unlock_supply(regulator->rdev);

	return ret;
}
EXPORT_SYMBOL_GPL(regulator_set_suspend_voltage);

/**
 * regulator_set_voltage_time - get raise/fall time
 * @regulator: regulator source
 * @old_uV: starting voltage in microvolts
 * @new_uV: target voltage in microvolts
 *
 * Provided with the starting and ending voltage, this function attempts to
 * calculate the time in microseconds required to rise or fall to this new
 * voltage.
 */
int regulator_set_voltage_time(struct regulator *regulator,
			       int old_uV, int new_uV)
{
	struct regulator_dev *rdev = regulator->rdev;
	const struct regulator_ops *ops = rdev->desc->ops;
	int old_sel = -1;
	int new_sel = -1;
	int voltage;
	int i;

	if (ops->set_voltage_time)
		return ops->set_voltage_time(rdev, old_uV, new_uV);
	else if (!ops->set_voltage_time_sel)
		return _regulator_set_voltage_time(rdev, old_uV, new_uV);

	/* Currently requires operations to do this */
	if (!ops->list_voltage || !rdev->desc->n_voltages)
		return -EINVAL;

	for (i = 0; i < rdev->desc->n_voltages; i++) {
		/* We only look for exact voltage matches here */
		voltage = regulator_list_voltage(regulator, i);
		if (voltage < 0)
			return -EINVAL;
		if (voltage == 0)
			continue;
		if (voltage == old_uV)
			old_sel = i;
		if (voltage == new_uV)
			new_sel = i;
	}

	if (old_sel < 0 || new_sel < 0)
		return -EINVAL;

	return ops->set_voltage_time_sel(rdev, old_sel, new_sel);
}
EXPORT_SYMBOL_GPL(regulator_set_voltage_time);

/**
 * regulator_set_voltage_time_sel - get raise/fall time
 * @rdev: regulator source device
 * @old_selector: selector for starting voltage
 * @new_selector: selector for target voltage
 *
 * Provided with the starting and target voltage selectors, this function
 * returns time in microseconds required to rise or fall to this new voltage
 *
 * Drivers providing ramp_delay in regulation_constraints can use this as their
 * set_voltage_time_sel() operation.
 */
int regulator_set_voltage_time_sel(struct regulator_dev *rdev,
				   unsigned int old_selector,
				   unsigned int new_selector)
{
	int old_volt, new_volt;

	/* sanity check */
	if (!rdev->desc->ops->list_voltage)
		return -EINVAL;

	old_volt = rdev->desc->ops->list_voltage(rdev, old_selector);
	new_volt = rdev->desc->ops->list_voltage(rdev, new_selector);

	if (rdev->desc->ops->set_voltage_time)
		return rdev->desc->ops->set_voltage_time(rdev, old_volt,
							 new_volt);
	else
		return _regulator_set_voltage_time(rdev, old_volt, new_volt);
}
EXPORT_SYMBOL_GPL(regulator_set_voltage_time_sel);

/**
 * regulator_sync_voltage - re-apply last regulator output voltage
 * @regulator: regulator source
 *
 * Re-apply the last configured voltage.  This is intended to be used
 * where some external control source the consumer is cooperating with
 * has caused the configured voltage to change.
 */
int regulator_sync_voltage(struct regulator *regulator)
{
	struct regulator_dev *rdev = regulator->rdev;
	struct regulator_voltage *voltage = &regulator->voltage[PM_SUSPEND_ON];
	int ret, min_uV, max_uV;

	regulator_lock(rdev);

	if (!rdev->desc->ops->set_voltage &&
	    !rdev->desc->ops->set_voltage_sel) {
		ret = -EINVAL;
		goto out;
	}

	/* This is only going to work if we've had a voltage configured. */
	if (!voltage->min_uV && !voltage->max_uV) {
		ret = -EINVAL;
		goto out;
	}

	min_uV = voltage->min_uV;
	max_uV = voltage->max_uV;

	/* This should be a paranoia check... */
	ret = regulator_check_voltage(rdev, &min_uV, &max_uV);
	if (ret < 0)
		goto out;

	ret = regulator_check_consumers(rdev, &min_uV, &max_uV, 0);
	if (ret < 0)
		goto out;

	ret = _regulator_do_set_voltage(rdev, min_uV, max_uV);

out:
	regulator_unlock(rdev);
	return ret;
}
EXPORT_SYMBOL_GPL(regulator_sync_voltage);

static int _regulator_get_voltage(struct regulator_dev *rdev)
{
	int sel, ret;
	bool bypassed;

	if (rdev->desc->ops->get_bypass) {
		ret = rdev->desc->ops->get_bypass(rdev, &bypassed);
		if (ret < 0)
			return ret;
		if (bypassed) {
			/* if bypassed the regulator must have a supply */
			if (!rdev->supply) {
				rdev_err(rdev,
					 "bypassed regulator has no supply!\n");
				return -EPROBE_DEFER;
			}

			return _regulator_get_voltage(rdev->supply->rdev);
		}
	}

	if (rdev->desc->ops->get_voltage_sel) {
		sel = rdev->desc->ops->get_voltage_sel(rdev);
		if (sel < 0)
			return sel;
		ret = rdev->desc->ops->list_voltage(rdev, sel);
	} else if (rdev->desc->ops->get_voltage) {
		ret = rdev->desc->ops->get_voltage(rdev);
	} else if (rdev->desc->ops->list_voltage) {
		ret = rdev->desc->ops->list_voltage(rdev, 0);
	} else if (rdev->desc->fixed_uV && (rdev->desc->n_voltages == 1)) {
		ret = rdev->desc->fixed_uV;
	} else if (rdev->supply) {
		ret = _regulator_get_voltage(rdev->supply->rdev);
	} else if (rdev->supply_name) {
		return -EPROBE_DEFER;
	} else {
		return -EINVAL;
	}

	if (ret < 0)
		return ret;
	return ret - rdev->constraints->uV_offset;
}

/**
 * regulator_get_voltage - get regulator output voltage
 * @regulator: regulator source
 *
 * This returns the current regulator voltage in uV.
 *
 * NOTE: If the regulator is disabled it will return the voltage value. This
 * function should not be used to determine regulator state.
 */
int regulator_get_voltage(struct regulator *regulator)
{
	int ret;

	regulator_lock_supply(regulator->rdev);

	ret = _regulator_get_voltage(regulator->rdev);

	regulator_unlock_supply(regulator->rdev);

	return ret;
}
EXPORT_SYMBOL_GPL(regulator_get_voltage);

/**
 * regulator_set_current_limit - set regulator output current limit
 * @regulator: regulator source
 * @min_uA: Minimum supported current in uA
 * @max_uA: Maximum supported current in uA
 *
 * Sets current sink to the desired output current. This can be set during
 * any regulator state. IOW, regulator can be disabled or enabled.
 *
 * If the regulator is enabled then the current will change to the new value
 * immediately otherwise if the regulator is disabled the regulator will
 * output at the new current when enabled.
 *
 * NOTE: Regulator system constraints must be set for this regulator before
 * calling this function otherwise this call will fail.
 */
int regulator_set_current_limit(struct regulator *regulator,
			       int min_uA, int max_uA)
{
	struct regulator_dev *rdev = regulator->rdev;
	int ret;

	regulator_lock(rdev);

	/* sanity check */
	if (!rdev->desc->ops->set_current_limit) {
		ret = -EINVAL;
		goto out;
	}

	/* constraints check */
	ret = regulator_check_current_limit(rdev, &min_uA, &max_uA);
	if (ret < 0)
		goto out;

	ret = rdev->desc->ops->set_current_limit(rdev, min_uA, max_uA);
out:
	regulator_unlock(rdev);
	return ret;
}
EXPORT_SYMBOL_GPL(regulator_set_current_limit);

static int _regulator_get_current_limit(struct regulator_dev *rdev)
{
	int ret;

	regulator_lock(rdev);

	/* sanity check */
	if (!rdev->desc->ops->get_current_limit) {
		ret = -EINVAL;
		goto out;
	}

	ret = rdev->desc->ops->get_current_limit(rdev);
out:
	regulator_unlock(rdev);
	return ret;
}

/**
 * regulator_get_current_limit - get regulator output current
 * @regulator: regulator source
 *
 * This returns the current supplied by the specified current sink in uA.
 *
 * NOTE: If the regulator is disabled it will return the current value. This
 * function should not be used to determine regulator state.
 */
int regulator_get_current_limit(struct regulator *regulator)
{
	return _regulator_get_current_limit(regulator->rdev);
}
EXPORT_SYMBOL_GPL(regulator_get_current_limit);

/**
 * regulator_set_mode - set regulator operating mode
 * @regulator: regulator source
 * @mode: operating mode - one of the REGULATOR_MODE constants
 *
 * Set regulator operating mode to increase regulator efficiency or improve
 * regulation performance.
 *
 * NOTE: Regulator system constraints must be set for this regulator before
 * calling this function otherwise this call will fail.
 */
int regulator_set_mode(struct regulator *regulator, unsigned int mode)
{
	struct regulator_dev *rdev = regulator->rdev;
	int ret;
	int regulator_curr_mode;

	regulator_lock(rdev);

	/* sanity check */
	if (!rdev->desc->ops->set_mode) {
		ret = -EINVAL;
		goto out;
	}

	/* return if the same mode is requested */
	if (rdev->desc->ops->get_mode) {
		regulator_curr_mode = rdev->desc->ops->get_mode(rdev);
		if (regulator_curr_mode == mode) {
			ret = 0;
			goto out;
		}
	}

	/* constraints check */
	ret = regulator_mode_constrain(rdev, &mode);
	if (ret < 0)
		goto out;

	ret = rdev->desc->ops->set_mode(rdev, mode);
out:
	regulator_unlock(rdev);
	return ret;
}
EXPORT_SYMBOL_GPL(regulator_set_mode);

static unsigned int _regulator_get_mode(struct regulator_dev *rdev)
{
	int ret;

	regulator_lock(rdev);

	/* sanity check */
	if (!rdev->desc->ops->get_mode) {
		ret = -EINVAL;
		goto out;
	}

	ret = rdev->desc->ops->get_mode(rdev);
out:
	regulator_unlock(rdev);
	return ret;
}

/**
 * regulator_get_mode - get regulator operating mode
 * @regulator: regulator source
 *
 * Get the current regulator operating mode.
 */
unsigned int regulator_get_mode(struct regulator *regulator)
{
	return _regulator_get_mode(regulator->rdev);
}
EXPORT_SYMBOL_GPL(regulator_get_mode);

static int _regulator_get_error_flags(struct regulator_dev *rdev,
					unsigned int *flags)
{
	int ret;

	regulator_lock(rdev);

	/* sanity check */
	if (!rdev->desc->ops->get_error_flags) {
		ret = -EINVAL;
		goto out;
	}

	ret = rdev->desc->ops->get_error_flags(rdev, flags);
out:
	regulator_unlock(rdev);
	return ret;
}

/**
 * regulator_get_error_flags - get regulator error information
 * @regulator: regulator source
 * @flags: pointer to store error flags
 *
 * Get the current regulator error information.
 */
int regulator_get_error_flags(struct regulator *regulator,
				unsigned int *flags)
{
	return _regulator_get_error_flags(regulator->rdev, flags);
}
EXPORT_SYMBOL_GPL(regulator_get_error_flags);

/**
 * regulator_set_load - set regulator load
 * @regulator: regulator source
 * @uA_load: load current
 *
 * Notifies the regulator core of a new device load. This is then used by
 * DRMS (if enabled by constraints) to set the most efficient regulator
 * operating mode for the new regulator loading.
 *
 * Consumer devices notify their supply regulator of the maximum power
 * they will require (can be taken from device datasheet in the power
 * consumption tables) when they change operational status and hence power
 * state. Examples of operational state changes that can affect power
 * consumption are :-
 *
 *    o Device is opened / closed.
 *    o Device I/O is about to begin or has just finished.
 *    o Device is idling in between work.
 *
 * This information is also exported via sysfs to userspace.
 *
 * DRMS will sum the total requested load on the regulator and change
 * to the most efficient operating mode if platform constraints allow.
 *
 * On error a negative errno is returned.
 */
int regulator_set_load(struct regulator *regulator, int uA_load)
{
	struct regulator_dev *rdev = regulator->rdev;
	int ret;

	regulator_lock(rdev);
	regulator->uA_load = uA_load;
	ret = drms_uA_update(rdev);
	regulator_unlock(rdev);

	return ret;
}
EXPORT_SYMBOL_GPL(regulator_set_load);

/**
 * regulator_allow_bypass - allow the regulator to go into bypass mode
 *
 * @regulator: Regulator to configure
 * @enable: enable or disable bypass mode
 *
 * Allow the regulator to go into bypass mode if all other consumers
 * for the regulator also enable bypass mode and the machine
 * constraints allow this.  Bypass mode means that the regulator is
 * simply passing the input directly to the output with no regulation.
 */
int regulator_allow_bypass(struct regulator *regulator, bool enable)
{
	struct regulator_dev *rdev = regulator->rdev;
	int ret = 0;

	if (!rdev->desc->ops->set_bypass)
		return 0;

	if (!regulator_ops_is_valid(rdev, REGULATOR_CHANGE_BYPASS))
		return 0;

	regulator_lock(rdev);

	if (enable && !regulator->bypass) {
		rdev->bypass_count++;

		if (rdev->bypass_count == rdev->open_count) {
			ret = rdev->desc->ops->set_bypass(rdev, enable);
			if (ret != 0)
				rdev->bypass_count--;
		}

	} else if (!enable && regulator->bypass) {
		rdev->bypass_count--;

		if (rdev->bypass_count != rdev->open_count) {
			ret = rdev->desc->ops->set_bypass(rdev, enable);
			if (ret != 0)
				rdev->bypass_count++;
		}
	}

	if (ret == 0)
		regulator->bypass = enable;

	regulator_unlock(rdev);

	return ret;
}
EXPORT_SYMBOL_GPL(regulator_allow_bypass);

/**
 * regulator_register_notifier - register regulator event notifier
 * @regulator: regulator source
 * @nb: notifier block
 *
 * Register notifier block to receive regulator events.
 */
int regulator_register_notifier(struct regulator *regulator,
			      struct notifier_block *nb)
{
	return blocking_notifier_chain_register(&regulator->rdev->notifier,
						nb);
}
EXPORT_SYMBOL_GPL(regulator_register_notifier);

/**
 * regulator_unregister_notifier - unregister regulator event notifier
 * @regulator: regulator source
 * @nb: notifier block
 *
 * Unregister regulator event notifier block.
 */
int regulator_unregister_notifier(struct regulator *regulator,
				struct notifier_block *nb)
{
	return blocking_notifier_chain_unregister(&regulator->rdev->notifier,
						  nb);
}
EXPORT_SYMBOL_GPL(regulator_unregister_notifier);

/* notify regulator consumers and downstream regulator consumers.
 * Note mutex must be held by caller.
 */
static int _notifier_call_chain(struct regulator_dev *rdev,
				  unsigned long event, void *data)
{
	/* call rdev chain first */
	return blocking_notifier_call_chain(&rdev->notifier, event, data);
}

/**
 * regulator_bulk_get - get multiple regulator consumers
 *
 * @dev:           Device to supply
 * @num_consumers: Number of consumers to register
 * @consumers:     Configuration of consumers; clients are stored here.
 *
 * @return 0 on success, an errno on failure.
 *
 * This helper function allows drivers to get several regulator
 * consumers in one operation.  If any of the regulators cannot be
 * acquired then any regulators that were allocated will be freed
 * before returning to the caller.
 */
int regulator_bulk_get(struct device *dev, int num_consumers,
		       struct regulator_bulk_data *consumers)
{
	int i;
	int ret;

	for (i = 0; i < num_consumers; i++)
		consumers[i].consumer = NULL;

	for (i = 0; i < num_consumers; i++) {
		consumers[i].consumer = regulator_get(dev,
						      consumers[i].supply);
		if (IS_ERR(consumers[i].consumer)) {
			ret = PTR_ERR(consumers[i].consumer);
			dev_err(dev, "Failed to get supply '%s': %d\n",
				consumers[i].supply, ret);
			consumers[i].consumer = NULL;
			goto err;
		}
	}

	return 0;

err:
	while (--i >= 0)
		regulator_put(consumers[i].consumer);

	return ret;
}
EXPORT_SYMBOL_GPL(regulator_bulk_get);

static void regulator_bulk_enable_async(void *data, async_cookie_t cookie)
{
	struct regulator_bulk_data *bulk = data;

	bulk->ret = regulator_enable(bulk->consumer);
}

/**
 * regulator_bulk_enable - enable multiple regulator consumers
 *
 * @num_consumers: Number of consumers
 * @consumers:     Consumer data; clients are stored here.
 * @return         0 on success, an errno on failure
 *
 * This convenience API allows consumers to enable multiple regulator
 * clients in a single API call.  If any consumers cannot be enabled
 * then any others that were enabled will be disabled again prior to
 * return.
 */
int regulator_bulk_enable(int num_consumers,
			  struct regulator_bulk_data *consumers)
{
	ASYNC_DOMAIN_EXCLUSIVE(async_domain);
	int i;
	int ret = 0;

	for (i = 0; i < num_consumers; i++) {
		if (consumers[i].consumer->always_on)
			consumers[i].ret = 0;
		else
			async_schedule_domain(regulator_bulk_enable_async,
					      &consumers[i], &async_domain);
	}

	async_synchronize_full_domain(&async_domain);

	/* If any consumer failed we need to unwind any that succeeded */
	for (i = 0; i < num_consumers; i++) {
		if (consumers[i].ret != 0) {
			ret = consumers[i].ret;
			goto err;
		}
	}

	return 0;

err:
	for (i = 0; i < num_consumers; i++) {
		if (consumers[i].ret < 0)
			pr_err("Failed to enable %s: %d\n", consumers[i].supply,
			       consumers[i].ret);
		else
			regulator_disable(consumers[i].consumer);
	}

	return ret;
}
EXPORT_SYMBOL_GPL(regulator_bulk_enable);

/**
 * regulator_bulk_disable - disable multiple regulator consumers
 *
 * @num_consumers: Number of consumers
 * @consumers:     Consumer data; clients are stored here.
 * @return         0 on success, an errno on failure
 *
 * This convenience API allows consumers to disable multiple regulator
 * clients in a single API call.  If any consumers cannot be disabled
 * then any others that were disabled will be enabled again prior to
 * return.
 */
int regulator_bulk_disable(int num_consumers,
			   struct regulator_bulk_data *consumers)
{
	int i;
	int ret, r;

	for (i = num_consumers - 1; i >= 0; --i) {
		ret = regulator_disable(consumers[i].consumer);
		if (ret != 0)
			goto err;
	}

	return 0;

err:
	pr_err("Failed to disable %s: %d\n", consumers[i].supply, ret);
	for (++i; i < num_consumers; ++i) {
		r = regulator_enable(consumers[i].consumer);
		if (r != 0)
			pr_err("Failed to re-enable %s: %d\n",
			       consumers[i].supply, r);
	}

	return ret;
}
EXPORT_SYMBOL_GPL(regulator_bulk_disable);

/**
 * regulator_bulk_force_disable - force disable multiple regulator consumers
 *
 * @num_consumers: Number of consumers
 * @consumers:     Consumer data; clients are stored here.
 * @return         0 on success, an errno on failure
 *
 * This convenience API allows consumers to forcibly disable multiple regulator
 * clients in a single API call.
 * NOTE: This should be used for situations when device damage will
 * likely occur if the regulators are not disabled (e.g. over temp).
 * Although regulator_force_disable function call for some consumers can
 * return error numbers, the function is called for all consumers.
 */
int regulator_bulk_force_disable(int num_consumers,
			   struct regulator_bulk_data *consumers)
{
	int i;
	int ret = 0;

	for (i = 0; i < num_consumers; i++) {
		consumers[i].ret =
			    regulator_force_disable(consumers[i].consumer);

		/* Store first error for reporting */
		if (consumers[i].ret && !ret)
			ret = consumers[i].ret;
	}

	return ret;
}
EXPORT_SYMBOL_GPL(regulator_bulk_force_disable);

/**
 * regulator_bulk_free - free multiple regulator consumers
 *
 * @num_consumers: Number of consumers
 * @consumers:     Consumer data; clients are stored here.
 *
 * This convenience API allows consumers to free multiple regulator
 * clients in a single API call.
 */
void regulator_bulk_free(int num_consumers,
			 struct regulator_bulk_data *consumers)
{
	int i;

	for (i = 0; i < num_consumers; i++) {
		regulator_put(consumers[i].consumer);
		consumers[i].consumer = NULL;
	}
}
EXPORT_SYMBOL_GPL(regulator_bulk_free);

/**
 * regulator_notifier_call_chain - call regulator event notifier
 * @rdev: regulator source
 * @event: notifier block
 * @data: callback-specific data.
 *
 * Called by regulator drivers to notify clients a regulator event has
 * occurred. We also notify regulator clients downstream.
 * Note lock must be held by caller.
 */
int regulator_notifier_call_chain(struct regulator_dev *rdev,
				  unsigned long event, void *data)
{
	lockdep_assert_held_once(&rdev->mutex);

	_notifier_call_chain(rdev, event, data);
	return NOTIFY_DONE;

}
EXPORT_SYMBOL_GPL(regulator_notifier_call_chain);

/**
 * regulator_mode_to_status - convert a regulator mode into a status
 *
 * @mode: Mode to convert
 *
 * Convert a regulator mode into a status.
 */
int regulator_mode_to_status(unsigned int mode)
{
	switch (mode) {
	case REGULATOR_MODE_FAST:
		return REGULATOR_STATUS_FAST;
	case REGULATOR_MODE_NORMAL:
		return REGULATOR_STATUS_NORMAL;
	case REGULATOR_MODE_IDLE:
		return REGULATOR_STATUS_IDLE;
	case REGULATOR_MODE_STANDBY:
		return REGULATOR_STATUS_STANDBY;
	default:
		return REGULATOR_STATUS_UNDEFINED;
	}
}
EXPORT_SYMBOL_GPL(regulator_mode_to_status);

static struct attribute *regulator_dev_attrs[] = {
	&dev_attr_name.attr,
	&dev_attr_num_users.attr,
	&dev_attr_type.attr,
	&dev_attr_microvolts.attr,
	&dev_attr_microamps.attr,
	&dev_attr_opmode.attr,
	&dev_attr_state.attr,
	&dev_attr_status.attr,
	&dev_attr_bypass.attr,
	&dev_attr_requested_microamps.attr,
	&dev_attr_min_microvolts.attr,
	&dev_attr_max_microvolts.attr,
	&dev_attr_min_microamps.attr,
	&dev_attr_max_microamps.attr,
	&dev_attr_suspend_standby_state.attr,
	&dev_attr_suspend_mem_state.attr,
	&dev_attr_suspend_disk_state.attr,
	&dev_attr_suspend_standby_microvolts.attr,
	&dev_attr_suspend_mem_microvolts.attr,
	&dev_attr_suspend_disk_microvolts.attr,
	&dev_attr_suspend_standby_mode.attr,
	&dev_attr_suspend_mem_mode.attr,
	&dev_attr_suspend_disk_mode.attr,
	NULL
};

/*
 * To avoid cluttering sysfs (and memory) with useless state, only
 * create attributes that can be meaningfully displayed.
 */
static umode_t regulator_attr_is_visible(struct kobject *kobj,
					 struct attribute *attr, int idx)
{
	struct device *dev = kobj_to_dev(kobj);
	struct regulator_dev *rdev = dev_to_rdev(dev);
	const struct regulator_ops *ops = rdev->desc->ops;
	umode_t mode = attr->mode;

	/* these three are always present */
	if (attr == &dev_attr_name.attr ||
	    attr == &dev_attr_num_users.attr ||
	    attr == &dev_attr_type.attr)
		return mode;

	/* some attributes need specific methods to be displayed */
	if (attr == &dev_attr_microvolts.attr) {
		if ((ops->get_voltage && ops->get_voltage(rdev) >= 0) ||
		    (ops->get_voltage_sel && ops->get_voltage_sel(rdev) >= 0) ||
		    (ops->list_voltage && ops->list_voltage(rdev, 0) >= 0) ||
		    (rdev->desc->fixed_uV && rdev->desc->n_voltages == 1))
			return mode;
		return 0;
	}

	if (attr == &dev_attr_microamps.attr)
		return ops->get_current_limit ? mode : 0;

	if (attr == &dev_attr_opmode.attr)
		return ops->get_mode ? mode : 0;

	if (attr == &dev_attr_state.attr)
		return (rdev->ena_pin || ops->is_enabled) ? mode : 0;

	if (attr == &dev_attr_status.attr)
		return ops->get_status ? mode : 0;

	if (attr == &dev_attr_bypass.attr)
		return ops->get_bypass ? mode : 0;

	/* some attributes are type-specific */
	if (attr == &dev_attr_requested_microamps.attr)
		return rdev->desc->type == REGULATOR_CURRENT ? mode : 0;

	/* constraints need specific supporting methods */
	if (attr == &dev_attr_min_microvolts.attr ||
	    attr == &dev_attr_max_microvolts.attr)
		return (ops->set_voltage || ops->set_voltage_sel) ? mode : 0;

	if (attr == &dev_attr_min_microamps.attr ||
	    attr == &dev_attr_max_microamps.attr)
		return ops->set_current_limit ? mode : 0;

	if (attr == &dev_attr_suspend_standby_state.attr ||
	    attr == &dev_attr_suspend_mem_state.attr ||
	    attr == &dev_attr_suspend_disk_state.attr)
		return mode;

	if (attr == &dev_attr_suspend_standby_microvolts.attr ||
	    attr == &dev_attr_suspend_mem_microvolts.attr ||
	    attr == &dev_attr_suspend_disk_microvolts.attr)
		return ops->set_suspend_voltage ? mode : 0;

	if (attr == &dev_attr_suspend_standby_mode.attr ||
	    attr == &dev_attr_suspend_mem_mode.attr ||
	    attr == &dev_attr_suspend_disk_mode.attr)
		return ops->set_suspend_mode ? mode : 0;

	return mode;
}

static const struct attribute_group regulator_dev_group = {
	.attrs = regulator_dev_attrs,
	.is_visible = regulator_attr_is_visible,
};

static const struct attribute_group *regulator_dev_groups[] = {
	&regulator_dev_group,
	NULL
};

static void regulator_dev_release(struct device *dev)
{
	struct regulator_dev *rdev = dev_get_drvdata(dev);

	kfree(rdev->constraints);
	of_node_put(rdev->dev.of_node);
	kfree(rdev);
}

#ifdef CONFIG_DEBUG_FS
static int reg_debug_enable_set(void *data, u64 val)
{
	struct regulator *regulator = data;
	int ret;

	if (val) {
		ret = regulator_enable(regulator);
		if (ret)
			rdev_err(regulator->rdev, "enable failed, ret=%d\n",
				 ret);
	} else {
		ret = regulator_disable(regulator);
		if (ret)
			rdev_err(regulator->rdev, "disable failed, ret=%d\n",
				 ret);
	}

	return ret;
}

static int reg_debug_enable_get(void *data, u64 *val)
{
	struct regulator *regulator = data;

	*val = regulator_is_enabled(regulator);

	return 0;
}
DEFINE_DEBUGFS_ATTRIBUTE(reg_enable_fops, reg_debug_enable_get,
			reg_debug_enable_set, "%llu\n");

static int reg_debug_force_disable_set(void *data, u64 val)
{
	struct regulator *regulator = data;
	int ret = 0;

	if (val > 0) {
		ret = regulator_force_disable(regulator);
		if (ret)
			rdev_err(regulator->rdev, "force_disable failed, ret=%d\n",
				 ret);
	}

	return ret;
}
DEFINE_DEBUGFS_ATTRIBUTE(reg_force_disable_fops, reg_debug_enable_get,
			reg_debug_force_disable_set, "%llu\n");

#define MAX_DEBUG_BUF_LEN 50

static ssize_t reg_debug_voltage_write(struct file *file,
				       const char __user *ubuf,
				       size_t count,
				       loff_t *ppos)
{
	struct regulator *regulator = file->private_data;
	struct regulator_dev *rdev = regulator->rdev;
	struct regulator *reg;

	char buf[MAX_DEBUG_BUF_LEN];
	int ret;
	int min_uV, max_uV = -1;

	if (count < MAX_DEBUG_BUF_LEN) {
		if (copy_from_user(buf, ubuf, count))
			return -EFAULT;

		buf[count] = '\0';
		ret = kstrtoint(buf, 10, &min_uV);

		/* Check that target voltage were specified. */
		if (ret || min_uV < 0) {
			rdev_err(regulator->rdev, "incorrect values specified: \"%s\"; should be: \"target_uV\"\n",
				 buf);
			return -EINVAL;
		}

		max_uV = rdev->constraints->max_uV;

		list_for_each_entry(reg, &rdev->consumer_list, list) {
			if ((!reg->voltage->min_uV && !reg->voltage->max_uV) ||
			    (reg == regulator))
				continue;
			reg->voltage->min_uV = min_uV;
			reg->voltage->max_uV = max_uV;
		}

		ret = regulator_set_voltage(regulator, min_uV, max_uV);
		if (ret) {
			rdev_err(regulator->rdev, "set voltage(%d, %d) failed, ret=%d\n",
				 min_uV, max_uV, ret);
			return ret;
		}
	} else {
		rdev_err(regulator->rdev, "voltage request string exceeds maximum buffer size\n");
		return -EINVAL;
	}

	return count;
}

static ssize_t reg_debug_voltage_read(struct file *file, char __user *ubuf,
				      size_t count, loff_t *ppos)
{
	struct regulator *regulator = file->private_data;
	char buf[MAX_DEBUG_BUF_LEN];
	int voltage, ret;

	voltage = regulator_get_voltage(regulator);

	ret = snprintf(buf, MAX_DEBUG_BUF_LEN - 1, "%d\n", voltage);

	return simple_read_from_buffer(ubuf, count, ppos, buf, ret);
}

static int reg_debug_voltage_open(struct inode *inode, struct file *file)
{
	file->private_data = inode->i_private;

	return 0;
}

static const struct file_operations reg_voltage_fops = {
	.write	= reg_debug_voltage_write,
	.open   = reg_debug_voltage_open,
	.read	= reg_debug_voltage_read,
};

static int reg_debug_mode_set(void *data, u64 val)
{
	struct regulator *regulator = data;
	unsigned int mode = val;
	int ret;

	ret = regulator_set_mode(regulator, mode);
	if (ret)
		rdev_err(regulator->rdev, "set mode=%u failed, ret=%d\n",
			 mode, ret);

	return ret;
}

static int reg_debug_mode_get(void *data, u64 *val)
{
	struct regulator *regulator = data;
	int mode;

	mode = regulator_get_mode(regulator);
	if (mode < 0) {
		rdev_err(regulator->rdev, "get mode failed, ret=%d\n", mode);
		return mode;
	}

	*val = mode;

	return 0;
}
DEFINE_DEBUGFS_ATTRIBUTE(reg_mode_fops, reg_debug_mode_get, reg_debug_mode_set,
			"%llu\n");

static int reg_debug_set_load(void *data, u64 val)
{
	struct regulator *regulator = data;
	int load = val;
	int ret;

	ret = regulator_set_load(regulator, load);
	if (ret)
		rdev_err(regulator->rdev, "set load=%d failed, ret=%d\n",
			 load, ret);

	return ret;
}
DEFINE_DEBUGFS_ATTRIBUTE(reg_set_load_fops, reg_debug_mode_get,
			reg_debug_set_load, "%llu\n");

static int reg_debug_consumers_show(struct seq_file *m, void *v)
{
	struct regulator_dev *rdev = m->private;
	struct regulator *reg;
	const char *supply_name;

	regulator_lock(rdev);

	/* Print a header if there are consumers. */
	if (rdev->open_count)
		seq_printf(m, "%-32s   Min_uV   Max_uV  load_uA\n",
			   "Device-Supply");

	list_for_each_entry(reg, &rdev->consumer_list, list) {
		if (reg->supply_name)
			supply_name = reg->supply_name;
		else
			supply_name = "(null)-(null)";

		seq_printf(m, "%-32s %8d %8d %8d\n", supply_name,
			   reg->voltage->min_uV, reg->voltage->max_uV, reg->uA_load);
	}

	regulator_unlock(rdev);

	return 0;
}

static int reg_debug_consumers_open(struct inode *inode, struct file *file)
{
	return single_open(file, reg_debug_consumers_show, inode->i_private);
}

static const struct file_operations reg_consumers_fops = {
	.owner		= THIS_MODULE,
	.open		= reg_debug_consumers_open,
	.read		= seq_read,
	.llseek		= seq_lseek,
	.release	= single_release,
};

static void rdev_deinit_debugfs(struct regulator_dev *rdev)
{
	struct regulator_limit_volt *reg_debug, *n;

	if (IS_ERR_OR_NULL(rdev))
		return;

	debugfs_remove_recursive(rdev->debugfs);

	list_for_each_entry_safe(reg_debug, n, &regulator_debug_list, list) {
		if (reg_debug->reg->rdev == rdev) {
			reg_debug->reg->debugfs = NULL;
			list_del(&reg_debug->list);
			regulator_put(reg_debug->reg);
			kfree(reg_debug);
		}
	}
}

static void rdev_init_debugfs(struct regulator_dev *rdev)
{
	struct device *parent = rdev->dev.parent;
	const char *rname = rdev_get_name(rdev);
	char name[NAME_MAX];
	struct regulator *regulator;
	const struct regulator_ops *ops;
	struct regulator_limit_volt *reg_debug;
	mode_t mode;

	/* Avoid duplicate debugfs directory names */
	if (parent && rname == rdev->desc->name) {
		snprintf(name, sizeof(name), "%s-%s", dev_name(parent),
			 rname);
		rname = name;
	}

	rdev->debugfs = debugfs_create_dir(rname, debugfs_root);
	if (!rdev->debugfs) {
		rdev_warn(rdev, "Failed to create debugfs directory\n");
		return;
	}

	debugfs_create_u32("use_count", 0444, rdev->debugfs,
			   &rdev->use_count);
	debugfs_create_u32("open_count", 0444, rdev->debugfs,
			   &rdev->open_count);
	debugfs_create_u32("bypass_count", 0444, rdev->debugfs,
			   &rdev->bypass_count);
	debugfs_create_file("consumers", 0444, rdev->debugfs, rdev,
			    &reg_consumers_fops);

	regulator = regulator_get(NULL, rdev_get_name(rdev));
	if (IS_ERR(regulator)) {
		rdev_err(rdev, "regulator get failed, ret=%ld\n",
			 PTR_ERR(regulator));
		return;
	}

	reg_debug = kzalloc(sizeof(*reg_debug), GFP_KERNEL);
	if (reg_debug == NULL) {
		regulator_put(regulator);
		return;
	}
	reg_debug->reg = regulator;
	list_add(&reg_debug->list, &regulator_debug_list);

	ops = rdev->desc->ops;

	debugfs_create_file("enable", 0644, rdev->debugfs, regulator,
			    &reg_enable_fops);

	mode = 0;
	if (ops->is_enabled)
		mode |= 0444;
	if (ops->disable)
		mode |= 0200;
	if (mode)
		debugfs_create_file("force_disable", mode, rdev->debugfs,
				    regulator, &reg_force_disable_fops);

	mode = 0;
	if (ops->get_voltage || ops->get_voltage_sel)
		mode |= 0444;
	if (ops->set_voltage || ops->set_voltage_sel)
		mode |= 0200;
	if (mode)
		debugfs_create_file("voltage", mode, rdev->debugfs, regulator,
				    &reg_voltage_fops);

	mode = 0;
	if (ops->get_mode)
		mode |= 0444;
	if (ops->set_mode)
		mode |= 0200;
	if (mode)
		debugfs_create_file("mode", mode, rdev->debugfs, regulator,
				    &reg_mode_fops);

	mode = 0;
	if (ops->get_mode)
		mode |= 0444;
	if (ops->set_load || (ops->get_optimum_mode && ops->set_mode))
		mode |= 0200;
	if (mode)
		debugfs_create_file("load", mode, rdev->debugfs, regulator,
				    &reg_set_load_fops);
}

#else
static inline void rdev_deinit_debugfs(struct regulator_dev *rdev)
{
}

static inline void rdev_init_debugfs(struct regulator_dev *rdev)
{
}
#endif

static void rdev_init_early_min_volt(struct regulator_dev *rdev)
{
	struct device_node *np = rdev->dev.of_node;
	struct regulator_limit_volt *reg_early;
	u32 pval;

	/*
	 * Minimum voltage during system startup, make sure we select a
	 * voltage that suits the needs of all regulator consumers
	 */
	if (of_property_read_u32(np, "regulator-early-min-microvolt", &pval))
		return;

	reg_early = kzalloc(sizeof(*reg_early), GFP_KERNEL);
	if (reg_early == NULL)
		return;

	reg_early->reg = regulator_get(NULL, rdev_get_name(rdev));
	if (IS_ERR(reg_early->reg)) {
		rdev_err(rdev, "regulator get failed, ret=%ld\n",
			 PTR_ERR(reg_early->reg));
		return;
	}

	reg_early->reg->voltage[PM_SUSPEND_ON].min_uV = pval;
	reg_early->reg->voltage[PM_SUSPEND_ON].max_uV =
		rdev->constraints->max_uV;

	list_add(&reg_early->list, &regulator_early_min_volt_list);
}

static int regulator_register_resolve_supply(struct device *dev, void *data)
{
	struct regulator_dev *rdev = dev_to_rdev(dev);

	if (regulator_resolve_supply(rdev))
		rdev_dbg(rdev, "unable to resolve supply\n");

	return 0;
}

static int regulator_fill_coupling_array(struct regulator_dev *rdev)
{
	struct coupling_desc *c_desc = &rdev->coupling_desc;
	int n_coupled = c_desc->n_coupled;
	struct regulator_dev *c_rdev;
	int i;

	for (i = 1; i < n_coupled; i++) {
		/* already resolved */
		if (c_desc->coupled_rdevs[i])
			continue;

		c_rdev = of_parse_coupled_regulator(rdev, i - 1);

		if (c_rdev) {
			c_desc->coupled_rdevs[i] = c_rdev;
			c_desc->n_resolved++;
		}
	}

	if (rdev->coupling_desc.n_resolved < n_coupled)
		return -1;
	else
		return 0;
}

static int regulator_register_fill_coupling_array(struct device *dev,
						  void *data)
{
	struct regulator_dev *rdev = dev_to_rdev(dev);

	if (!IS_ENABLED(CONFIG_OF))
		return 0;

	if (regulator_fill_coupling_array(rdev))
		rdev_dbg(rdev, "unable to resolve coupling\n");

	return 0;
}

static int regulator_resolve_coupling(struct regulator_dev *rdev)
{
	int n_phandles;

	if (!IS_ENABLED(CONFIG_OF))
		n_phandles = 0;
	else
		n_phandles = of_get_n_coupled(rdev);

	if (n_phandles + 1 > MAX_COUPLED) {
		rdev_err(rdev, "too many regulators coupled\n");
		return -EPERM;
	}

	/*
	 * Every regulator should always have coupling descriptor filled with
	 * at least pointer to itself.
	 */
	rdev->coupling_desc.coupled_rdevs[0] = rdev;
	rdev->coupling_desc.n_coupled = n_phandles + 1;
	rdev->coupling_desc.n_resolved++;

	/* regulator isn't coupled */
	if (n_phandles == 0)
		return 0;

	/* regulator, which can't change its voltage, can't be coupled */
	if (!regulator_ops_is_valid(rdev, REGULATOR_CHANGE_VOLTAGE)) {
		rdev_err(rdev, "voltage operation not allowed\n");
		return -EPERM;
	}

	if (rdev->constraints->max_spread <= 0) {
		rdev_err(rdev, "wrong max_spread value\n");
		return -EPERM;
	}

	if (!of_check_coupling_data(rdev))
		return -EPERM;

	/*
	 * After everything has been checked, try to fill rdevs array
	 * with pointers to regulators parsed from device tree. If some
	 * regulators are not registered yet, retry in late init call
	 */
	regulator_fill_coupling_array(rdev);

	return 0;
}

/**
 * regulator_register - register regulator
 * @regulator_desc: regulator to register
 * @cfg: runtime configuration for regulator
 *
 * Called by regulator drivers to register a regulator.
 * Returns a valid pointer to struct regulator_dev on success
 * or an ERR_PTR() on error.
 */
struct regulator_dev *
regulator_register(const struct regulator_desc *regulator_desc,
		   const struct regulator_config *cfg)
{
	const struct regulator_init_data *init_data;
	struct regulator_config *config = NULL;
	static atomic_t regulator_no = ATOMIC_INIT(-1);
	struct regulator_dev *rdev;
	struct device *dev;
	int ret, i;

	if (regulator_desc == NULL || cfg == NULL)
		return ERR_PTR(-EINVAL);

	dev = cfg->dev;
	WARN_ON(!dev);

	if (regulator_desc->name == NULL || regulator_desc->ops == NULL)
		return ERR_PTR(-EINVAL);

	if (regulator_desc->type != REGULATOR_VOLTAGE &&
	    regulator_desc->type != REGULATOR_CURRENT)
		return ERR_PTR(-EINVAL);

	/* Only one of each should be implemented */
	WARN_ON(regulator_desc->ops->get_voltage &&
		regulator_desc->ops->get_voltage_sel);
	WARN_ON(regulator_desc->ops->set_voltage &&
		regulator_desc->ops->set_voltage_sel);

	/* If we're using selectors we must implement list_voltage. */
	if (regulator_desc->ops->get_voltage_sel &&
	    !regulator_desc->ops->list_voltage) {
		return ERR_PTR(-EINVAL);
	}
	if (regulator_desc->ops->set_voltage_sel &&
	    !regulator_desc->ops->list_voltage) {
		return ERR_PTR(-EINVAL);
	}

	rdev = kzalloc(sizeof(struct regulator_dev), GFP_KERNEL);
	if (rdev == NULL)
		return ERR_PTR(-ENOMEM);

	/*
	 * Duplicate the config so the driver could override it after
	 * parsing init data.
	 */
	config = kmemdup(cfg, sizeof(*cfg), GFP_KERNEL);
	if (config == NULL) {
		kfree(rdev);
		return ERR_PTR(-ENOMEM);
	}

	init_data = regulator_of_get_init_data(dev, regulator_desc, config,
					       &rdev->dev.of_node);
	if (!init_data) {
		init_data = config->init_data;
		rdev->dev.of_node = of_node_get(config->of_node);
	}

	mutex_init(&rdev->mutex);
	rdev->reg_data = config->driver_data;
	rdev->owner = regulator_desc->owner;
	rdev->desc = regulator_desc;
	if (config->regmap)
		rdev->regmap = config->regmap;
	else if (dev_get_regmap(dev, NULL))
		rdev->regmap = dev_get_regmap(dev, NULL);
	else if (dev->parent)
		rdev->regmap = dev_get_regmap(dev->parent, NULL);
	INIT_LIST_HEAD(&rdev->consumer_list);
	INIT_LIST_HEAD(&rdev->list);
	BLOCKING_INIT_NOTIFIER_HEAD(&rdev->notifier);
	INIT_DELAYED_WORK(&rdev->disable_work, regulator_disable_work);

	/* preform any regulator specific init */
	if (init_data && init_data->regulator_init) {
		ret = init_data->regulator_init(rdev->reg_data);
		if (ret < 0)
			goto clean;
	}

	if (config->ena_gpiod ||
	    ((config->ena_gpio || config->ena_gpio_initialized) &&
	     gpio_is_valid(config->ena_gpio))) {
		mutex_lock(&regulator_list_mutex);
		ret = regulator_ena_gpio_request(rdev, config);
		mutex_unlock(&regulator_list_mutex);
		if (ret != 0) {
			rdev_err(rdev, "Failed to request enable GPIO%d: %d\n",
				 config->ena_gpio, ret);
			goto clean;
		}
	}

	/* register with sysfs */
	rdev->dev.class = &regulator_class;
	rdev->dev.parent = dev;
	dev_set_name(&rdev->dev, "regulator.%lu",
		    (unsigned long) atomic_inc_return(&regulator_no));

	/* set regulator constraints */
	if (init_data)
		rdev->constraints = kmemdup(&init_data->constraints,
					    sizeof(*rdev->constraints),
					    GFP_KERNEL);
	else
		rdev->constraints = kzalloc(sizeof(*rdev->constraints),
					    GFP_KERNEL);
	if (!rdev->constraints) {
		ret = -ENOMEM;
		goto wash;
	}

	if (init_data && init_data->supply_regulator)
		rdev->supply_name = init_data->supply_regulator;
	else if (regulator_desc->supply_name)
		rdev->supply_name = regulator_desc->supply_name;

	ret = set_machine_constraints(rdev);
	if (ret == -EPROBE_DEFER) {
		/* Regulator might be in bypass mode and so needs its supply
		 * to set the constraints */
		/* FIXME: this currently triggers a chicken-and-egg problem
		 * when creating -SUPPLY symlink in sysfs to a regulator
		 * that is just being created */
		ret = regulator_resolve_supply(rdev);
		if (!ret)
			ret = set_machine_constraints(rdev);
		else
			rdev_dbg(rdev, "unable to resolve supply early: %pe\n",
				 ERR_PTR(ret));
	}
	if (ret < 0)
		goto wash;

	mutex_lock(&regulator_list_mutex);
	ret = regulator_resolve_coupling(rdev);
	mutex_unlock(&regulator_list_mutex);

	if (ret != 0)
		goto wash;

	/* add consumers devices */
	if (init_data) {
		for (i = 0; i < init_data->num_consumer_supplies; i++) {
			ret = set_consumer_device_supply(rdev,
				init_data->consumer_supplies[i].dev_name,
				init_data->consumer_supplies[i].supply);
			if (ret < 0) {
				dev_err(dev, "Failed to set supply %s\n",
					init_data->consumer_supplies[i].supply);
				goto unset_supplies;
			}
		}
	}

	if (!rdev->desc->ops->get_voltage &&
	    !rdev->desc->ops->list_voltage &&
	    !rdev->desc->fixed_uV)
		rdev->is_switch = true;

	dev_set_drvdata(&rdev->dev, rdev);
	ret = device_register(&rdev->dev);
	if (ret != 0) {
		put_device(&rdev->dev);
		goto unset_supplies;
	}

	rdev_init_debugfs(rdev);
	rdev_init_early_min_volt(rdev);
	rdev->proxy_consumer = regulator_proxy_consumer_register(dev,
							config->of_node);

	/* try to resolve regulators supply since a new one was registered */
	class_for_each_device(&regulator_class, NULL, NULL,
			      regulator_register_resolve_supply);
	kfree(config);
	return rdev;

unset_supplies:
	mutex_lock(&regulator_list_mutex);
	unset_regulator_supplies(rdev);
	mutex_unlock(&regulator_list_mutex);
wash:
	kfree(rdev->constraints);
	mutex_lock(&regulator_list_mutex);
	regulator_ena_gpio_free(rdev);
	mutex_unlock(&regulator_list_mutex);
clean:
	kfree(rdev);
	kfree(config);
	return ERR_PTR(ret);
}
EXPORT_SYMBOL_GPL(regulator_register);

/**
 * regulator_unregister - unregister regulator
 * @rdev: regulator to unregister
 *
 * Called by regulator drivers to unregister a regulator.
 */
void regulator_unregister(struct regulator_dev *rdev)
{
	if (rdev == NULL)
		return;

	if (rdev->supply) {
		while (rdev->use_count--)
			regulator_disable(rdev->supply);
		regulator_put(rdev->supply);
	}
	rdev_deinit_debugfs(rdev);
	regulator_proxy_consumer_unregister(rdev->proxy_consumer);
	mutex_lock(&regulator_list_mutex);
	flush_work(&rdev->disable_work.work);
	WARN_ON(rdev->open_count);
	unset_regulator_supplies(rdev);
	list_del(&rdev->list);
	regulator_ena_gpio_free(rdev);
	mutex_unlock(&regulator_list_mutex);
	device_unregister(&rdev->dev);
}
EXPORT_SYMBOL_GPL(regulator_unregister);

static int regulator_sync_supply(struct device *dev, void *data)
{
	struct regulator_dev *rdev = dev_to_rdev(dev);

	if (rdev->dev.parent != data)
		return 0;

	if (!rdev->proxy_consumer)
		return 0;

	dev_dbg(data, "Removing regulator proxy consumer requests\n");
	regulator_proxy_consumer_unregister(rdev->proxy_consumer);
	rdev->proxy_consumer = NULL;

	return 0;
}

void regulator_sync_state(struct device *dev)
{
	class_for_each_device(&regulator_class, NULL, dev,
			      regulator_sync_supply);
}
EXPORT_SYMBOL_GPL(regulator_sync_state);

#ifdef CONFIG_SUSPEND
static int _regulator_suspend(struct device *dev, void *data)
{
	struct regulator_dev *rdev = dev_to_rdev(dev);
	suspend_state_t *state = data;
	int ret;

	regulator_lock(rdev);
	ret = suspend_set_state(rdev, *state);
	regulator_unlock(rdev);

	return ret;
}

/**
 * regulator_suspend - prepare regulators for system wide suspend
 * @state: system suspend state
 *
 * Configure each regulator with it's suspend operating parameters for state.
 */
static int regulator_suspend(struct device *dev)
{
	suspend_state_t state = pm_suspend_target_state;

	return class_for_each_device(&regulator_class, NULL, &state,
				     _regulator_suspend);
}

static int _regulator_resume(struct device *dev, void *data)
{
	int ret = 0;
	struct regulator_dev *rdev = dev_to_rdev(dev);
	suspend_state_t *state = data;
	struct regulator_state *rstate;

	rstate = regulator_get_suspend_state(rdev, *state);
	if (rstate == NULL)
		return 0;

	regulator_lock(rdev);

	if (rdev->desc->ops->resume &&
	    (rstate->enabled == ENABLE_IN_SUSPEND ||
	     rstate->enabled == DISABLE_IN_SUSPEND))
		ret = rdev->desc->ops->resume(rdev);

	regulator_unlock(rdev);

	return ret;
}

static int regulator_resume(struct device *dev)
{
	suspend_state_t state = pm_suspend_target_state;

	return class_for_each_device(&regulator_class, NULL, &state,
				     _regulator_resume);
}

#else /* !CONFIG_SUSPEND */

#define regulator_suspend	NULL
#define regulator_resume	NULL

#endif /* !CONFIG_SUSPEND */

#ifdef CONFIG_PM
static const struct dev_pm_ops __maybe_unused regulator_pm_ops = {
	.suspend	= regulator_suspend,
	.resume		= regulator_resume,
};
#endif

struct class regulator_class = {
	.name = "regulator",
	.dev_release = regulator_dev_release,
	.dev_groups = regulator_dev_groups,
#ifdef CONFIG_PM
	.pm = &regulator_pm_ops,
#endif
};
/**
 * regulator_has_full_constraints - the system has fully specified constraints
 *
 * Calling this function will cause the regulator API to disable all
 * regulators which have a zero use count and don't have an always_on
 * constraint in a late_initcall.
 *
 * The intention is that this will become the default behaviour in a
 * future kernel release so users are encouraged to use this facility
 * now.
 */
void regulator_has_full_constraints(void)
{
	has_full_constraints = 1;
}
EXPORT_SYMBOL_GPL(regulator_has_full_constraints);

/**
 * rdev_get_drvdata - get rdev regulator driver data
 * @rdev: regulator
 *
 * Get rdev regulator driver private data. This call can be used in the
 * regulator driver context.
 */
void *rdev_get_drvdata(struct regulator_dev *rdev)
{
	return rdev->reg_data;
}
EXPORT_SYMBOL_GPL(rdev_get_drvdata);

/**
 * regulator_get_drvdata - get regulator driver data
 * @regulator: regulator
 *
 * Get regulator driver private data. This call can be used in the consumer
 * driver context when non API regulator specific functions need to be called.
 */
void *regulator_get_drvdata(struct regulator *regulator)
{
	return regulator->rdev->reg_data;
}
EXPORT_SYMBOL_GPL(regulator_get_drvdata);

/**
 * regulator_set_drvdata - set regulator driver data
 * @regulator: regulator
 * @data: data
 */
void regulator_set_drvdata(struct regulator *regulator, void *data)
{
	regulator->rdev->reg_data = data;
}
EXPORT_SYMBOL_GPL(regulator_set_drvdata);

/**
 * regulator_get_id - get regulator ID
 * @rdev: regulator
 */
int rdev_get_id(struct regulator_dev *rdev)
{
	return rdev->desc->id;
}
EXPORT_SYMBOL_GPL(rdev_get_id);

struct device *rdev_get_dev(struct regulator_dev *rdev)
{
	return &rdev->dev;
}
EXPORT_SYMBOL_GPL(rdev_get_dev);

void *regulator_get_init_drvdata(struct regulator_init_data *reg_init_data)
{
	return reg_init_data->driver_data;
}
EXPORT_SYMBOL_GPL(regulator_get_init_drvdata);

#ifdef CONFIG_DEBUG_FS
static int supply_map_show(struct seq_file *sf, void *data)
{
	struct regulator_map *map;

	list_for_each_entry(map, &regulator_map_list, list) {
		seq_printf(sf, "%s -> %s.%s\n",
				rdev_get_name(map->regulator), map->dev_name,
				map->supply);
	}

	return 0;
}

static int supply_map_open(struct inode *inode, struct file *file)
{
	return single_open(file, supply_map_show, inode->i_private);
}
#endif

static const struct file_operations supply_map_fops = {
#ifdef CONFIG_DEBUG_FS
	.open = supply_map_open,
	.read = seq_read,
	.llseek = seq_lseek,
	.release = single_release,
#endif
};

#ifdef CONFIG_DEBUG_FS
struct summary_data {
	struct seq_file *s;
	struct regulator_dev *parent;
	int level;
};

static void regulator_summary_show_subtree(struct seq_file *s,
					   struct regulator_dev *rdev,
					   int level);

static int regulator_summary_show_children(struct device *dev, void *data)
{
	struct regulator_dev *rdev = dev_to_rdev(dev);
	struct summary_data *summary_data = data;

	if (rdev->supply && rdev->supply->rdev == summary_data->parent)
		regulator_summary_show_subtree(summary_data->s, rdev,
					       summary_data->level + 1);

	return 0;
}

static void strrcpy(char *dst, int dst_len, const char *src)
{
	int src_len = strlen(src);

	if (src_len > dst_len)
		src += src_len - dst_len;

	strncpy(dst, src, dst_len);
}

#define REGULATOR_NAME_LEN	(50)

static void regulator_summary_show_subtree(struct seq_file *s,
					   struct regulator_dev *rdev,
					   int level)
{
	struct regulation_constraints *c;
	struct regulator *consumer;
	struct summary_data summary_data;
	char buf[REGULATOR_NAME_LEN];
	const char *devname;

	if (!rdev)
		return;

	devname = rdev_get_name(rdev);
	strrcpy(buf, REGULATOR_NAME_LEN - level * 3, devname);
	seq_printf(s, "%*s%-*s %3d %4d %6d ",
		   level * 3 + 1, "",
		   REGULATOR_NAME_LEN - level * 3, buf,
		   rdev->use_count, rdev->open_count, rdev->bypass_count);

	seq_printf(s, "%5dmV ", _regulator_get_voltage(rdev) / 1000);
	seq_printf(s, "%5dmA ", _regulator_get_current_limit(rdev) / 1000);

	c = rdev->constraints;
	if (c) {
		switch (rdev->desc->type) {
		case REGULATOR_VOLTAGE:
			seq_printf(s, "%5dmV %5dmV ",
				   c->min_uV / 1000, c->max_uV / 1000);
			break;
		case REGULATOR_CURRENT:
			seq_printf(s, "%5dmA %5dmA ",
				   c->min_uA / 1000, c->max_uA / 1000);
			break;
		}
	}

	seq_puts(s, "\n");

	list_for_each_entry(consumer, &rdev->consumer_list, list) {
		if (consumer->dev && consumer->dev->class == &regulator_class)
			continue;

		devname = consumer->dev ? consumer->supply_name : "deviceless";
		strrcpy(buf, REGULATOR_NAME_LEN - (level + 1) * 3, devname);
		seq_printf(s, "%*s%-*s ",
			   (level + 1) * 3 + 1, "",
			   REGULATOR_NAME_LEN - (level + 1) * 3, buf);

		switch (rdev->desc->type) {
		case REGULATOR_VOLTAGE:
			seq_printf(s, "%37dmV %5dmV",
				   consumer->voltage[PM_SUSPEND_ON].min_uV / 1000,
				   consumer->voltage[PM_SUSPEND_ON].max_uV / 1000);
			break;
		case REGULATOR_CURRENT:
			break;
		}

		seq_puts(s, "\n");
	}

	summary_data.s = s;
	summary_data.level = level;
	summary_data.parent = rdev;

	class_for_each_device(&regulator_class, NULL, &summary_data,
			      regulator_summary_show_children);
}

static int regulator_summary_show_roots(struct device *dev, void *data)
{
	struct regulator_dev *rdev = dev_to_rdev(dev);
	struct seq_file *s = data;

	if (!rdev->supply)
		regulator_summary_show_subtree(s, rdev, 0);

	return 0;
}

static int regulator_summary_show(struct seq_file *s, void *data)
{
	int i;

	seq_printf(s, "%-*s %3s %4s %6s %7s %7s %7s %7s\n",
		   REGULATOR_NAME_LEN + 1, " regulator",
		   "use", "open", "bypass", "voltage", "current", "min", "max");
	for (i = 0; i < REGULATOR_NAME_LEN + 49; i++)
		seq_puts(s, "-");
	seq_puts(s, "\n");

	class_for_each_device(&regulator_class, NULL, s,
			      regulator_summary_show_roots);

	return 0;
}

static int regulator_summary_open(struct inode *inode, struct file *file)
{
	return single_open(file, regulator_summary_show, inode->i_private);
}
#endif

static const struct file_operations regulator_summary_fops = {
#ifdef CONFIG_DEBUG_FS
	.open		= regulator_summary_open,
	.read		= seq_read,
	.llseek		= seq_lseek,
	.release	= single_release,
#endif
};

static int __init regulator_init(void)
{
	int ret;

	ret = class_register(&regulator_class);

	debugfs_root = debugfs_create_dir("regulator", NULL);
	if (!debugfs_root)
		pr_warn("regulator: Failed to create debugfs directory\n");

	debugfs_create_file("supply_map", 0444, debugfs_root, NULL,
			    &supply_map_fops);

	debugfs_create_file("regulator_summary", 0444, debugfs_root,
			    NULL, &regulator_summary_fops);

	regulator_dummy_init();

	return ret;
}

/* init early to allow our consumers to complete system booting */
#ifdef CONFIG_ROCKCHIP_THUNDER_BOOT
core_initcall_sync(regulator_init);
#else
core_initcall(regulator_init);
#endif

static int regulator_late_cleanup(struct device *dev, void *data)
{
	struct regulator_dev *rdev = dev_to_rdev(dev);
	const struct regulator_ops *ops = rdev->desc->ops;
	struct regulation_constraints *c = rdev->constraints;
	int enabled, ret;

	if (c && c->always_on)
		return 0;

	if (!regulator_ops_is_valid(rdev, REGULATOR_CHANGE_STATUS))
		return 0;

	regulator_lock(rdev);

	if (rdev->use_count)
		goto unlock;

	/* If we can't read the status assume it's on. */
	if (ops->is_enabled)
		enabled = ops->is_enabled(rdev);
	else
		enabled = 1;

	if (!enabled)
		goto unlock;

	if (have_full_constraints()) {
		/* We log since this may kill the system if it goes
		 * wrong. */
		rdev_info(rdev, "disabling\n");
		ret = _regulator_do_disable(rdev);
		if (ret != 0)
			rdev_err(rdev, "couldn't disable: %d\n", ret);
	} else {
		/* The intention is that in future we will
		 * assume that full constraints are provided
		 * so warn even if we aren't going to do
		 * anything here.
		 */
		rdev_warn(rdev, "incomplete constraints, leaving on\n");
	}

unlock:
	regulator_unlock(rdev);

	return 0;
}

static void regulator_init_complete_work_function(struct work_struct *work)
{
	/*
	 * Regulators may had failed to resolve their input supplies
	 * when were registered, either because the input supply was
	 * not registered yet or because its parent device was not
	 * bound yet. So attempt to resolve the input supplies for
	 * pending regulators before trying to disable unused ones.
	 */
	class_for_each_device(&regulator_class, NULL, NULL,
			      regulator_register_resolve_supply);

	/* If we have a full configuration then disable any regulators
	 * we have permission to change the status for and which are
	 * not in use or always_on.  This is effectively the default
	 * for DT and ACPI as they have full constraints.
	 */
	class_for_each_device(&regulator_class, NULL, NULL,
			      regulator_late_cleanup);
}

static DECLARE_DELAYED_WORK(regulator_init_complete_work,
			    regulator_init_complete_work_function);

static void __init regulator_release_early_min_volt(void)
{
	struct regulator_limit_volt *reg_early, *n;
	struct regulator *reg;
	struct regulator_dev *rdev;
	int min_uV = 0, max_uV = 0, ret = 0;

	if (list_empty(&regulator_early_min_volt_list))
		return;

	list_for_each_entry_safe(reg_early, n, &regulator_early_min_volt_list,
				 list) {
		rdev = reg_early->reg->rdev;

		regulator_lock_supply(rdev);

		reg_early->reg->voltage[PM_SUSPEND_ON].min_uV = 0;
		reg_early->reg->voltage[PM_SUSPEND_ON].max_uV = 0;
		min_uV = rdev->constraints->min_uV;
		max_uV = rdev->constraints->max_uV;

		list_for_each_entry(reg, &rdev->consumer_list, list) {
			if (!reg->voltage[PM_SUSPEND_ON].min_uV &&
			    !reg->voltage[PM_SUSPEND_ON].max_uV)
				continue;
			ret = regulator_set_voltage_unlocked(reg_early->reg,
							     min_uV,
							     max_uV,
							     PM_SUSPEND_ON);
			if (ret)
				rdev_err(rdev, "set voltage(%d, %d) failed\n",
					 min_uV, max_uV);
			break;
		}

		regulator_unlock_supply(rdev);

		list_del(&reg_early->list);
		regulator_put(reg_early->reg);
		kfree(reg_early);
	}
}

static int __init regulator_init_complete(void)
{
	/*
	 * Since DT doesn't provide an idiomatic mechanism for
	 * enabling full constraints and since it's much more natural
	 * with DT to provide them just assume that a DT enabled
	 * system has full constraints.
	 */
	if (of_have_populated_dt())
		has_full_constraints = true;

	/*
	 * We punt completion for an arbitrary amount of time since
	 * systems like distros will load many drivers from userspace
	 * so consumers might not always be ready yet, this is
	 * particularly an issue with laptops where this might bounce
	 * the display off then on.  Ideally we'd get a notification
	 * from userspace when this happens but we don't so just wait
	 * a bit and hope we waited long enough.  It'd be better if
	 * we'd only do this on systems that need it, and a kernel
	 * command line option might be useful.
	 */
	schedule_delayed_work(&regulator_init_complete_work,
			      msecs_to_jiffies(30000));

	class_for_each_device(&regulator_class, NULL, NULL,
			      regulator_register_fill_coupling_array);

	regulator_release_early_min_volt();

	return 0;
}
late_initcall_sync(regulator_init_complete);<|MERGE_RESOLUTION|>--- conflicted
+++ resolved
@@ -1194,11 +1194,64 @@
 		}
 	}
 
-<<<<<<< HEAD
+	if ((rdev->constraints->ramp_delay || rdev->constraints->ramp_disable)
+		&& ops->set_ramp_delay) {
+		ret = ops->set_ramp_delay(rdev, rdev->constraints->ramp_delay);
+		if (ret < 0) {
+			rdev_err(rdev, "failed to set ramp_delay\n");
+			return ret;
+		}
+	}
+
+	if (rdev->constraints->pull_down && ops->set_pull_down) {
+		ret = ops->set_pull_down(rdev);
+		if (ret < 0) {
+			rdev_err(rdev, "failed to set pull down\n");
+			return ret;
+		}
+	}
+
+	if (rdev->constraints->soft_start && ops->set_soft_start) {
+		ret = ops->set_soft_start(rdev);
+		if (ret < 0) {
+			rdev_err(rdev, "failed to set soft start\n");
+			return ret;
+		}
+	}
+
+	if (rdev->constraints->over_current_protection
+		&& ops->set_over_current_protection) {
+		ret = ops->set_over_current_protection(rdev);
+		if (ret < 0) {
+			rdev_err(rdev, "failed to set over current protection\n");
+			return ret;
+		}
+	}
+
+	if (rdev->constraints->active_discharge && ops->set_active_discharge) {
+		bool ad_state = (rdev->constraints->active_discharge ==
+			      REGULATOR_ACTIVE_DISCHARGE_ENABLE) ? true : false;
+
+		ret = ops->set_active_discharge(rdev, ad_state);
+		if (ret < 0) {
+			rdev_err(rdev, "failed to set active discharge\n");
+			return ret;
+		}
+	}
+
 	/* If the constraints say the regulator should be on at this point
 	 * and we have control then make sure it is enabled.
 	 */
 	if (rdev->constraints->always_on || rdev->constraints->boot_on) {
+		if (rdev->supply && !_regulator_is_enabled(rdev->supply->rdev)) {
+			ret = regulator_enable(rdev->supply);
+			if (ret < 0) {
+				_regulator_put(rdev->supply);
+				rdev->supply = NULL;
+				return ret;
+			}
+		}
+
 		/* The regulator may on if it's not switchable or left on */
 		if (!_regulator_is_enabled(rdev)) {
 			ret = _regulator_do_enable(rdev);
@@ -1206,73 +1259,6 @@
 				rdev_err(rdev, "failed to enable\n");
 				return ret;
 			}
-		}
-	}
-
-=======
->>>>>>> ea6ea821
-	if ((rdev->constraints->ramp_delay || rdev->constraints->ramp_disable)
-		&& ops->set_ramp_delay) {
-		ret = ops->set_ramp_delay(rdev, rdev->constraints->ramp_delay);
-		if (ret < 0) {
-			rdev_err(rdev, "failed to set ramp_delay\n");
-			return ret;
-		}
-	}
-
-	if (rdev->constraints->pull_down && ops->set_pull_down) {
-		ret = ops->set_pull_down(rdev);
-		if (ret < 0) {
-			rdev_err(rdev, "failed to set pull down\n");
-			return ret;
-		}
-	}
-
-	if (rdev->constraints->soft_start && ops->set_soft_start) {
-		ret = ops->set_soft_start(rdev);
-		if (ret < 0) {
-			rdev_err(rdev, "failed to set soft start\n");
-			return ret;
-		}
-	}
-
-	if (rdev->constraints->over_current_protection
-		&& ops->set_over_current_protection) {
-		ret = ops->set_over_current_protection(rdev);
-		if (ret < 0) {
-			rdev_err(rdev, "failed to set over current protection\n");
-			return ret;
-		}
-	}
-
-	if (rdev->constraints->active_discharge && ops->set_active_discharge) {
-		bool ad_state = (rdev->constraints->active_discharge ==
-			      REGULATOR_ACTIVE_DISCHARGE_ENABLE) ? true : false;
-
-		ret = ops->set_active_discharge(rdev, ad_state);
-		if (ret < 0) {
-			rdev_err(rdev, "failed to set active discharge\n");
-			return ret;
-		}
-	}
-
-	/* If the constraints say the regulator should be on at this point
-	 * and we have control then make sure it is enabled.
-	 */
-	if (rdev->constraints->always_on || rdev->constraints->boot_on) {
-		if (rdev->supply) {
-			ret = regulator_enable(rdev->supply);
-			if (ret < 0) {
-				_regulator_put(rdev->supply);
-				rdev->supply = NULL;
-				return ret;
-			}
-		}
-
-		ret = _regulator_do_enable(rdev);
-		if (ret < 0 && ret != -EINVAL) {
-			rdev_err(rdev, "failed to enable\n");
-			return ret;
 		}
 		rdev->use_count++;
 	}
