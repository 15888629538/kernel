--- conflicted
+++ resolved
@@ -93,12 +93,9 @@
  *		- afc indication
  *		- more safety checks, let si470x_get_freq return errno
  *		- vidioc behavior corrected according to v4l2 spec
-<<<<<<< HEAD
-=======
  * 2008-10-20	Alexey Klimov <klimov.linux@gmail.com>
  * 		- add support for KWorld USB FM Radio FM700
  * 		- blacklisted KWorld radio in hid-core.c and hid-ids.h
->>>>>>> c07f62e5
  *
  * ToDo:
  * - add firmware download/update support
@@ -139,11 +136,8 @@
 	{ USB_DEVICE_AND_INTERFACE_INFO(0x10c4, 0x818a, USB_CLASS_HID, 0, 0) },
 	/* ADS/Tech FM Radio Receiver (formerly Instant FM Music) */
 	{ USB_DEVICE_AND_INTERFACE_INFO(0x06e1, 0xa155, USB_CLASS_HID, 0, 0) },
-<<<<<<< HEAD
-=======
 	/* KWorld USB FM Radio SnapMusic Mobile 700 (FM700) */
 	{ USB_DEVICE_AND_INTERFACE_INFO(0x1b80, 0xd700, USB_CLASS_HID, 0, 0) },
->>>>>>> c07f62e5
 	/* Terminating entry */
 	{ }
 };
