--- conflicted
+++ resolved
@@ -172,25 +172,12 @@
 	hw2_mask = cx18_read_reg(cx, HW2_INT_MASK5_PCI);
 	hw2 = cx18_read_reg(cx, HW2_INT_CLR_STATUS) & hw2_mask;
 
-<<<<<<< HEAD
-	hw2_mask = cx18_read_reg(cx, HW2_INT_MASK5_PCI);
-	hw2 = cx18_read_reg(cx, HW2_INT_CLR_STATUS) & hw2_mask;
-	sw2_mask = cx18_read_reg(cx, SW2_INT_ENABLE_PCI) | IRQ_EPU_TO_HPU_ACK;
-	sw2 = cx18_read_reg(cx, SW2_INT_STATUS) & sw2_mask;
-	sw1_mask = cx18_read_reg(cx, SW1_INT_ENABLE_PCI) | IRQ_EPU_TO_HPU;
-	sw1 = cx18_read_reg(cx, SW1_INT_STATUS) & sw1_mask;
-
-	cx18_write_reg(cx, sw2&sw2_mask, SW2_INT_STATUS);
-	cx18_write_reg(cx, sw1&sw1_mask, SW1_INT_STATUS);
-	cx18_write_reg(cx, hw2&hw2_mask, HW2_INT_CLR_STATUS);
-=======
 	if (sw1)
 		cx18_write_reg_expect(cx, sw1, SW1_INT_STATUS, ~sw1, sw1);
 	if (sw2)
 		cx18_write_reg_expect(cx, sw2, SW2_INT_STATUS, ~sw2, sw2);
 	if (hw2)
 		cx18_write_reg_expect(cx, hw2, HW2_INT_CLR_STATUS, ~hw2, hw2);
->>>>>>> c07f62e5
 
 	if (sw1 || sw2 || hw2)
 		CX18_DEBUG_HI_IRQ("SW1: %x  SW2: %x  HW2: %x\n", sw1, sw2, hw2);
@@ -200,23 +187,8 @@
 	}
 	*/
 
-<<<<<<< HEAD
-	if (sw2) {
-		if (sw2 & (cx18_readl(cx, &cx->scb->cpu2hpu_irq_ack) |
-			   cx18_readl(cx, &cx->scb->cpu2epu_irq_ack)))
-			wake_up(&cx->mb_cpu_waitq);
-		if (sw2 & (cx18_readl(cx, &cx->scb->apu2hpu_irq_ack) |
-			   cx18_readl(cx, &cx->scb->apu2epu_irq_ack)))
-			wake_up(&cx->mb_apu_waitq);
-		if (sw2 & cx18_readl(cx, &cx->scb->epu2hpu_irq_ack))
-			wake_up(&cx->mb_epu_waitq);
-		if (sw2 & cx18_readl(cx, &cx->scb->hpu2epu_irq_ack))
-			wake_up(&cx->mb_hpu_waitq);
-	}
-=======
 	if (sw2)
 		xpu_ack(cx, sw2);
->>>>>>> c07f62e5
 
 	if (sw1)
 		epu_cmd(cx, sw1);
