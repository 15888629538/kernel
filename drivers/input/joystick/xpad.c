--- conflicted
+++ resolved
@@ -189,10 +189,6 @@
 	{ 0x1430, 0x4748, "RedOctane Guitar Hero X-plorer", 0, XTYPE_XBOX360 },
 	{ 0x1430, 0x8888, "TX6500+ Dance Pad (first generation)", MAP_DPAD_TO_BUTTONS, XTYPE_XBOX },
 	{ 0x146b, 0x0601, "BigBen Interactive XBOX 360 Controller", 0, XTYPE_XBOX360 },
-<<<<<<< HEAD
-	{ 0x1689, 0xfd00, "Razer Onza Tournament Edition", MAP_DPAD_TO_BUTTONS, XTYPE_XBOX360 },
-	{ 0x1689, 0xfd01, "Razer Onza Classic Edition", MAP_DPAD_TO_BUTTONS, XTYPE_XBOX360 },
-=======
 	{ 0x1532, 0x0037, "Razer Sabertooth", 0, XTYPE_XBOX360 },
 	{ 0x15e4, 0x3f00, "Power A Mini Pro Elite", 0, XTYPE_XBOX360 },
 	{ 0x15e4, 0x3f0a, "Xbox Airflo wired controller", 0, XTYPE_XBOX360 },
@@ -201,7 +197,6 @@
 	{ 0x1689, 0xfd00, "Razer Onza Tournament Edition", 0, XTYPE_XBOX360 },
 	{ 0x1689, 0xfd01, "Razer Onza Classic Edition", 0, XTYPE_XBOX360 },
 	{ 0x24c6, 0x5d04, "Razer Sabertooth", 0, XTYPE_XBOX360 },
->>>>>>> 1bc116ff
 	{ 0x1bad, 0x0002, "Harmonix Rock Band Guitar", 0, XTYPE_XBOX360 },
 	{ 0x1bad, 0x0003, "Harmonix Rock Band Drumkit", MAP_DPAD_TO_BUTTONS, XTYPE_XBOX360 },
 	{ 0x1bad, 0xf016, "Mad Catz Xbox 360 Controller", 0, XTYPE_XBOX360 },
@@ -1112,19 +1107,6 @@
 	struct input_dev *input_dev;
 	int i, error;
 
-<<<<<<< HEAD
-	if (intf->cur_altsetting->desc.bNumEndpoints != 2)
-		return -ENODEV;
-
-	for (i = 0; xpad_device[i].idVendor; i++) {
-		if ((le16_to_cpu(udev->descriptor.idVendor) == xpad_device[i].idVendor) &&
-		    (le16_to_cpu(udev->descriptor.idProduct) == xpad_device[i].idProduct))
-			break;
-	}
-
-	xpad = kzalloc(sizeof(struct usb_xpad), GFP_KERNEL);
-=======
->>>>>>> 1bc116ff
 	input_dev = input_allocate_device();
 	if (!input_dev)
 		return -ENOMEM;
@@ -1219,6 +1201,9 @@
 	int ep_irq_in_idx;
 	int i, error;
 
+	if (intf->cur_altsetting->desc.bNumEndpoints != 2)
+		return -ENODEV;
+
 	for (i = 0; xpad_device[i].idVendor; i++) {
 		if ((le16_to_cpu(udev->descriptor.idVendor) == xpad_device[i].idVendor) &&
 		    (le16_to_cpu(udev->descriptor.idProduct) == xpad_device[i].idProduct))
@@ -1271,22 +1256,6 @@
 			xpad->xtype = XTYPE_XBOX;
 		}
 
-<<<<<<< HEAD
-		ep_irq_in = &intf->cur_altsetting->endpoint[1].desc;
-		if (usb_endpoint_is_bulk_out(ep_irq_in)) {
-			usb_fill_bulk_urb(xpad->bulk_out, udev,
-					  usb_sndbulkpipe(udev,
-							  ep_irq_in->bEndpointAddress),
-					  xpad->bdata, XPAD_PKT_LEN,
-					  xpad_bulk_out, xpad);
-		} else {
-			usb_fill_int_urb(xpad->bulk_out, udev,
-					 usb_sndintpipe(udev,
-							ep_irq_in->bEndpointAddress),
-					 xpad->bdata, XPAD_PKT_LEN,
-					 xpad_bulk_out, xpad, 0);
-		}
-=======
 		if (dpad_to_buttons)
 			xpad->mapping |= MAP_DPAD_TO_BUTTONS;
 		if (triggers_to_buttons)
@@ -1311,7 +1280,6 @@
 	xpad->irq_in->transfer_flags |= URB_NO_TRANSFER_DMA_MAP;
 
 	usb_set_intfdata(intf, xpad);
->>>>>>> 1bc116ff
 
 	error = xpad_init_input(xpad);
 	if (error)
