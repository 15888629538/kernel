--- conflicted
+++ resolved
@@ -826,12 +826,9 @@
 	"pclk_pd_pmu",
 	"pclk_pmu_niu",
 	"pmu_hclk_otg0",
-<<<<<<< HEAD
 	"aclk_dmac1",
-=======
 	/* pwm-regulators on some boards, so handoff-critical later */
 	"pclk_rkpwm",
->>>>>>> 4a803276
 };
 
 static void __iomem *rk3288_cru_base;
