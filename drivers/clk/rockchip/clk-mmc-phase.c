--- conflicted
+++ resolved
@@ -61,12 +61,7 @@
 	u32 delay_num = 0;
 
 	/* See the comment for rockchip_mmc_set_phase below */
-<<<<<<< HEAD
-	if (!rate) {
-		printk(KERN_DEBUG "%s: invalid clk rate\n", __func__);
-=======
 	if (!rate)
->>>>>>> a749771a
 		return -EINVAL;
 
 	raw_value = readl(mmc_clock->reg) >> (mmc_clock->shift);
