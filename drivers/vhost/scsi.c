/*******************************************************************************
 * Vhost kernel TCM fabric driver for virtio SCSI initiators
 *
 * (C) Copyright 2010-2012 RisingTide Systems LLC.
 * (C) Copyright 2010-2012 IBM Corp.
 *
 * Licensed to the Linux Foundation under the General Public License (GPL) version 2.
 *
 * Authors: Nicholas A. Bellinger <nab@risingtidesystems.com>
 *          Stefan Hajnoczi <stefanha@linux.vnet.ibm.com>
 *
 * This program is free software; you can redistribute it and/or modify
 * it under the terms of the GNU General Public License as published by
 * the Free Software Foundation; either version 2 of the License, or
 * (at your option) any later version.
 *
 * This program is distributed in the hope that it will be useful,
 * but WITHOUT ANY WARRANTY; without even the implied warranty of
 * MERCHANTABILITY or FITNESS FOR A PARTICULAR PURPOSE.  See the
 * GNU General Public License for more details.
 *
 ****************************************************************************/

#include <linux/module.h>
#include <linux/moduleparam.h>
#include <generated/utsrelease.h>
#include <linux/utsname.h>
#include <linux/init.h>
#include <linux/slab.h>
#include <linux/kthread.h>
#include <linux/types.h>
#include <linux/string.h>
#include <linux/configfs.h>
#include <linux/ctype.h>
#include <linux/compat.h>
#include <linux/eventfd.h>
#include <linux/fs.h>
#include <linux/miscdevice.h>
#include <asm/unaligned.h>
#include <scsi/scsi.h>
#include <scsi/scsi_tcq.h>
#include <target/target_core_base.h>
#include <target/target_core_fabric.h>
#include <target/target_core_fabric_configfs.h>
#include <target/target_core_configfs.h>
#include <target/configfs_macros.h>
#include <linux/vhost.h>
#include <linux/virtio_scsi.h>
#include <linux/llist.h>
#include <linux/bitmap.h>

#include "vhost.h"

#define TCM_VHOST_VERSION  "v0.1"
#define TCM_VHOST_NAMELEN 256
#define TCM_VHOST_MAX_CDB_SIZE 32

struct vhost_scsi_inflight {
	/* Wait for the flush operation to finish */
	struct completion comp;
	/* Refcount for the inflight reqs */
	struct kref kref;
};

struct tcm_vhost_cmd {
	/* Descriptor from vhost_get_vq_desc() for virt_queue segment */
	int tvc_vq_desc;
	/* virtio-scsi initiator task attribute */
	int tvc_task_attr;
	/* virtio-scsi initiator data direction */
	enum dma_data_direction tvc_data_direction;
	/* Expected data transfer length from virtio-scsi header */
	u32 tvc_exp_data_len;
	/* The Tag from include/linux/virtio_scsi.h:struct virtio_scsi_cmd_req */
	u64 tvc_tag;
	/* The number of scatterlists associated with this cmd */
	u32 tvc_sgl_count;
	/* Saved unpacked SCSI LUN for tcm_vhost_submission_work() */
	u32 tvc_lun;
	/* Pointer to the SGL formatted memory from virtio-scsi */
	struct scatterlist *tvc_sgl;
	/* Pointer to response */
	struct virtio_scsi_cmd_resp __user *tvc_resp;
	/* Pointer to vhost_scsi for our device */
	struct vhost_scsi *tvc_vhost;
	/* Pointer to vhost_virtqueue for the cmd */
	struct vhost_virtqueue *tvc_vq;
	/* Pointer to vhost nexus memory */
	struct tcm_vhost_nexus *tvc_nexus;
	/* The TCM I/O descriptor that is accessed via container_of() */
	struct se_cmd tvc_se_cmd;
	/* work item used for cmwq dispatch to tcm_vhost_submission_work() */
	struct work_struct work;
	/* Copy of the incoming SCSI command descriptor block (CDB) */
	unsigned char tvc_cdb[TCM_VHOST_MAX_CDB_SIZE];
	/* Sense buffer that will be mapped into outgoing status */
	unsigned char tvc_sense_buf[TRANSPORT_SENSE_BUFFER];
	/* Completed commands list, serviced from vhost worker thread */
	struct llist_node tvc_completion_list;
	/* Used to track inflight cmd */
	struct vhost_scsi_inflight *inflight;
};

struct tcm_vhost_nexus {
	/* Pointer to TCM session for I_T Nexus */
	struct se_session *tvn_se_sess;
};

struct tcm_vhost_nacl {
	/* Binary World Wide unique Port Name for Vhost Initiator port */
	u64 iport_wwpn;
	/* ASCII formatted WWPN for Sas Initiator port */
	char iport_name[TCM_VHOST_NAMELEN];
	/* Returned by tcm_vhost_make_nodeacl() */
	struct se_node_acl se_node_acl;
};

struct tcm_vhost_tpg {
	/* Vhost port target portal group tag for TCM */
	u16 tport_tpgt;
	/* Used to track number of TPG Port/Lun Links wrt to explict I_T Nexus shutdown */
	int tv_tpg_port_count;
	/* Used for vhost_scsi device reference to tpg_nexus, protected by tv_tpg_mutex */
	int tv_tpg_vhost_count;
	/* list for tcm_vhost_list */
	struct list_head tv_tpg_list;
	/* Used to protect access for tpg_nexus */
	struct mutex tv_tpg_mutex;
	/* Pointer to the TCM VHost I_T Nexus for this TPG endpoint */
	struct tcm_vhost_nexus *tpg_nexus;
	/* Pointer back to tcm_vhost_tport */
	struct tcm_vhost_tport *tport;
	/* Returned by tcm_vhost_make_tpg() */
	struct se_portal_group se_tpg;
	/* Pointer back to vhost_scsi, protected by tv_tpg_mutex */
	struct vhost_scsi *vhost_scsi;
};

struct tcm_vhost_tport {
	/* SCSI protocol the tport is providing */
	u8 tport_proto_id;
	/* Binary World Wide unique Port Name for Vhost Target port */
	u64 tport_wwpn;
	/* ASCII formatted WWPN for Vhost Target port */
	char tport_name[TCM_VHOST_NAMELEN];
	/* Returned by tcm_vhost_make_tport() */
	struct se_wwn tport_wwn;
};

struct tcm_vhost_evt {
	/* event to be sent to guest */
	struct virtio_scsi_event event;
	/* event list, serviced from vhost worker thread */
	struct llist_node list;
};

enum {
	VHOST_SCSI_VQ_CTL = 0,
	VHOST_SCSI_VQ_EVT = 1,
	VHOST_SCSI_VQ_IO = 2,
};

enum {
	VHOST_SCSI_FEATURES = VHOST_FEATURES | (1ULL << VIRTIO_SCSI_F_HOTPLUG)
};

#define VHOST_SCSI_MAX_TARGET	256
#define VHOST_SCSI_MAX_VQ	128
#define VHOST_SCSI_MAX_EVENT	128

struct vhost_scsi_virtqueue {
	struct vhost_virtqueue vq;
	/*
	 * Reference counting for inflight reqs, used for flush operation. At
	 * each time, one reference tracks new commands submitted, while we
	 * wait for another one to reach 0.
	 */
	struct vhost_scsi_inflight inflights[2];
	/*
	 * Indicate current inflight in use, protected by vq->mutex.
	 * Writers must also take dev mutex and flush under it.
	 */
	int inflight_idx;
};

struct vhost_scsi {
	/* Protected by vhost_scsi->dev.mutex */
	struct tcm_vhost_tpg **vs_tpg;
	char vs_vhost_wwpn[TRANSPORT_IQN_LEN];

	struct vhost_dev dev;
	struct vhost_scsi_virtqueue vqs[VHOST_SCSI_MAX_VQ];

	struct vhost_work vs_completion_work; /* cmd completion work item */
	struct llist_head vs_completion_list; /* cmd completion queue */

	struct vhost_work vs_event_work; /* evt injection work item */
	struct llist_head vs_event_list; /* evt injection queue */

	bool vs_events_missed; /* any missed events, protected by vq->mutex */
	int vs_events_nr; /* num of pending events, protected by vq->mutex */
};

/* Local pointer to allocated TCM configfs fabric module */
static struct target_fabric_configfs *tcm_vhost_fabric_configfs;

static struct workqueue_struct *tcm_vhost_workqueue;

/* Global spinlock to protect tcm_vhost TPG list for vhost IOCTL access */
static DEFINE_MUTEX(tcm_vhost_mutex);
static LIST_HEAD(tcm_vhost_list);

static int iov_num_pages(struct iovec *iov)
{
	return (PAGE_ALIGN((unsigned long)iov->iov_base + iov->iov_len) -
	       ((unsigned long)iov->iov_base & PAGE_MASK)) >> PAGE_SHIFT;
}

static void tcm_vhost_done_inflight(struct kref *kref)
{
	struct vhost_scsi_inflight *inflight;

	inflight = container_of(kref, struct vhost_scsi_inflight, kref);
	complete(&inflight->comp);
}

static void tcm_vhost_init_inflight(struct vhost_scsi *vs,
				    struct vhost_scsi_inflight *old_inflight[])
{
	struct vhost_scsi_inflight *new_inflight;
	struct vhost_virtqueue *vq;
	int idx, i;

	for (i = 0; i < VHOST_SCSI_MAX_VQ; i++) {
		vq = &vs->vqs[i].vq;

		mutex_lock(&vq->mutex);

		/* store old infight */
		idx = vs->vqs[i].inflight_idx;
		if (old_inflight)
			old_inflight[i] = &vs->vqs[i].inflights[idx];

		/* setup new infight */
		vs->vqs[i].inflight_idx = idx ^ 1;
		new_inflight = &vs->vqs[i].inflights[idx ^ 1];
		kref_init(&new_inflight->kref);
		init_completion(&new_inflight->comp);

		mutex_unlock(&vq->mutex);
	}
}

static struct vhost_scsi_inflight *
tcm_vhost_get_inflight(struct vhost_virtqueue *vq)
{
	struct vhost_scsi_inflight *inflight;
	struct vhost_scsi_virtqueue *svq;

	svq = container_of(vq, struct vhost_scsi_virtqueue, vq);
	inflight = &svq->inflights[svq->inflight_idx];
	kref_get(&inflight->kref);

	return inflight;
}

static void tcm_vhost_put_inflight(struct vhost_scsi_inflight *inflight)
{
	kref_put(&inflight->kref, tcm_vhost_done_inflight);
}

static int tcm_vhost_check_true(struct se_portal_group *se_tpg)
{
	return 1;
}

static int tcm_vhost_check_false(struct se_portal_group *se_tpg)
{
	return 0;
}

static char *tcm_vhost_get_fabric_name(void)
{
	return "vhost";
}

static u8 tcm_vhost_get_fabric_proto_ident(struct se_portal_group *se_tpg)
{
	struct tcm_vhost_tpg *tpg = container_of(se_tpg,
				struct tcm_vhost_tpg, se_tpg);
	struct tcm_vhost_tport *tport = tpg->tport;

	switch (tport->tport_proto_id) {
	case SCSI_PROTOCOL_SAS:
		return sas_get_fabric_proto_ident(se_tpg);
	case SCSI_PROTOCOL_FCP:
		return fc_get_fabric_proto_ident(se_tpg);
	case SCSI_PROTOCOL_ISCSI:
		return iscsi_get_fabric_proto_ident(se_tpg);
	default:
		pr_err("Unknown tport_proto_id: 0x%02x, using"
			" SAS emulation\n", tport->tport_proto_id);
		break;
	}

	return sas_get_fabric_proto_ident(se_tpg);
}

static char *tcm_vhost_get_fabric_wwn(struct se_portal_group *se_tpg)
{
	struct tcm_vhost_tpg *tpg = container_of(se_tpg,
				struct tcm_vhost_tpg, se_tpg);
	struct tcm_vhost_tport *tport = tpg->tport;

	return &tport->tport_name[0];
}

static u16 tcm_vhost_get_tag(struct se_portal_group *se_tpg)
{
	struct tcm_vhost_tpg *tpg = container_of(se_tpg,
				struct tcm_vhost_tpg, se_tpg);
	return tpg->tport_tpgt;
}

static u32 tcm_vhost_get_default_depth(struct se_portal_group *se_tpg)
{
	return 1;
}

static u32
tcm_vhost_get_pr_transport_id(struct se_portal_group *se_tpg,
			      struct se_node_acl *se_nacl,
			      struct t10_pr_registration *pr_reg,
			      int *format_code,
			      unsigned char *buf)
{
	struct tcm_vhost_tpg *tpg = container_of(se_tpg,
				struct tcm_vhost_tpg, se_tpg);
	struct tcm_vhost_tport *tport = tpg->tport;

	switch (tport->tport_proto_id) {
	case SCSI_PROTOCOL_SAS:
		return sas_get_pr_transport_id(se_tpg, se_nacl, pr_reg,
					format_code, buf);
	case SCSI_PROTOCOL_FCP:
		return fc_get_pr_transport_id(se_tpg, se_nacl, pr_reg,
					format_code, buf);
	case SCSI_PROTOCOL_ISCSI:
		return iscsi_get_pr_transport_id(se_tpg, se_nacl, pr_reg,
					format_code, buf);
	default:
		pr_err("Unknown tport_proto_id: 0x%02x, using"
			" SAS emulation\n", tport->tport_proto_id);
		break;
	}

	return sas_get_pr_transport_id(se_tpg, se_nacl, pr_reg,
			format_code, buf);
}

static u32
tcm_vhost_get_pr_transport_id_len(struct se_portal_group *se_tpg,
				  struct se_node_acl *se_nacl,
				  struct t10_pr_registration *pr_reg,
				  int *format_code)
{
	struct tcm_vhost_tpg *tpg = container_of(se_tpg,
				struct tcm_vhost_tpg, se_tpg);
	struct tcm_vhost_tport *tport = tpg->tport;

	switch (tport->tport_proto_id) {
	case SCSI_PROTOCOL_SAS:
		return sas_get_pr_transport_id_len(se_tpg, se_nacl, pr_reg,
					format_code);
	case SCSI_PROTOCOL_FCP:
		return fc_get_pr_transport_id_len(se_tpg, se_nacl, pr_reg,
					format_code);
	case SCSI_PROTOCOL_ISCSI:
		return iscsi_get_pr_transport_id_len(se_tpg, se_nacl, pr_reg,
					format_code);
	default:
		pr_err("Unknown tport_proto_id: 0x%02x, using"
			" SAS emulation\n", tport->tport_proto_id);
		break;
	}

	return sas_get_pr_transport_id_len(se_tpg, se_nacl, pr_reg,
			format_code);
}

static char *
tcm_vhost_parse_pr_out_transport_id(struct se_portal_group *se_tpg,
				    const char *buf,
				    u32 *out_tid_len,
				    char **port_nexus_ptr)
{
	struct tcm_vhost_tpg *tpg = container_of(se_tpg,
				struct tcm_vhost_tpg, se_tpg);
	struct tcm_vhost_tport *tport = tpg->tport;

	switch (tport->tport_proto_id) {
	case SCSI_PROTOCOL_SAS:
		return sas_parse_pr_out_transport_id(se_tpg, buf, out_tid_len,
					port_nexus_ptr);
	case SCSI_PROTOCOL_FCP:
		return fc_parse_pr_out_transport_id(se_tpg, buf, out_tid_len,
					port_nexus_ptr);
	case SCSI_PROTOCOL_ISCSI:
		return iscsi_parse_pr_out_transport_id(se_tpg, buf, out_tid_len,
					port_nexus_ptr);
	default:
		pr_err("Unknown tport_proto_id: 0x%02x, using"
			" SAS emulation\n", tport->tport_proto_id);
		break;
	}

	return sas_parse_pr_out_transport_id(se_tpg, buf, out_tid_len,
			port_nexus_ptr);
}

static struct se_node_acl *
tcm_vhost_alloc_fabric_acl(struct se_portal_group *se_tpg)
{
	struct tcm_vhost_nacl *nacl;

	nacl = kzalloc(sizeof(struct tcm_vhost_nacl), GFP_KERNEL);
	if (!nacl) {
		pr_err("Unable to allocate struct tcm_vhost_nacl\n");
		return NULL;
	}

	return &nacl->se_node_acl;
}

static void
tcm_vhost_release_fabric_acl(struct se_portal_group *se_tpg,
			     struct se_node_acl *se_nacl)
{
	struct tcm_vhost_nacl *nacl = container_of(se_nacl,
			struct tcm_vhost_nacl, se_node_acl);
	kfree(nacl);
}

static u32 tcm_vhost_tpg_get_inst_index(struct se_portal_group *se_tpg)
{
	return 1;
}

static void tcm_vhost_release_cmd(struct se_cmd *se_cmd)
{
	struct tcm_vhost_cmd *tv_cmd = container_of(se_cmd,
				struct tcm_vhost_cmd, tvc_se_cmd);

	if (tv_cmd->tvc_sgl_count) {
		u32 i;
		for (i = 0; i < tv_cmd->tvc_sgl_count; i++)
			put_page(sg_page(&tv_cmd->tvc_sgl[i]));

		kfree(tv_cmd->tvc_sgl);
        }

	tcm_vhost_put_inflight(tv_cmd->inflight);
	kfree(tv_cmd);
}

static int tcm_vhost_shutdown_session(struct se_session *se_sess)
{
	return 0;
}

static void tcm_vhost_close_session(struct se_session *se_sess)
{
	return;
}

static u32 tcm_vhost_sess_get_index(struct se_session *se_sess)
{
	return 0;
}

static int tcm_vhost_write_pending(struct se_cmd *se_cmd)
{
	/* Go ahead and process the write immediately */
	target_execute_cmd(se_cmd);
	return 0;
}

static int tcm_vhost_write_pending_status(struct se_cmd *se_cmd)
{
	return 0;
}

static void tcm_vhost_set_default_node_attrs(struct se_node_acl *nacl)
{
	return;
}

static u32 tcm_vhost_get_task_tag(struct se_cmd *se_cmd)
{
	return 0;
}

static int tcm_vhost_get_cmd_state(struct se_cmd *se_cmd)
{
	return 0;
}

static void vhost_scsi_complete_cmd(struct tcm_vhost_cmd *cmd)
{
	struct vhost_scsi *vs = cmd->tvc_vhost;

	llist_add(&cmd->tvc_completion_list, &vs->vs_completion_list);

	vhost_work_queue(&vs->dev, &vs->vs_completion_work);
}

static int tcm_vhost_queue_data_in(struct se_cmd *se_cmd)
{
	struct tcm_vhost_cmd *cmd = container_of(se_cmd,
				struct tcm_vhost_cmd, tvc_se_cmd);
	vhost_scsi_complete_cmd(cmd);
	return 0;
}

static int tcm_vhost_queue_status(struct se_cmd *se_cmd)
{
	struct tcm_vhost_cmd *cmd = container_of(se_cmd,
				struct tcm_vhost_cmd, tvc_se_cmd);
	vhost_scsi_complete_cmd(cmd);
	return 0;
}

static void tcm_vhost_queue_tm_rsp(struct se_cmd *se_cmd)
{
	return;
}

static void tcm_vhost_free_evt(struct vhost_scsi *vs, struct tcm_vhost_evt *evt)
{
	vs->vs_events_nr--;
	kfree(evt);
}

static struct tcm_vhost_evt *
tcm_vhost_allocate_evt(struct vhost_scsi *vs,
		       u32 event, u32 reason)
{
	struct vhost_virtqueue *vq = &vs->vqs[VHOST_SCSI_VQ_EVT].vq;
	struct tcm_vhost_evt *evt;

	if (vs->vs_events_nr > VHOST_SCSI_MAX_EVENT) {
		vs->vs_events_missed = true;
		return NULL;
	}

	evt = kzalloc(sizeof(*evt), GFP_KERNEL);
	if (!evt) {
		vq_err(vq, "Failed to allocate tcm_vhost_evt\n");
		vs->vs_events_missed = true;
		return NULL;
	}

	evt->event.event = event;
	evt->event.reason = reason;
	vs->vs_events_nr++;

	return evt;
}

static void vhost_scsi_free_cmd(struct tcm_vhost_cmd *cmd)
{
	struct se_cmd *se_cmd = &cmd->tvc_se_cmd;

	/* TODO locking against target/backend threads? */
	transport_generic_free_cmd(se_cmd, 0);

<<<<<<< HEAD
	if (cmd->tvc_sgl_count) {
		u32 i;
		for (i = 0; i < cmd->tvc_sgl_count; i++)
			put_page(sg_page(&cmd->tvc_sgl[i]));

		kfree(cmd->tvc_sgl);
	}

	tcm_vhost_put_inflight(cmd->inflight);

	kfree(cmd);
=======
}

static int vhost_scsi_check_stop_free(struct se_cmd *se_cmd)
{
	return target_put_sess_cmd(se_cmd->se_sess, se_cmd);
>>>>>>> ca40d24e
}

static void
tcm_vhost_do_evt_work(struct vhost_scsi *vs, struct tcm_vhost_evt *evt)
{
	struct vhost_virtqueue *vq = &vs->vqs[VHOST_SCSI_VQ_EVT].vq;
	struct virtio_scsi_event *event = &evt->event;
	struct virtio_scsi_event __user *eventp;
	unsigned out, in;
	int head, ret;

	if (!vq->private_data) {
		vs->vs_events_missed = true;
		return;
	}

again:
	vhost_disable_notify(&vs->dev, vq);
	head = vhost_get_vq_desc(&vs->dev, vq, vq->iov,
			ARRAY_SIZE(vq->iov), &out, &in,
			NULL, NULL);
	if (head < 0) {
		vs->vs_events_missed = true;
		return;
	}
	if (head == vq->num) {
		if (vhost_enable_notify(&vs->dev, vq))
			goto again;
		vs->vs_events_missed = true;
		return;
	}

	if ((vq->iov[out].iov_len != sizeof(struct virtio_scsi_event))) {
		vq_err(vq, "Expecting virtio_scsi_event, got %zu bytes\n",
				vq->iov[out].iov_len);
		vs->vs_events_missed = true;
		return;
	}

	if (vs->vs_events_missed) {
		event->event |= VIRTIO_SCSI_T_EVENTS_MISSED;
		vs->vs_events_missed = false;
	}

	eventp = vq->iov[out].iov_base;
	ret = __copy_to_user(eventp, event, sizeof(*event));
	if (!ret)
		vhost_add_used_and_signal(&vs->dev, vq, head, 0);
	else
		vq_err(vq, "Faulted on tcm_vhost_send_event\n");
}

static void tcm_vhost_evt_work(struct vhost_work *work)
{
	struct vhost_scsi *vs = container_of(work, struct vhost_scsi,
					vs_event_work);
	struct vhost_virtqueue *vq = &vs->vqs[VHOST_SCSI_VQ_EVT].vq;
	struct tcm_vhost_evt *evt;
	struct llist_node *llnode;

	mutex_lock(&vq->mutex);
	llnode = llist_del_all(&vs->vs_event_list);
	while (llnode) {
		evt = llist_entry(llnode, struct tcm_vhost_evt, list);
		llnode = llist_next(llnode);
		tcm_vhost_do_evt_work(vs, evt);
		tcm_vhost_free_evt(vs, evt);
	}
	mutex_unlock(&vq->mutex);
}

/* Fill in status and signal that we are done processing this command
 *
 * This is scheduled in the vhost work queue so we are called with the owner
 * process mm and can access the vring.
 */
static void vhost_scsi_complete_cmd_work(struct vhost_work *work)
{
	struct vhost_scsi *vs = container_of(work, struct vhost_scsi,
					vs_completion_work);
	DECLARE_BITMAP(signal, VHOST_SCSI_MAX_VQ);
	struct virtio_scsi_cmd_resp v_rsp;
	struct tcm_vhost_cmd *cmd;
	struct llist_node *llnode;
	struct se_cmd *se_cmd;
	int ret, vq;

	bitmap_zero(signal, VHOST_SCSI_MAX_VQ);
	llnode = llist_del_all(&vs->vs_completion_list);
	while (llnode) {
		cmd = llist_entry(llnode, struct tcm_vhost_cmd,
				     tvc_completion_list);
		llnode = llist_next(llnode);
		se_cmd = &cmd->tvc_se_cmd;

		pr_debug("%s tv_cmd %p resid %u status %#02x\n", __func__,
			cmd, se_cmd->residual_count, se_cmd->scsi_status);

		memset(&v_rsp, 0, sizeof(v_rsp));
		v_rsp.resid = se_cmd->residual_count;
		/* TODO is status_qualifier field needed? */
		v_rsp.status = se_cmd->scsi_status;
		v_rsp.sense_len = se_cmd->scsi_sense_length;
		memcpy(v_rsp.sense, cmd->tvc_sense_buf,
		       v_rsp.sense_len);
		ret = copy_to_user(cmd->tvc_resp, &v_rsp, sizeof(v_rsp));
		if (likely(ret == 0)) {
			struct vhost_scsi_virtqueue *q;
			vhost_add_used(cmd->tvc_vq, cmd->tvc_vq_desc, 0);
			q = container_of(cmd->tvc_vq, struct vhost_scsi_virtqueue, vq);
			vq = q - vs->vqs;
			__set_bit(vq, signal);
		} else
			pr_err("Faulted on virtio_scsi_cmd_resp\n");

		vhost_scsi_free_cmd(cmd);
	}

	vq = -1;
	while ((vq = find_next_bit(signal, VHOST_SCSI_MAX_VQ, vq + 1))
		< VHOST_SCSI_MAX_VQ)
		vhost_signal(&vs->dev, &vs->vqs[vq].vq);
}

static struct tcm_vhost_cmd *
vhost_scsi_allocate_cmd(struct vhost_virtqueue *vq,
			struct tcm_vhost_tpg *tpg,
			struct virtio_scsi_cmd_req *v_req,
			u32 exp_data_len,
			int data_direction)
{
	struct tcm_vhost_cmd *cmd;
	struct tcm_vhost_nexus *tv_nexus;

	tv_nexus = tpg->tpg_nexus;
	if (!tv_nexus) {
		pr_err("Unable to locate active struct tcm_vhost_nexus\n");
		return ERR_PTR(-EIO);
	}

	cmd = kzalloc(sizeof(struct tcm_vhost_cmd), GFP_ATOMIC);
	if (!cmd) {
		pr_err("Unable to allocate struct tcm_vhost_cmd\n");
		return ERR_PTR(-ENOMEM);
	}
	cmd->tvc_tag = v_req->tag;
	cmd->tvc_task_attr = v_req->task_attr;
	cmd->tvc_exp_data_len = exp_data_len;
	cmd->tvc_data_direction = data_direction;
	cmd->tvc_nexus = tv_nexus;
	cmd->inflight = tcm_vhost_get_inflight(vq);

	return cmd;
}

/*
 * Map a user memory range into a scatterlist
 *
 * Returns the number of scatterlist entries used or -errno on error.
 */
static int
vhost_scsi_map_to_sgl(struct scatterlist *sgl,
		      unsigned int sgl_count,
		      struct iovec *iov,
		      int write)
{
	unsigned int npages = 0, pages_nr, offset, nbytes;
	struct scatterlist *sg = sgl;
	void __user *ptr = iov->iov_base;
	size_t len = iov->iov_len;
	struct page **pages;
	int ret, i;

	pages_nr = iov_num_pages(iov);
	if (pages_nr > sgl_count)
		return -ENOBUFS;

	pages = kmalloc(pages_nr * sizeof(struct page *), GFP_KERNEL);
	if (!pages)
		return -ENOMEM;

	ret = get_user_pages_fast((unsigned long)ptr, pages_nr, write, pages);
	/* No pages were pinned */
	if (ret < 0)
		goto out;
	/* Less pages pinned than wanted */
	if (ret != pages_nr) {
		for (i = 0; i < ret; i++)
			put_page(pages[i]);
		ret = -EFAULT;
		goto out;
	}

	while (len > 0) {
		offset = (uintptr_t)ptr & ~PAGE_MASK;
		nbytes = min_t(unsigned int, PAGE_SIZE - offset, len);
		sg_set_page(sg, pages[npages], nbytes, offset);
		ptr += nbytes;
		len -= nbytes;
		sg++;
		npages++;
	}

out:
	kfree(pages);
	return ret;
}

static int
vhost_scsi_map_iov_to_sgl(struct tcm_vhost_cmd *cmd,
			  struct iovec *iov,
			  unsigned int niov,
			  int write)
{
	int ret;
	unsigned int i;
	u32 sgl_count;
	struct scatterlist *sg;

	/*
	 * Find out how long sglist needs to be
	 */
	sgl_count = 0;
	for (i = 0; i < niov; i++)
		sgl_count += iov_num_pages(&iov[i]);

	/* TODO overflow checking */

	sg = kmalloc(sizeof(cmd->tvc_sgl[0]) * sgl_count, GFP_ATOMIC);
	if (!sg)
		return -ENOMEM;
	pr_debug("%s sg %p sgl_count %u is_err %d\n", __func__,
	       sg, sgl_count, !sg);
	sg_init_table(sg, sgl_count);

	cmd->tvc_sgl = sg;
	cmd->tvc_sgl_count = sgl_count;

	pr_debug("Mapping %u iovecs for %u pages\n", niov, sgl_count);
	for (i = 0; i < niov; i++) {
		ret = vhost_scsi_map_to_sgl(sg, sgl_count, &iov[i], write);
		if (ret < 0) {
			for (i = 0; i < cmd->tvc_sgl_count; i++)
				put_page(sg_page(&cmd->tvc_sgl[i]));
			kfree(cmd->tvc_sgl);
			cmd->tvc_sgl = NULL;
			cmd->tvc_sgl_count = 0;
			return ret;
		}

		sg += ret;
		sgl_count -= ret;
	}
	return 0;
}

static void tcm_vhost_submission_work(struct work_struct *work)
{
	struct tcm_vhost_cmd *cmd =
		container_of(work, struct tcm_vhost_cmd, work);
	struct tcm_vhost_nexus *tv_nexus;
	struct se_cmd *se_cmd = &cmd->tvc_se_cmd;
	struct scatterlist *sg_ptr, *sg_bidi_ptr = NULL;
	int rc, sg_no_bidi = 0;

	if (cmd->tvc_sgl_count) {
		sg_ptr = cmd->tvc_sgl;
/* FIXME: Fix BIDI operation in tcm_vhost_submission_work() */
#if 0
		if (se_cmd->se_cmd_flags & SCF_BIDI) {
			sg_bidi_ptr = NULL;
			sg_no_bidi = 0;
		}
#endif
	} else {
		sg_ptr = NULL;
	}
	tv_nexus = cmd->tvc_nexus;

	rc = target_submit_cmd_map_sgls(se_cmd, tv_nexus->tvn_se_sess,
<<<<<<< HEAD
			cmd->tvc_cdb, &cmd->tvc_sense_buf[0],
			cmd->tvc_lun, cmd->tvc_exp_data_len,
			cmd->tvc_task_attr, cmd->tvc_data_direction,
			0, sg_ptr, cmd->tvc_sgl_count,
=======
			tv_cmd->tvc_cdb, &tv_cmd->tvc_sense_buf[0],
			tv_cmd->tvc_lun, tv_cmd->tvc_exp_data_len,
			tv_cmd->tvc_task_attr, tv_cmd->tvc_data_direction,
			TARGET_SCF_ACK_KREF, sg_ptr, tv_cmd->tvc_sgl_count,
>>>>>>> ca40d24e
			sg_bidi_ptr, sg_no_bidi);
	if (rc < 0) {
		transport_send_check_condition_and_sense(se_cmd,
				TCM_LOGICAL_UNIT_COMMUNICATION_FAILURE, 0);
		transport_generic_free_cmd(se_cmd, 0);
	}
}

static void
vhost_scsi_send_bad_target(struct vhost_scsi *vs,
			   struct vhost_virtqueue *vq,
			   int head, unsigned out)
{
	struct virtio_scsi_cmd_resp __user *resp;
	struct virtio_scsi_cmd_resp rsp;
	int ret;

	memset(&rsp, 0, sizeof(rsp));
	rsp.response = VIRTIO_SCSI_S_BAD_TARGET;
	resp = vq->iov[out].iov_base;
	ret = __copy_to_user(resp, &rsp, sizeof(rsp));
	if (!ret)
		vhost_add_used_and_signal(&vs->dev, vq, head, 0);
	else
		pr_err("Faulted on virtio_scsi_cmd_resp\n");
}

static void
vhost_scsi_handle_vq(struct vhost_scsi *vs, struct vhost_virtqueue *vq)
{
	struct tcm_vhost_tpg **vs_tpg;
	struct virtio_scsi_cmd_req v_req;
	struct tcm_vhost_tpg *tpg;
	struct tcm_vhost_cmd *cmd;
	u32 exp_data_len, data_first, data_num, data_direction;
	unsigned out, in, i;
	int head, ret;
	u8 target;

	/*
	 * We can handle the vq only after the endpoint is setup by calling the
	 * VHOST_SCSI_SET_ENDPOINT ioctl.
	 *
	 * TODO: Check that we are running from vhost_worker which acts
	 * as read-side critical section for vhost kind of RCU.
	 * See the comments in struct vhost_virtqueue in drivers/vhost/vhost.h
	 */
	vs_tpg = rcu_dereference_check(vq->private_data, 1);
	if (!vs_tpg)
		return;

	mutex_lock(&vq->mutex);
	vhost_disable_notify(&vs->dev, vq);

	for (;;) {
		head = vhost_get_vq_desc(&vs->dev, vq, vq->iov,
					ARRAY_SIZE(vq->iov), &out, &in,
					NULL, NULL);
		pr_debug("vhost_get_vq_desc: head: %d, out: %u in: %u\n",
					head, out, in);
		/* On error, stop handling until the next kick. */
		if (unlikely(head < 0))
			break;
		/* Nothing new?  Wait for eventfd to tell us they refilled. */
		if (head == vq->num) {
			if (unlikely(vhost_enable_notify(&vs->dev, vq))) {
				vhost_disable_notify(&vs->dev, vq);
				continue;
			}
			break;
		}

/* FIXME: BIDI operation */
		if (out == 1 && in == 1) {
			data_direction = DMA_NONE;
			data_first = 0;
			data_num = 0;
		} else if (out == 1 && in > 1) {
			data_direction = DMA_FROM_DEVICE;
			data_first = out + 1;
			data_num = in - 1;
		} else if (out > 1 && in == 1) {
			data_direction = DMA_TO_DEVICE;
			data_first = 1;
			data_num = out - 1;
		} else {
			vq_err(vq, "Invalid buffer layout out: %u in: %u\n",
					out, in);
			break;
		}

		/*
		 * Check for a sane resp buffer so we can report errors to
		 * the guest.
		 */
		if (unlikely(vq->iov[out].iov_len !=
					sizeof(struct virtio_scsi_cmd_resp))) {
			vq_err(vq, "Expecting virtio_scsi_cmd_resp, got %zu"
				" bytes\n", vq->iov[out].iov_len);
			break;
		}

		if (unlikely(vq->iov[0].iov_len != sizeof(v_req))) {
			vq_err(vq, "Expecting virtio_scsi_cmd_req, got %zu"
				" bytes\n", vq->iov[0].iov_len);
			break;
		}
		pr_debug("Calling __copy_from_user: vq->iov[0].iov_base: %p,"
			" len: %zu\n", vq->iov[0].iov_base, sizeof(v_req));
		ret = __copy_from_user(&v_req, vq->iov[0].iov_base,
				sizeof(v_req));
		if (unlikely(ret)) {
			vq_err(vq, "Faulted on virtio_scsi_cmd_req\n");
			break;
		}

		/* Extract the tpgt */
		target = v_req.lun[1];
		tpg = ACCESS_ONCE(vs_tpg[target]);

		/* Target does not exist, fail the request */
		if (unlikely(!tpg)) {
			vhost_scsi_send_bad_target(vs, vq, head, out);
			continue;
		}

		exp_data_len = 0;
		for (i = 0; i < data_num; i++)
			exp_data_len += vq->iov[data_first + i].iov_len;

		cmd = vhost_scsi_allocate_cmd(vq, tpg, &v_req,
					exp_data_len, data_direction);
		if (IS_ERR(cmd)) {
			vq_err(vq, "vhost_scsi_allocate_cmd failed %ld\n",
					PTR_ERR(cmd));
			goto err_cmd;
		}
		pr_debug("Allocated tv_cmd: %p exp_data_len: %d, data_direction"
			": %d\n", cmd, exp_data_len, data_direction);

		cmd->tvc_vhost = vs;
		cmd->tvc_vq = vq;
		cmd->tvc_resp = vq->iov[out].iov_base;

		/*
		 * Copy in the recieved CDB descriptor into cmd->tvc_cdb
		 * that will be used by tcm_vhost_new_cmd_map() and down into
		 * target_setup_cmd_from_cdb()
		 */
		memcpy(cmd->tvc_cdb, v_req.cdb, TCM_VHOST_MAX_CDB_SIZE);
		/*
		 * Check that the recieved CDB size does not exceeded our
		 * hardcoded max for tcm_vhost
		 */
		/* TODO what if cdb was too small for varlen cdb header? */
		if (unlikely(scsi_command_size(cmd->tvc_cdb) >
					TCM_VHOST_MAX_CDB_SIZE)) {
			vq_err(vq, "Received SCSI CDB with command_size: %d that"
				" exceeds SCSI_MAX_VARLEN_CDB_SIZE: %d\n",
				scsi_command_size(cmd->tvc_cdb),
				TCM_VHOST_MAX_CDB_SIZE);
			goto err_free;
		}
		cmd->tvc_lun = ((v_req.lun[2] << 8) | v_req.lun[3]) & 0x3FFF;

		pr_debug("vhost_scsi got command opcode: %#02x, lun: %d\n",
			cmd->tvc_cdb[0], cmd->tvc_lun);

		if (data_direction != DMA_NONE) {
			ret = vhost_scsi_map_iov_to_sgl(cmd,
					&vq->iov[data_first], data_num,
					data_direction == DMA_TO_DEVICE);
			if (unlikely(ret)) {
				vq_err(vq, "Failed to map iov to sgl\n");
				goto err_free;
			}
		}

		/*
		 * Save the descriptor from vhost_get_vq_desc() to be used to
		 * complete the virtio-scsi request in TCM callback context via
		 * tcm_vhost_queue_data_in() and tcm_vhost_queue_status()
		 */
		cmd->tvc_vq_desc = head;
		/*
		 * Dispatch tv_cmd descriptor for cmwq execution in process
		 * context provided by tcm_vhost_workqueue.  This also ensures
		 * tv_cmd is executed on the same kworker CPU as this vhost
		 * thread to gain positive L2 cache locality effects..
		 */
		INIT_WORK(&cmd->work, tcm_vhost_submission_work);
		queue_work(tcm_vhost_workqueue, &cmd->work);
	}

	mutex_unlock(&vq->mutex);
	return;

err_free:
	vhost_scsi_free_cmd(cmd);
err_cmd:
	vhost_scsi_send_bad_target(vs, vq, head, out);
	mutex_unlock(&vq->mutex);
}

static void vhost_scsi_ctl_handle_kick(struct vhost_work *work)
{
	pr_debug("%s: The handling func for control queue.\n", __func__);
}

static void
tcm_vhost_send_evt(struct vhost_scsi *vs,
		   struct tcm_vhost_tpg *tpg,
		   struct se_lun *lun,
		   u32 event,
		   u32 reason)
{
	struct tcm_vhost_evt *evt;

	evt = tcm_vhost_allocate_evt(vs, event, reason);
	if (!evt)
		return;

	if (tpg && lun) {
		/* TODO: share lun setup code with virtio-scsi.ko */
		/*
		 * Note: evt->event is zeroed when we allocate it and
		 * lun[4-7] need to be zero according to virtio-scsi spec.
		 */
		evt->event.lun[0] = 0x01;
		evt->event.lun[1] = tpg->tport_tpgt & 0xFF;
		if (lun->unpacked_lun >= 256)
			evt->event.lun[2] = lun->unpacked_lun >> 8 | 0x40 ;
		evt->event.lun[3] = lun->unpacked_lun & 0xFF;
	}

	llist_add(&evt->list, &vs->vs_event_list);
	vhost_work_queue(&vs->dev, &vs->vs_event_work);
}

static void vhost_scsi_evt_handle_kick(struct vhost_work *work)
{
	struct vhost_virtqueue *vq = container_of(work, struct vhost_virtqueue,
						poll.work);
	struct vhost_scsi *vs = container_of(vq->dev, struct vhost_scsi, dev);

	mutex_lock(&vq->mutex);
	if (!vq->private_data)
		goto out;

	if (vs->vs_events_missed)
		tcm_vhost_send_evt(vs, NULL, NULL, VIRTIO_SCSI_T_NO_EVENT, 0);
out:
	mutex_unlock(&vq->mutex);
}

static void vhost_scsi_handle_kick(struct vhost_work *work)
{
	struct vhost_virtqueue *vq = container_of(work, struct vhost_virtqueue,
						poll.work);
	struct vhost_scsi *vs = container_of(vq->dev, struct vhost_scsi, dev);

	vhost_scsi_handle_vq(vs, vq);
}

static void vhost_scsi_flush_vq(struct vhost_scsi *vs, int index)
{
	vhost_poll_flush(&vs->vqs[index].vq.poll);
}

/* Callers must hold dev mutex */
static void vhost_scsi_flush(struct vhost_scsi *vs)
{
	struct vhost_scsi_inflight *old_inflight[VHOST_SCSI_MAX_VQ];
	int i;

	/* Init new inflight and remember the old inflight */
	tcm_vhost_init_inflight(vs, old_inflight);

	/*
	 * The inflight->kref was initialized to 1. We decrement it here to
	 * indicate the start of the flush operation so that it will reach 0
	 * when all the reqs are finished.
	 */
	for (i = 0; i < VHOST_SCSI_MAX_VQ; i++)
		kref_put(&old_inflight[i]->kref, tcm_vhost_done_inflight);

	/* Flush both the vhost poll and vhost work */
	for (i = 0; i < VHOST_SCSI_MAX_VQ; i++)
		vhost_scsi_flush_vq(vs, i);
	vhost_work_flush(&vs->dev, &vs->vs_completion_work);
	vhost_work_flush(&vs->dev, &vs->vs_event_work);

	/* Wait for all reqs issued before the flush to be finished */
	for (i = 0; i < VHOST_SCSI_MAX_VQ; i++)
		wait_for_completion(&old_inflight[i]->comp);
}

/*
 * Called from vhost_scsi_ioctl() context to walk the list of available
 * tcm_vhost_tpg with an active struct tcm_vhost_nexus
 *
 *  The lock nesting rule is:
 *    tcm_vhost_mutex -> vs->dev.mutex -> tpg->tv_tpg_mutex -> vq->mutex
 */
static int
vhost_scsi_set_endpoint(struct vhost_scsi *vs,
			struct vhost_scsi_target *t)
{
	struct tcm_vhost_tport *tv_tport;
	struct tcm_vhost_tpg *tpg;
	struct tcm_vhost_tpg **vs_tpg;
	struct vhost_virtqueue *vq;
	int index, ret, i, len;
	bool match = false;

	mutex_lock(&tcm_vhost_mutex);
	mutex_lock(&vs->dev.mutex);

	/* Verify that ring has been setup correctly. */
	for (index = 0; index < vs->dev.nvqs; ++index) {
		/* Verify that ring has been setup correctly. */
		if (!vhost_vq_access_ok(&vs->vqs[index].vq)) {
			ret = -EFAULT;
			goto out;
		}
	}

	len = sizeof(vs_tpg[0]) * VHOST_SCSI_MAX_TARGET;
	vs_tpg = kzalloc(len, GFP_KERNEL);
	if (!vs_tpg) {
		ret = -ENOMEM;
		goto out;
	}
	if (vs->vs_tpg)
		memcpy(vs_tpg, vs->vs_tpg, len);

	list_for_each_entry(tpg, &tcm_vhost_list, tv_tpg_list) {
		mutex_lock(&tpg->tv_tpg_mutex);
		if (!tpg->tpg_nexus) {
			mutex_unlock(&tpg->tv_tpg_mutex);
			continue;
		}
		if (tpg->tv_tpg_vhost_count != 0) {
			mutex_unlock(&tpg->tv_tpg_mutex);
			continue;
		}
		tv_tport = tpg->tport;

		if (!strcmp(tv_tport->tport_name, t->vhost_wwpn)) {
			if (vs->vs_tpg && vs->vs_tpg[tpg->tport_tpgt]) {
				kfree(vs_tpg);
				mutex_unlock(&tpg->tv_tpg_mutex);
				ret = -EEXIST;
				goto out;
			}
			tpg->tv_tpg_vhost_count++;
			tpg->vhost_scsi = vs;
			vs_tpg[tpg->tport_tpgt] = tpg;
			smp_mb__after_atomic_inc();
			match = true;
		}
		mutex_unlock(&tpg->tv_tpg_mutex);
	}

	if (match) {
		memcpy(vs->vs_vhost_wwpn, t->vhost_wwpn,
		       sizeof(vs->vs_vhost_wwpn));
		for (i = 0; i < VHOST_SCSI_MAX_VQ; i++) {
			vq = &vs->vqs[i].vq;
			/* Flushing the vhost_work acts as synchronize_rcu */
			mutex_lock(&vq->mutex);
			rcu_assign_pointer(vq->private_data, vs_tpg);
			vhost_init_used(vq);
			mutex_unlock(&vq->mutex);
		}
		ret = 0;
	} else {
		ret = -EEXIST;
	}

	/*
	 * Act as synchronize_rcu to make sure access to
	 * old vs->vs_tpg is finished.
	 */
	vhost_scsi_flush(vs);
	kfree(vs->vs_tpg);
	vs->vs_tpg = vs_tpg;

out:
	mutex_unlock(&vs->dev.mutex);
	mutex_unlock(&tcm_vhost_mutex);
	return ret;
}

static int
vhost_scsi_clear_endpoint(struct vhost_scsi *vs,
			  struct vhost_scsi_target *t)
{
	struct tcm_vhost_tport *tv_tport;
	struct tcm_vhost_tpg *tpg;
	struct vhost_virtqueue *vq;
	bool match = false;
	int index, ret, i;
	u8 target;

	mutex_lock(&tcm_vhost_mutex);
	mutex_lock(&vs->dev.mutex);
	/* Verify that ring has been setup correctly. */
	for (index = 0; index < vs->dev.nvqs; ++index) {
		if (!vhost_vq_access_ok(&vs->vqs[index].vq)) {
			ret = -EFAULT;
			goto err_dev;
		}
	}

	if (!vs->vs_tpg) {
		ret = 0;
		goto err_dev;
	}

	for (i = 0; i < VHOST_SCSI_MAX_TARGET; i++) {
		target = i;
		tpg = vs->vs_tpg[target];
		if (!tpg)
			continue;

		mutex_lock(&tpg->tv_tpg_mutex);
		tv_tport = tpg->tport;
		if (!tv_tport) {
			ret = -ENODEV;
			goto err_tpg;
		}

		if (strcmp(tv_tport->tport_name, t->vhost_wwpn)) {
			pr_warn("tv_tport->tport_name: %s, tpg->tport_tpgt: %hu"
				" does not match t->vhost_wwpn: %s, t->vhost_tpgt: %hu\n",
				tv_tport->tport_name, tpg->tport_tpgt,
				t->vhost_wwpn, t->vhost_tpgt);
			ret = -EINVAL;
			goto err_tpg;
		}
		tpg->tv_tpg_vhost_count--;
		tpg->vhost_scsi = NULL;
		vs->vs_tpg[target] = NULL;
		match = true;
		mutex_unlock(&tpg->tv_tpg_mutex);
	}
	if (match) {
		for (i = 0; i < VHOST_SCSI_MAX_VQ; i++) {
			vq = &vs->vqs[i].vq;
			/* Flushing the vhost_work acts as synchronize_rcu */
			mutex_lock(&vq->mutex);
			rcu_assign_pointer(vq->private_data, NULL);
			mutex_unlock(&vq->mutex);
		}
	}
	/*
	 * Act as synchronize_rcu to make sure access to
	 * old vs->vs_tpg is finished.
	 */
	vhost_scsi_flush(vs);
	kfree(vs->vs_tpg);
	vs->vs_tpg = NULL;
	WARN_ON(vs->vs_events_nr);
	mutex_unlock(&vs->dev.mutex);
	mutex_unlock(&tcm_vhost_mutex);
	return 0;

err_tpg:
	mutex_unlock(&tpg->tv_tpg_mutex);
err_dev:
	mutex_unlock(&vs->dev.mutex);
	mutex_unlock(&tcm_vhost_mutex);
	return ret;
}

static int vhost_scsi_set_features(struct vhost_scsi *vs, u64 features)
{
	if (features & ~VHOST_SCSI_FEATURES)
		return -EOPNOTSUPP;

	mutex_lock(&vs->dev.mutex);
	if ((features & (1 << VHOST_F_LOG_ALL)) &&
	    !vhost_log_access_ok(&vs->dev)) {
		mutex_unlock(&vs->dev.mutex);
		return -EFAULT;
	}
	vs->dev.acked_features = features;
	smp_wmb();
	vhost_scsi_flush(vs);
	mutex_unlock(&vs->dev.mutex);
	return 0;
}

static int vhost_scsi_open(struct inode *inode, struct file *f)
{
	struct vhost_scsi *vs;
	struct vhost_virtqueue **vqs;
	int r, i;

	vs = kzalloc(sizeof(*vs), GFP_KERNEL);
	if (!vs)
		return -ENOMEM;

	vqs = kmalloc(VHOST_SCSI_MAX_VQ * sizeof(*vqs), GFP_KERNEL);
	if (!vqs) {
		kfree(vs);
		return -ENOMEM;
	}

	vhost_work_init(&vs->vs_completion_work, vhost_scsi_complete_cmd_work);
	vhost_work_init(&vs->vs_event_work, tcm_vhost_evt_work);

	vs->vs_events_nr = 0;
	vs->vs_events_missed = false;

	vqs[VHOST_SCSI_VQ_CTL] = &vs->vqs[VHOST_SCSI_VQ_CTL].vq;
	vqs[VHOST_SCSI_VQ_EVT] = &vs->vqs[VHOST_SCSI_VQ_EVT].vq;
	vs->vqs[VHOST_SCSI_VQ_CTL].vq.handle_kick = vhost_scsi_ctl_handle_kick;
	vs->vqs[VHOST_SCSI_VQ_EVT].vq.handle_kick = vhost_scsi_evt_handle_kick;
	for (i = VHOST_SCSI_VQ_IO; i < VHOST_SCSI_MAX_VQ; i++) {
		vqs[i] = &vs->vqs[i].vq;
		vs->vqs[i].vq.handle_kick = vhost_scsi_handle_kick;
	}
	r = vhost_dev_init(&vs->dev, vqs, VHOST_SCSI_MAX_VQ);

	tcm_vhost_init_inflight(vs, NULL);

	if (r < 0) {
		kfree(vqs);
		kfree(vs);
		return r;
	}

	f->private_data = vs;
	return 0;
}

static int vhost_scsi_release(struct inode *inode, struct file *f)
{
	struct vhost_scsi *vs = f->private_data;
	struct vhost_scsi_target t;

	mutex_lock(&vs->dev.mutex);
	memcpy(t.vhost_wwpn, vs->vs_vhost_wwpn, sizeof(t.vhost_wwpn));
	mutex_unlock(&vs->dev.mutex);
	vhost_scsi_clear_endpoint(vs, &t);
	vhost_dev_stop(&vs->dev);
	vhost_dev_cleanup(&vs->dev, false);
	/* Jobs can re-queue themselves in evt kick handler. Do extra flush. */
	vhost_scsi_flush(vs);
	kfree(vs->dev.vqs);
	kfree(vs);
	return 0;
}

static long
vhost_scsi_ioctl(struct file *f,
		 unsigned int ioctl,
		 unsigned long arg)
{
	struct vhost_scsi *vs = f->private_data;
	struct vhost_scsi_target backend;
	void __user *argp = (void __user *)arg;
	u64 __user *featurep = argp;
	u32 __user *eventsp = argp;
	u32 events_missed;
	u64 features;
	int r, abi_version = VHOST_SCSI_ABI_VERSION;
	struct vhost_virtqueue *vq = &vs->vqs[VHOST_SCSI_VQ_EVT].vq;

	switch (ioctl) {
	case VHOST_SCSI_SET_ENDPOINT:
		if (copy_from_user(&backend, argp, sizeof backend))
			return -EFAULT;
		if (backend.reserved != 0)
			return -EOPNOTSUPP;

		return vhost_scsi_set_endpoint(vs, &backend);
	case VHOST_SCSI_CLEAR_ENDPOINT:
		if (copy_from_user(&backend, argp, sizeof backend))
			return -EFAULT;
		if (backend.reserved != 0)
			return -EOPNOTSUPP;

		return vhost_scsi_clear_endpoint(vs, &backend);
	case VHOST_SCSI_GET_ABI_VERSION:
		if (copy_to_user(argp, &abi_version, sizeof abi_version))
			return -EFAULT;
		return 0;
	case VHOST_SCSI_SET_EVENTS_MISSED:
		if (get_user(events_missed, eventsp))
			return -EFAULT;
		mutex_lock(&vq->mutex);
		vs->vs_events_missed = events_missed;
		mutex_unlock(&vq->mutex);
		return 0;
	case VHOST_SCSI_GET_EVENTS_MISSED:
		mutex_lock(&vq->mutex);
		events_missed = vs->vs_events_missed;
		mutex_unlock(&vq->mutex);
		if (put_user(events_missed, eventsp))
			return -EFAULT;
		return 0;
	case VHOST_GET_FEATURES:
		features = VHOST_SCSI_FEATURES;
		if (copy_to_user(featurep, &features, sizeof features))
			return -EFAULT;
		return 0;
	case VHOST_SET_FEATURES:
		if (copy_from_user(&features, featurep, sizeof features))
			return -EFAULT;
		return vhost_scsi_set_features(vs, features);
	default:
		mutex_lock(&vs->dev.mutex);
		r = vhost_dev_ioctl(&vs->dev, ioctl, argp);
		/* TODO: flush backend after dev ioctl. */
		if (r == -ENOIOCTLCMD)
			r = vhost_vring_ioctl(&vs->dev, ioctl, argp);
		mutex_unlock(&vs->dev.mutex);
		return r;
	}
}

#ifdef CONFIG_COMPAT
static long vhost_scsi_compat_ioctl(struct file *f, unsigned int ioctl,
				unsigned long arg)
{
	return vhost_scsi_ioctl(f, ioctl, (unsigned long)compat_ptr(arg));
}
#endif

static const struct file_operations vhost_scsi_fops = {
	.owner          = THIS_MODULE,
	.release        = vhost_scsi_release,
	.unlocked_ioctl = vhost_scsi_ioctl,
#ifdef CONFIG_COMPAT
	.compat_ioctl	= vhost_scsi_compat_ioctl,
#endif
	.open           = vhost_scsi_open,
	.llseek		= noop_llseek,
};

static struct miscdevice vhost_scsi_misc = {
	MISC_DYNAMIC_MINOR,
	"vhost-scsi",
	&vhost_scsi_fops,
};

static int __init vhost_scsi_register(void)
{
	return misc_register(&vhost_scsi_misc);
}

static int vhost_scsi_deregister(void)
{
	return misc_deregister(&vhost_scsi_misc);
}

static char *tcm_vhost_dump_proto_id(struct tcm_vhost_tport *tport)
{
	switch (tport->tport_proto_id) {
	case SCSI_PROTOCOL_SAS:
		return "SAS";
	case SCSI_PROTOCOL_FCP:
		return "FCP";
	case SCSI_PROTOCOL_ISCSI:
		return "iSCSI";
	default:
		break;
	}

	return "Unknown";
}

static void
tcm_vhost_do_plug(struct tcm_vhost_tpg *tpg,
		  struct se_lun *lun, bool plug)
{

	struct vhost_scsi *vs = tpg->vhost_scsi;
	struct vhost_virtqueue *vq;
	u32 reason;

	if (!vs)
		return;

	mutex_lock(&vs->dev.mutex);
	if (!vhost_has_feature(&vs->dev, VIRTIO_SCSI_F_HOTPLUG)) {
		mutex_unlock(&vs->dev.mutex);
		return;
	}

	if (plug)
		reason = VIRTIO_SCSI_EVT_RESET_RESCAN;
	else
		reason = VIRTIO_SCSI_EVT_RESET_REMOVED;

	vq = &vs->vqs[VHOST_SCSI_VQ_EVT].vq;
	mutex_lock(&vq->mutex);
	tcm_vhost_send_evt(vs, tpg, lun,
			VIRTIO_SCSI_T_TRANSPORT_RESET, reason);
	mutex_unlock(&vq->mutex);
	mutex_unlock(&vs->dev.mutex);
}

static void tcm_vhost_hotplug(struct tcm_vhost_tpg *tpg, struct se_lun *lun)
{
	tcm_vhost_do_plug(tpg, lun, true);
}

static void tcm_vhost_hotunplug(struct tcm_vhost_tpg *tpg, struct se_lun *lun)
{
	tcm_vhost_do_plug(tpg, lun, false);
}

static int tcm_vhost_port_link(struct se_portal_group *se_tpg,
			       struct se_lun *lun)
{
	struct tcm_vhost_tpg *tpg = container_of(se_tpg,
				struct tcm_vhost_tpg, se_tpg);

	mutex_lock(&tcm_vhost_mutex);

	mutex_lock(&tpg->tv_tpg_mutex);
	tpg->tv_tpg_port_count++;
	mutex_unlock(&tpg->tv_tpg_mutex);

	tcm_vhost_hotplug(tpg, lun);

	mutex_unlock(&tcm_vhost_mutex);

	return 0;
}

static void tcm_vhost_port_unlink(struct se_portal_group *se_tpg,
				  struct se_lun *lun)
{
	struct tcm_vhost_tpg *tpg = container_of(se_tpg,
				struct tcm_vhost_tpg, se_tpg);

	mutex_lock(&tcm_vhost_mutex);

	mutex_lock(&tpg->tv_tpg_mutex);
	tpg->tv_tpg_port_count--;
	mutex_unlock(&tpg->tv_tpg_mutex);

	tcm_vhost_hotunplug(tpg, lun);

	mutex_unlock(&tcm_vhost_mutex);
}

static struct se_node_acl *
tcm_vhost_make_nodeacl(struct se_portal_group *se_tpg,
		       struct config_group *group,
		       const char *name)
{
	struct se_node_acl *se_nacl, *se_nacl_new;
	struct tcm_vhost_nacl *nacl;
	u64 wwpn = 0;
	u32 nexus_depth;

	/* tcm_vhost_parse_wwn(name, &wwpn, 1) < 0)
		return ERR_PTR(-EINVAL); */
	se_nacl_new = tcm_vhost_alloc_fabric_acl(se_tpg);
	if (!se_nacl_new)
		return ERR_PTR(-ENOMEM);

	nexus_depth = 1;
	/*
	 * se_nacl_new may be released by core_tpg_add_initiator_node_acl()
	 * when converting a NodeACL from demo mode -> explict
	 */
	se_nacl = core_tpg_add_initiator_node_acl(se_tpg, se_nacl_new,
				name, nexus_depth);
	if (IS_ERR(se_nacl)) {
		tcm_vhost_release_fabric_acl(se_tpg, se_nacl_new);
		return se_nacl;
	}
	/*
	 * Locate our struct tcm_vhost_nacl and set the FC Nport WWPN
	 */
	nacl = container_of(se_nacl, struct tcm_vhost_nacl, se_node_acl);
	nacl->iport_wwpn = wwpn;

	return se_nacl;
}

static void tcm_vhost_drop_nodeacl(struct se_node_acl *se_acl)
{
	struct tcm_vhost_nacl *nacl = container_of(se_acl,
				struct tcm_vhost_nacl, se_node_acl);
	core_tpg_del_initiator_node_acl(se_acl->se_tpg, se_acl, 1);
	kfree(nacl);
}

static int tcm_vhost_make_nexus(struct tcm_vhost_tpg *tpg,
				const char *name)
{
	struct se_portal_group *se_tpg;
	struct tcm_vhost_nexus *tv_nexus;

	mutex_lock(&tpg->tv_tpg_mutex);
	if (tpg->tpg_nexus) {
		mutex_unlock(&tpg->tv_tpg_mutex);
		pr_debug("tpg->tpg_nexus already exists\n");
		return -EEXIST;
	}
	se_tpg = &tpg->se_tpg;

	tv_nexus = kzalloc(sizeof(struct tcm_vhost_nexus), GFP_KERNEL);
	if (!tv_nexus) {
		mutex_unlock(&tpg->tv_tpg_mutex);
		pr_err("Unable to allocate struct tcm_vhost_nexus\n");
		return -ENOMEM;
	}
	/*
	 *  Initialize the struct se_session pointer
	 */
	tv_nexus->tvn_se_sess = transport_init_session();
	if (IS_ERR(tv_nexus->tvn_se_sess)) {
		mutex_unlock(&tpg->tv_tpg_mutex);
		kfree(tv_nexus);
		return -ENOMEM;
	}
	/*
	 * Since we are running in 'demo mode' this call with generate a
	 * struct se_node_acl for the tcm_vhost struct se_portal_group with
	 * the SCSI Initiator port name of the passed configfs group 'name'.
	 */
	tv_nexus->tvn_se_sess->se_node_acl = core_tpg_check_initiator_node_acl(
				se_tpg, (unsigned char *)name);
	if (!tv_nexus->tvn_se_sess->se_node_acl) {
		mutex_unlock(&tpg->tv_tpg_mutex);
		pr_debug("core_tpg_check_initiator_node_acl() failed"
				" for %s\n", name);
		transport_free_session(tv_nexus->tvn_se_sess);
		kfree(tv_nexus);
		return -ENOMEM;
	}
	/*
	 * Now register the TCM vhost virtual I_T Nexus as active with the
	 * call to __transport_register_session()
	 */
	__transport_register_session(se_tpg, tv_nexus->tvn_se_sess->se_node_acl,
			tv_nexus->tvn_se_sess, tv_nexus);
	tpg->tpg_nexus = tv_nexus;

	mutex_unlock(&tpg->tv_tpg_mutex);
	return 0;
}

static int tcm_vhost_drop_nexus(struct tcm_vhost_tpg *tpg)
{
	struct se_session *se_sess;
	struct tcm_vhost_nexus *tv_nexus;

	mutex_lock(&tpg->tv_tpg_mutex);
	tv_nexus = tpg->tpg_nexus;
	if (!tv_nexus) {
		mutex_unlock(&tpg->tv_tpg_mutex);
		return -ENODEV;
	}

	se_sess = tv_nexus->tvn_se_sess;
	if (!se_sess) {
		mutex_unlock(&tpg->tv_tpg_mutex);
		return -ENODEV;
	}

	if (tpg->tv_tpg_port_count != 0) {
		mutex_unlock(&tpg->tv_tpg_mutex);
		pr_err("Unable to remove TCM_vhost I_T Nexus with"
			" active TPG port count: %d\n",
			tpg->tv_tpg_port_count);
		return -EBUSY;
	}

	if (tpg->tv_tpg_vhost_count != 0) {
		mutex_unlock(&tpg->tv_tpg_mutex);
		pr_err("Unable to remove TCM_vhost I_T Nexus with"
			" active TPG vhost count: %d\n",
			tpg->tv_tpg_vhost_count);
		return -EBUSY;
	}

	pr_debug("TCM_vhost_ConfigFS: Removing I_T Nexus to emulated"
		" %s Initiator Port: %s\n", tcm_vhost_dump_proto_id(tpg->tport),
		tv_nexus->tvn_se_sess->se_node_acl->initiatorname);
	/*
	 * Release the SCSI I_T Nexus to the emulated vhost Target Port
	 */
	transport_deregister_session(tv_nexus->tvn_se_sess);
	tpg->tpg_nexus = NULL;
	mutex_unlock(&tpg->tv_tpg_mutex);

	kfree(tv_nexus);
	return 0;
}

static ssize_t tcm_vhost_tpg_show_nexus(struct se_portal_group *se_tpg,
					char *page)
{
	struct tcm_vhost_tpg *tpg = container_of(se_tpg,
				struct tcm_vhost_tpg, se_tpg);
	struct tcm_vhost_nexus *tv_nexus;
	ssize_t ret;

	mutex_lock(&tpg->tv_tpg_mutex);
	tv_nexus = tpg->tpg_nexus;
	if (!tv_nexus) {
		mutex_unlock(&tpg->tv_tpg_mutex);
		return -ENODEV;
	}
	ret = snprintf(page, PAGE_SIZE, "%s\n",
			tv_nexus->tvn_se_sess->se_node_acl->initiatorname);
	mutex_unlock(&tpg->tv_tpg_mutex);

	return ret;
}

static ssize_t tcm_vhost_tpg_store_nexus(struct se_portal_group *se_tpg,
					 const char *page,
					 size_t count)
{
	struct tcm_vhost_tpg *tpg = container_of(se_tpg,
				struct tcm_vhost_tpg, se_tpg);
	struct tcm_vhost_tport *tport_wwn = tpg->tport;
	unsigned char i_port[TCM_VHOST_NAMELEN], *ptr, *port_ptr;
	int ret;
	/*
	 * Shutdown the active I_T nexus if 'NULL' is passed..
	 */
	if (!strncmp(page, "NULL", 4)) {
		ret = tcm_vhost_drop_nexus(tpg);
		return (!ret) ? count : ret;
	}
	/*
	 * Otherwise make sure the passed virtual Initiator port WWN matches
	 * the fabric protocol_id set in tcm_vhost_make_tport(), and call
	 * tcm_vhost_make_nexus().
	 */
	if (strlen(page) >= TCM_VHOST_NAMELEN) {
		pr_err("Emulated NAA Sas Address: %s, exceeds"
				" max: %d\n", page, TCM_VHOST_NAMELEN);
		return -EINVAL;
	}
	snprintf(&i_port[0], TCM_VHOST_NAMELEN, "%s", page);

	ptr = strstr(i_port, "naa.");
	if (ptr) {
		if (tport_wwn->tport_proto_id != SCSI_PROTOCOL_SAS) {
			pr_err("Passed SAS Initiator Port %s does not"
				" match target port protoid: %s\n", i_port,
				tcm_vhost_dump_proto_id(tport_wwn));
			return -EINVAL;
		}
		port_ptr = &i_port[0];
		goto check_newline;
	}
	ptr = strstr(i_port, "fc.");
	if (ptr) {
		if (tport_wwn->tport_proto_id != SCSI_PROTOCOL_FCP) {
			pr_err("Passed FCP Initiator Port %s does not"
				" match target port protoid: %s\n", i_port,
				tcm_vhost_dump_proto_id(tport_wwn));
			return -EINVAL;
		}
		port_ptr = &i_port[3]; /* Skip over "fc." */
		goto check_newline;
	}
	ptr = strstr(i_port, "iqn.");
	if (ptr) {
		if (tport_wwn->tport_proto_id != SCSI_PROTOCOL_ISCSI) {
			pr_err("Passed iSCSI Initiator Port %s does not"
				" match target port protoid: %s\n", i_port,
				tcm_vhost_dump_proto_id(tport_wwn));
			return -EINVAL;
		}
		port_ptr = &i_port[0];
		goto check_newline;
	}
	pr_err("Unable to locate prefix for emulated Initiator Port:"
			" %s\n", i_port);
	return -EINVAL;
	/*
	 * Clear any trailing newline for the NAA WWN
	 */
check_newline:
	if (i_port[strlen(i_port)-1] == '\n')
		i_port[strlen(i_port)-1] = '\0';

	ret = tcm_vhost_make_nexus(tpg, port_ptr);
	if (ret < 0)
		return ret;

	return count;
}

TF_TPG_BASE_ATTR(tcm_vhost, nexus, S_IRUGO | S_IWUSR);

static struct configfs_attribute *tcm_vhost_tpg_attrs[] = {
	&tcm_vhost_tpg_nexus.attr,
	NULL,
};

static struct se_portal_group *
tcm_vhost_make_tpg(struct se_wwn *wwn,
		   struct config_group *group,
		   const char *name)
{
	struct tcm_vhost_tport *tport = container_of(wwn,
			struct tcm_vhost_tport, tport_wwn);

	struct tcm_vhost_tpg *tpg;
	unsigned long tpgt;
	int ret;

	if (strstr(name, "tpgt_") != name)
		return ERR_PTR(-EINVAL);
	if (kstrtoul(name + 5, 10, &tpgt) || tpgt > UINT_MAX)
		return ERR_PTR(-EINVAL);

	tpg = kzalloc(sizeof(struct tcm_vhost_tpg), GFP_KERNEL);
	if (!tpg) {
		pr_err("Unable to allocate struct tcm_vhost_tpg");
		return ERR_PTR(-ENOMEM);
	}
	mutex_init(&tpg->tv_tpg_mutex);
	INIT_LIST_HEAD(&tpg->tv_tpg_list);
	tpg->tport = tport;
	tpg->tport_tpgt = tpgt;

	ret = core_tpg_register(&tcm_vhost_fabric_configfs->tf_ops, wwn,
				&tpg->se_tpg, tpg, TRANSPORT_TPG_TYPE_NORMAL);
	if (ret < 0) {
		kfree(tpg);
		return NULL;
	}
	mutex_lock(&tcm_vhost_mutex);
	list_add_tail(&tpg->tv_tpg_list, &tcm_vhost_list);
	mutex_unlock(&tcm_vhost_mutex);

	return &tpg->se_tpg;
}

static void tcm_vhost_drop_tpg(struct se_portal_group *se_tpg)
{
	struct tcm_vhost_tpg *tpg = container_of(se_tpg,
				struct tcm_vhost_tpg, se_tpg);

	mutex_lock(&tcm_vhost_mutex);
	list_del(&tpg->tv_tpg_list);
	mutex_unlock(&tcm_vhost_mutex);
	/*
	 * Release the virtual I_T Nexus for this vhost TPG
	 */
	tcm_vhost_drop_nexus(tpg);
	/*
	 * Deregister the se_tpg from TCM..
	 */
	core_tpg_deregister(se_tpg);
	kfree(tpg);
}

static struct se_wwn *
tcm_vhost_make_tport(struct target_fabric_configfs *tf,
		     struct config_group *group,
		     const char *name)
{
	struct tcm_vhost_tport *tport;
	char *ptr;
	u64 wwpn = 0;
	int off = 0;

	/* if (tcm_vhost_parse_wwn(name, &wwpn, 1) < 0)
		return ERR_PTR(-EINVAL); */

	tport = kzalloc(sizeof(struct tcm_vhost_tport), GFP_KERNEL);
	if (!tport) {
		pr_err("Unable to allocate struct tcm_vhost_tport");
		return ERR_PTR(-ENOMEM);
	}
	tport->tport_wwpn = wwpn;
	/*
	 * Determine the emulated Protocol Identifier and Target Port Name
	 * based on the incoming configfs directory name.
	 */
	ptr = strstr(name, "naa.");
	if (ptr) {
		tport->tport_proto_id = SCSI_PROTOCOL_SAS;
		goto check_len;
	}
	ptr = strstr(name, "fc.");
	if (ptr) {
		tport->tport_proto_id = SCSI_PROTOCOL_FCP;
		off = 3; /* Skip over "fc." */
		goto check_len;
	}
	ptr = strstr(name, "iqn.");
	if (ptr) {
		tport->tport_proto_id = SCSI_PROTOCOL_ISCSI;
		goto check_len;
	}

	pr_err("Unable to locate prefix for emulated Target Port:"
			" %s\n", name);
	kfree(tport);
	return ERR_PTR(-EINVAL);

check_len:
	if (strlen(name) >= TCM_VHOST_NAMELEN) {
		pr_err("Emulated %s Address: %s, exceeds"
			" max: %d\n", name, tcm_vhost_dump_proto_id(tport),
			TCM_VHOST_NAMELEN);
		kfree(tport);
		return ERR_PTR(-EINVAL);
	}
	snprintf(&tport->tport_name[0], TCM_VHOST_NAMELEN, "%s", &name[off]);

	pr_debug("TCM_VHost_ConfigFS: Allocated emulated Target"
		" %s Address: %s\n", tcm_vhost_dump_proto_id(tport), name);

	return &tport->tport_wwn;
}

static void tcm_vhost_drop_tport(struct se_wwn *wwn)
{
	struct tcm_vhost_tport *tport = container_of(wwn,
				struct tcm_vhost_tport, tport_wwn);

	pr_debug("TCM_VHost_ConfigFS: Deallocating emulated Target"
		" %s Address: %s\n", tcm_vhost_dump_proto_id(tport),
		tport->tport_name);

	kfree(tport);
}

static ssize_t
tcm_vhost_wwn_show_attr_version(struct target_fabric_configfs *tf,
				char *page)
{
	return sprintf(page, "TCM_VHOST fabric module %s on %s/%s"
		"on "UTS_RELEASE"\n", TCM_VHOST_VERSION, utsname()->sysname,
		utsname()->machine);
}

TF_WWN_ATTR_RO(tcm_vhost, version);

static struct configfs_attribute *tcm_vhost_wwn_attrs[] = {
	&tcm_vhost_wwn_version.attr,
	NULL,
};

static struct target_core_fabric_ops tcm_vhost_ops = {
	.get_fabric_name		= tcm_vhost_get_fabric_name,
	.get_fabric_proto_ident		= tcm_vhost_get_fabric_proto_ident,
	.tpg_get_wwn			= tcm_vhost_get_fabric_wwn,
	.tpg_get_tag			= tcm_vhost_get_tag,
	.tpg_get_default_depth		= tcm_vhost_get_default_depth,
	.tpg_get_pr_transport_id	= tcm_vhost_get_pr_transport_id,
	.tpg_get_pr_transport_id_len	= tcm_vhost_get_pr_transport_id_len,
	.tpg_parse_pr_out_transport_id	= tcm_vhost_parse_pr_out_transport_id,
	.tpg_check_demo_mode		= tcm_vhost_check_true,
	.tpg_check_demo_mode_cache	= tcm_vhost_check_true,
	.tpg_check_demo_mode_write_protect = tcm_vhost_check_false,
	.tpg_check_prod_mode_write_protect = tcm_vhost_check_false,
	.tpg_alloc_fabric_acl		= tcm_vhost_alloc_fabric_acl,
	.tpg_release_fabric_acl		= tcm_vhost_release_fabric_acl,
	.tpg_get_inst_index		= tcm_vhost_tpg_get_inst_index,
	.release_cmd			= tcm_vhost_release_cmd,
	.check_stop_free		= vhost_scsi_check_stop_free,
	.shutdown_session		= tcm_vhost_shutdown_session,
	.close_session			= tcm_vhost_close_session,
	.sess_get_index			= tcm_vhost_sess_get_index,
	.sess_get_initiator_sid		= NULL,
	.write_pending			= tcm_vhost_write_pending,
	.write_pending_status		= tcm_vhost_write_pending_status,
	.set_default_node_attributes	= tcm_vhost_set_default_node_attrs,
	.get_task_tag			= tcm_vhost_get_task_tag,
	.get_cmd_state			= tcm_vhost_get_cmd_state,
	.queue_data_in			= tcm_vhost_queue_data_in,
	.queue_status			= tcm_vhost_queue_status,
	.queue_tm_rsp			= tcm_vhost_queue_tm_rsp,
	/*
	 * Setup callers for generic logic in target_core_fabric_configfs.c
	 */
	.fabric_make_wwn		= tcm_vhost_make_tport,
	.fabric_drop_wwn		= tcm_vhost_drop_tport,
	.fabric_make_tpg		= tcm_vhost_make_tpg,
	.fabric_drop_tpg		= tcm_vhost_drop_tpg,
	.fabric_post_link		= tcm_vhost_port_link,
	.fabric_pre_unlink		= tcm_vhost_port_unlink,
	.fabric_make_np			= NULL,
	.fabric_drop_np			= NULL,
	.fabric_make_nodeacl		= tcm_vhost_make_nodeacl,
	.fabric_drop_nodeacl		= tcm_vhost_drop_nodeacl,
};

static int tcm_vhost_register_configfs(void)
{
	struct target_fabric_configfs *fabric;
	int ret;

	pr_debug("TCM_VHOST fabric module %s on %s/%s"
		" on "UTS_RELEASE"\n", TCM_VHOST_VERSION, utsname()->sysname,
		utsname()->machine);
	/*
	 * Register the top level struct config_item_type with TCM core
	 */
	fabric = target_fabric_configfs_init(THIS_MODULE, "vhost");
	if (IS_ERR(fabric)) {
		pr_err("target_fabric_configfs_init() failed\n");
		return PTR_ERR(fabric);
	}
	/*
	 * Setup fabric->tf_ops from our local tcm_vhost_ops
	 */
	fabric->tf_ops = tcm_vhost_ops;
	/*
	 * Setup default attribute lists for various fabric->tf_cit_tmpl
	 */
	TF_CIT_TMPL(fabric)->tfc_wwn_cit.ct_attrs = tcm_vhost_wwn_attrs;
	TF_CIT_TMPL(fabric)->tfc_tpg_base_cit.ct_attrs = tcm_vhost_tpg_attrs;
	TF_CIT_TMPL(fabric)->tfc_tpg_attrib_cit.ct_attrs = NULL;
	TF_CIT_TMPL(fabric)->tfc_tpg_param_cit.ct_attrs = NULL;
	TF_CIT_TMPL(fabric)->tfc_tpg_np_base_cit.ct_attrs = NULL;
	TF_CIT_TMPL(fabric)->tfc_tpg_nacl_base_cit.ct_attrs = NULL;
	TF_CIT_TMPL(fabric)->tfc_tpg_nacl_attrib_cit.ct_attrs = NULL;
	TF_CIT_TMPL(fabric)->tfc_tpg_nacl_auth_cit.ct_attrs = NULL;
	TF_CIT_TMPL(fabric)->tfc_tpg_nacl_param_cit.ct_attrs = NULL;
	/*
	 * Register the fabric for use within TCM
	 */
	ret = target_fabric_configfs_register(fabric);
	if (ret < 0) {
		pr_err("target_fabric_configfs_register() failed"
				" for TCM_VHOST\n");
		return ret;
	}
	/*
	 * Setup our local pointer to *fabric
	 */
	tcm_vhost_fabric_configfs = fabric;
	pr_debug("TCM_VHOST[0] - Set fabric -> tcm_vhost_fabric_configfs\n");
	return 0;
};

static void tcm_vhost_deregister_configfs(void)
{
	if (!tcm_vhost_fabric_configfs)
		return;

	target_fabric_configfs_deregister(tcm_vhost_fabric_configfs);
	tcm_vhost_fabric_configfs = NULL;
	pr_debug("TCM_VHOST[0] - Cleared tcm_vhost_fabric_configfs\n");
};

static int __init tcm_vhost_init(void)
{
	int ret = -ENOMEM;
	/*
	 * Use our own dedicated workqueue for submitting I/O into
	 * target core to avoid contention within system_wq.
	 */
	tcm_vhost_workqueue = alloc_workqueue("tcm_vhost", 0, 0);
	if (!tcm_vhost_workqueue)
		goto out;

	ret = vhost_scsi_register();
	if (ret < 0)
		goto out_destroy_workqueue;

	ret = tcm_vhost_register_configfs();
	if (ret < 0)
		goto out_vhost_scsi_deregister;

	return 0;

out_vhost_scsi_deregister:
	vhost_scsi_deregister();
out_destroy_workqueue:
	destroy_workqueue(tcm_vhost_workqueue);
out:
	return ret;
};

static void tcm_vhost_exit(void)
{
	tcm_vhost_deregister_configfs();
	vhost_scsi_deregister();
	destroy_workqueue(tcm_vhost_workqueue);
};

MODULE_DESCRIPTION("VHOST_SCSI series fabric driver");
MODULE_ALIAS("tcm_vhost");
MODULE_LICENSE("GPL");
module_init(tcm_vhost_init);
module_exit(tcm_vhost_exit);<|MERGE_RESOLUTION|>--- conflicted
+++ resolved
@@ -574,25 +574,11 @@
 	/* TODO locking against target/backend threads? */
 	transport_generic_free_cmd(se_cmd, 0);
 
-<<<<<<< HEAD
-	if (cmd->tvc_sgl_count) {
-		u32 i;
-		for (i = 0; i < cmd->tvc_sgl_count; i++)
-			put_page(sg_page(&cmd->tvc_sgl[i]));
-
-		kfree(cmd->tvc_sgl);
-	}
-
-	tcm_vhost_put_inflight(cmd->inflight);
-
-	kfree(cmd);
-=======
 }
 
 static int vhost_scsi_check_stop_free(struct se_cmd *se_cmd)
 {
 	return target_put_sess_cmd(se_cmd->se_sess, se_cmd);
->>>>>>> ca40d24e
 }
 
 static void
@@ -873,17 +859,10 @@
 	tv_nexus = cmd->tvc_nexus;
 
 	rc = target_submit_cmd_map_sgls(se_cmd, tv_nexus->tvn_se_sess,
-<<<<<<< HEAD
 			cmd->tvc_cdb, &cmd->tvc_sense_buf[0],
 			cmd->tvc_lun, cmd->tvc_exp_data_len,
 			cmd->tvc_task_attr, cmd->tvc_data_direction,
-			0, sg_ptr, cmd->tvc_sgl_count,
-=======
-			tv_cmd->tvc_cdb, &tv_cmd->tvc_sense_buf[0],
-			tv_cmd->tvc_lun, tv_cmd->tvc_exp_data_len,
-			tv_cmd->tvc_task_attr, tv_cmd->tvc_data_direction,
-			TARGET_SCF_ACK_KREF, sg_ptr, tv_cmd->tvc_sgl_count,
->>>>>>> ca40d24e
+			TARGET_SCF_ACK_KREF, sg_ptr, cmd->tvc_sgl_count,
 			sg_bidi_ptr, sg_no_bidi);
 	if (rc < 0) {
 		transport_send_check_condition_and_sense(se_cmd,
