--- conflicted
+++ resolved
@@ -718,7 +718,19 @@
 }
 EXPORT_SYMBOL_GPL(__mmdrop);
 
-<<<<<<< HEAD
+#ifdef CONFIG_PREEMPT_RT_BASE
+/*
+ * RCU callback for delayed mm drop. Not strictly rcu, but we don't
+ * want another facility to make this work.
+ */
+void __mmdrop_delayed(struct rcu_head *rhp)
+{
+	struct mm_struct *mm = container_of(rhp, struct mm_struct, delayed_drop);
+
+	__mmdrop(mm);
+}
+#endif
+
 static inline void __mmput(struct mm_struct *mm)
 {
 	VM_BUG_ON(atomic_read(&mm->mm_users));
@@ -738,20 +750,6 @@
 		module_put(mm->binfmt->module);
 	mmdrop(mm);
 }
-=======
-#ifdef CONFIG_PREEMPT_RT_BASE
-/*
- * RCU callback for delayed mm drop. Not strictly rcu, but we don't
- * want another facility to make this work.
- */
-void __mmdrop_delayed(struct rcu_head *rhp)
-{
-	struct mm_struct *mm = container_of(rhp, struct mm_struct, delayed_drop);
-
-	__mmdrop(mm);
-}
-#endif
->>>>>>> 105df41d
 
 /*
  * Decrement the use count and release all resources for an mm.
