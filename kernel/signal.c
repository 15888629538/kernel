/*
 *  linux/kernel/signal.c
 *
 *  Copyright (C) 1991, 1992  Linus Torvalds
 *
 *  1997-11-02  Modified for POSIX.1b signals by Richard Henderson
 *
 *  2003-06-02  Jim Houston - Concurrent Computer Corp.
 *		Changes to use preallocated sigqueue structures
 *		to allow signals to be sent reliably.
 */

#include <linux/slab.h>
#include <linux/export.h>
#include <linux/init.h>
#include <linux/sched.h>
#include <linux/sched/rt.h>
#include <linux/fs.h>
#include <linux/tty.h>
#include <linux/binfmts.h>
#include <linux/coredump.h>
#include <linux/security.h>
#include <linux/syscalls.h>
#include <linux/ptrace.h>
#include <linux/signal.h>
#include <linux/signalfd.h>
#include <linux/ratelimit.h>
#include <linux/tracehook.h>
#include <linux/capability.h>
#include <linux/freezer.h>
#include <linux/pid_namespace.h>
#include <linux/nsproxy.h>
#include <linux/user_namespace.h>
#include <linux/uprobes.h>
#include <linux/compat.h>
#include <linux/cn_proc.h>
#include <linux/compiler.h>

#define CREATE_TRACE_POINTS
#include <trace/events/signal.h>

#include <asm/param.h>
#include <asm/uaccess.h>
#include <asm/unistd.h>
#include <asm/siginfo.h>
#include <asm/cacheflush.h>
#include "audit.h"	/* audit_signal_info() */

/*
 * SLAB caches for signal bits.
 */

static struct kmem_cache *sigqueue_cachep;

int print_fatal_signals __read_mostly;

static void __user *sig_handler(struct task_struct *t, int sig)
{
	return t->sighand->action[sig - 1].sa.sa_handler;
}

static int sig_handler_ignored(void __user *handler, int sig)
{
	/* Is it explicitly or implicitly ignored? */
	return handler == SIG_IGN ||
		(handler == SIG_DFL && sig_kernel_ignore(sig));
}

static int sig_task_ignored(struct task_struct *t, int sig, bool force)
{
	void __user *handler;

	handler = sig_handler(t, sig);

	if (unlikely(t->signal->flags & SIGNAL_UNKILLABLE) &&
			handler == SIG_DFL && !force)
		return 1;

	return sig_handler_ignored(handler, sig);
}

static int sig_ignored(struct task_struct *t, int sig, bool force)
{
	/*
	 * Blocked signals are never ignored, since the
	 * signal handler may change by the time it is
	 * unblocked.
	 */
	if (sigismember(&t->blocked, sig) || sigismember(&t->real_blocked, sig))
		return 0;

	if (!sig_task_ignored(t, sig, force))
		return 0;

	/*
	 * Tracers may want to know about even ignored signals.
	 */
	return !t->ptrace;
}

/*
 * Re-calculate pending state from the set of locally pending
 * signals, globally pending signals, and blocked signals.
 */
static inline int has_pending_signals(sigset_t *signal, sigset_t *blocked)
{
	unsigned long ready;
	long i;

	switch (_NSIG_WORDS) {
	default:
		for (i = _NSIG_WORDS, ready = 0; --i >= 0 ;)
			ready |= signal->sig[i] &~ blocked->sig[i];
		break;

	case 4: ready  = signal->sig[3] &~ blocked->sig[3];
		ready |= signal->sig[2] &~ blocked->sig[2];
		ready |= signal->sig[1] &~ blocked->sig[1];
		ready |= signal->sig[0] &~ blocked->sig[0];
		break;

	case 2: ready  = signal->sig[1] &~ blocked->sig[1];
		ready |= signal->sig[0] &~ blocked->sig[0];
		break;

	case 1: ready  = signal->sig[0] &~ blocked->sig[0];
	}
	return ready !=	0;
}

#define PENDING(p,b) has_pending_signals(&(p)->signal, (b))

static int recalc_sigpending_tsk(struct task_struct *t)
{
	if ((t->jobctl & JOBCTL_PENDING_MASK) ||
	    PENDING(&t->pending, &t->blocked) ||
	    PENDING(&t->signal->shared_pending, &t->blocked)) {
		set_tsk_thread_flag(t, TIF_SIGPENDING);
		return 1;
	}
	/*
	 * We must never clear the flag in another thread, or in current
	 * when it's possible the current syscall is returning -ERESTART*.
	 * So we don't clear it here, and only callers who know they should do.
	 */
	return 0;
}

/*
 * After recalculating TIF_SIGPENDING, we need to make sure the task wakes up.
 * This is superfluous when called on current, the wakeup is a harmless no-op.
 */
void recalc_sigpending_and_wake(struct task_struct *t)
{
	if (recalc_sigpending_tsk(t))
		signal_wake_up(t, 0);
}

void recalc_sigpending(void)
{
	if (!recalc_sigpending_tsk(current) && !freezing(current))
		clear_thread_flag(TIF_SIGPENDING);

}

/* Given the mask, find the first available signal that should be serviced. */

#define SYNCHRONOUS_MASK \
	(sigmask(SIGSEGV) | sigmask(SIGBUS) | sigmask(SIGILL) | \
	 sigmask(SIGTRAP) | sigmask(SIGFPE) | sigmask(SIGSYS))

int next_signal(struct sigpending *pending, sigset_t *mask)
{
	unsigned long i, *s, *m, x;
	int sig = 0;

	s = pending->signal.sig;
	m = mask->sig;

	/*
	 * Handle the first word specially: it contains the
	 * synchronous signals that need to be dequeued first.
	 */
	x = *s &~ *m;
	if (x) {
		if (x & SYNCHRONOUS_MASK)
			x &= SYNCHRONOUS_MASK;
		sig = ffz(~x) + 1;
		return sig;
	}

	switch (_NSIG_WORDS) {
	default:
		for (i = 1; i < _NSIG_WORDS; ++i) {
			x = *++s &~ *++m;
			if (!x)
				continue;
			sig = ffz(~x) + i*_NSIG_BPW + 1;
			break;
		}
		break;

	case 2:
		x = s[1] &~ m[1];
		if (!x)
			break;
		sig = ffz(~x) + _NSIG_BPW + 1;
		break;

	case 1:
		/* Nothing to do */
		break;
	}

	return sig;
}

static inline void print_dropped_signal(int sig)
{
	static DEFINE_RATELIMIT_STATE(ratelimit_state, 5 * HZ, 10);

	if (!print_fatal_signals)
		return;

	if (!__ratelimit(&ratelimit_state))
		return;

	printk(KERN_INFO "%s/%d: reached RLIMIT_SIGPENDING, dropped signal %d\n",
				current->comm, current->pid, sig);
}

/**
 * task_set_jobctl_pending - set jobctl pending bits
 * @task: target task
 * @mask: pending bits to set
 *
 * Clear @mask from @task->jobctl.  @mask must be subset of
 * %JOBCTL_PENDING_MASK | %JOBCTL_STOP_CONSUME | %JOBCTL_STOP_SIGMASK |
 * %JOBCTL_TRAPPING.  If stop signo is being set, the existing signo is
 * cleared.  If @task is already being killed or exiting, this function
 * becomes noop.
 *
 * CONTEXT:
 * Must be called with @task->sighand->siglock held.
 *
 * RETURNS:
 * %true if @mask is set, %false if made noop because @task was dying.
 */
bool task_set_jobctl_pending(struct task_struct *task, unsigned long mask)
{
	BUG_ON(mask & ~(JOBCTL_PENDING_MASK | JOBCTL_STOP_CONSUME |
			JOBCTL_STOP_SIGMASK | JOBCTL_TRAPPING));
	BUG_ON((mask & JOBCTL_TRAPPING) && !(mask & JOBCTL_PENDING_MASK));

	if (unlikely(fatal_signal_pending(task) || (task->flags & PF_EXITING)))
		return false;

	if (mask & JOBCTL_STOP_SIGMASK)
		task->jobctl &= ~JOBCTL_STOP_SIGMASK;

	task->jobctl |= mask;
	return true;
}

/**
 * task_clear_jobctl_trapping - clear jobctl trapping bit
 * @task: target task
 *
 * If JOBCTL_TRAPPING is set, a ptracer is waiting for us to enter TRACED.
 * Clear it and wake up the ptracer.  Note that we don't need any further
 * locking.  @task->siglock guarantees that @task->parent points to the
 * ptracer.
 *
 * CONTEXT:
 * Must be called with @task->sighand->siglock held.
 */
void task_clear_jobctl_trapping(struct task_struct *task)
{
	if (unlikely(task->jobctl & JOBCTL_TRAPPING)) {
		task->jobctl &= ~JOBCTL_TRAPPING;
		smp_mb();	/* advised by wake_up_bit() */
		wake_up_bit(&task->jobctl, JOBCTL_TRAPPING_BIT);
	}
}

/**
 * task_clear_jobctl_pending - clear jobctl pending bits
 * @task: target task
 * @mask: pending bits to clear
 *
 * Clear @mask from @task->jobctl.  @mask must be subset of
 * %JOBCTL_PENDING_MASK.  If %JOBCTL_STOP_PENDING is being cleared, other
 * STOP bits are cleared together.
 *
 * If clearing of @mask leaves no stop or trap pending, this function calls
 * task_clear_jobctl_trapping().
 *
 * CONTEXT:
 * Must be called with @task->sighand->siglock held.
 */
void task_clear_jobctl_pending(struct task_struct *task, unsigned long mask)
{
	BUG_ON(mask & ~JOBCTL_PENDING_MASK);

	if (mask & JOBCTL_STOP_PENDING)
		mask |= JOBCTL_STOP_CONSUME | JOBCTL_STOP_DEQUEUED;

	task->jobctl &= ~mask;

	if (!(task->jobctl & JOBCTL_PENDING_MASK))
		task_clear_jobctl_trapping(task);
}

/**
 * task_participate_group_stop - participate in a group stop
 * @task: task participating in a group stop
 *
 * @task has %JOBCTL_STOP_PENDING set and is participating in a group stop.
 * Group stop states are cleared and the group stop count is consumed if
 * %JOBCTL_STOP_CONSUME was set.  If the consumption completes the group
 * stop, the appropriate %SIGNAL_* flags are set.
 *
 * CONTEXT:
 * Must be called with @task->sighand->siglock held.
 *
 * RETURNS:
 * %true if group stop completion should be notified to the parent, %false
 * otherwise.
 */
static bool task_participate_group_stop(struct task_struct *task)
{
	struct signal_struct *sig = task->signal;
	bool consume = task->jobctl & JOBCTL_STOP_CONSUME;

	WARN_ON_ONCE(!(task->jobctl & JOBCTL_STOP_PENDING));

	task_clear_jobctl_pending(task, JOBCTL_STOP_PENDING);

	if (!consume)
		return false;

	if (!WARN_ON_ONCE(sig->group_stop_count == 0))
		sig->group_stop_count--;

	/*
	 * Tell the caller to notify completion iff we are entering into a
	 * fresh group stop.  Read comment in do_signal_stop() for details.
	 */
	if (!sig->group_stop_count && !(sig->flags & SIGNAL_STOP_STOPPED)) {
		sig->flags = SIGNAL_STOP_STOPPED;
		return true;
	}
	return false;
}

static inline struct sigqueue *get_task_cache(struct task_struct *t)
{
	struct sigqueue *q = t->sigqueue_cache;

	if (cmpxchg(&t->sigqueue_cache, q, NULL) != q)
		return NULL;
	return q;
}

static inline int put_task_cache(struct task_struct *t, struct sigqueue *q)
{
	if (cmpxchg(&t->sigqueue_cache, NULL, q) == NULL)
		return 0;
	return 1;
}

/*
 * allocate a new signal queue record
 * - this may be called without locks if and only if t == current, otherwise an
 *   appropriate lock must be held to stop the target task from exiting
 */
static struct sigqueue *
__sigqueue_do_alloc(int sig, struct task_struct *t, gfp_t flags,
		    int override_rlimit, int fromslab)
{
	struct sigqueue *q = NULL;
	struct user_struct *user;

	/*
	 * Protect access to @t credentials. This can go away when all
	 * callers hold rcu read lock.
	 */
	rcu_read_lock();
	user = get_uid(__task_cred(t)->user);
	atomic_inc(&user->sigpending);
	rcu_read_unlock();

	if (override_rlimit ||
	    atomic_read(&user->sigpending) <=
			task_rlimit(t, RLIMIT_SIGPENDING)) {
		if (!fromslab)
			q = get_task_cache(t);
		if (!q)
			q = kmem_cache_alloc(sigqueue_cachep, flags);
	} else {
		print_dropped_signal(sig);
	}

	if (unlikely(q == NULL)) {
		atomic_dec(&user->sigpending);
		free_uid(user);
	} else {
		INIT_LIST_HEAD(&q->list);
		q->flags = 0;
		q->user = user;
	}

	return q;
}

static struct sigqueue *
__sigqueue_alloc(int sig, struct task_struct *t, gfp_t flags,
		 int override_rlimit)
{
	return __sigqueue_do_alloc(sig, t, flags, override_rlimit, 0);
}

static void __sigqueue_free(struct sigqueue *q)
{
	if (q->flags & SIGQUEUE_PREALLOC)
		return;
	atomic_dec(&q->user->sigpending);
	free_uid(q->user);
	kmem_cache_free(sigqueue_cachep, q);
}

static void sigqueue_free_current(struct sigqueue *q)
{
	struct user_struct *up;

	if (q->flags & SIGQUEUE_PREALLOC)
		return;

	up = q->user;
	if (rt_prio(current->normal_prio) && !put_task_cache(current, q)) {
		atomic_dec(&up->sigpending);
		free_uid(up);
	} else
		  __sigqueue_free(q);
}

void flush_sigqueue(struct sigpending *queue)
{
	struct sigqueue *q;

	sigemptyset(&queue->signal);
	while (!list_empty(&queue->list)) {
		q = list_entry(queue->list.next, struct sigqueue , list);
		list_del_init(&q->list);
		__sigqueue_free(q);
	}
}

/*
 * Called from __exit_signal. Flush tsk->pending and
 * tsk->sigqueue_cache
 */
void flush_task_sigqueue(struct task_struct *tsk)
{
	struct sigqueue *q;

	flush_sigqueue(&tsk->pending);

	q = get_task_cache(tsk);
	if (q)
		kmem_cache_free(sigqueue_cachep, q);
}

/*
 * Flush all pending signals for this kthread.
 */
void flush_signals(struct task_struct *t)
{
	unsigned long flags;

	spin_lock_irqsave(&t->sighand->siglock, flags);
	clear_tsk_thread_flag(t, TIF_SIGPENDING);
	flush_sigqueue(&t->pending);
	flush_sigqueue(&t->signal->shared_pending);
	spin_unlock_irqrestore(&t->sighand->siglock, flags);
}

static void __flush_itimer_signals(struct sigpending *pending)
{
	sigset_t signal, retain;
	struct sigqueue *q, *n;

	signal = pending->signal;
	sigemptyset(&retain);

	list_for_each_entry_safe(q, n, &pending->list, list) {
		int sig = q->info.si_signo;

		if (likely(q->info.si_code != SI_TIMER)) {
			sigaddset(&retain, sig);
		} else {
			sigdelset(&signal, sig);
			list_del_init(&q->list);
			__sigqueue_free(q);
		}
	}

	sigorsets(&pending->signal, &signal, &retain);
}

void flush_itimer_signals(void)
{
	struct task_struct *tsk = current;
	unsigned long flags;

	spin_lock_irqsave(&tsk->sighand->siglock, flags);
	__flush_itimer_signals(&tsk->pending);
	__flush_itimer_signals(&tsk->signal->shared_pending);
	spin_unlock_irqrestore(&tsk->sighand->siglock, flags);
}

void ignore_signals(struct task_struct *t)
{
	int i;

	for (i = 0; i < _NSIG; ++i)
		t->sighand->action[i].sa.sa_handler = SIG_IGN;

	flush_signals(t);
}

/*
 * Flush all handlers for a task.
 */

void
flush_signal_handlers(struct task_struct *t, int force_default)
{
	int i;
	struct k_sigaction *ka = &t->sighand->action[0];
	for (i = _NSIG ; i != 0 ; i--) {
		if (force_default || ka->sa.sa_handler != SIG_IGN)
			ka->sa.sa_handler = SIG_DFL;
		ka->sa.sa_flags = 0;
#ifdef __ARCH_HAS_SA_RESTORER
		ka->sa.sa_restorer = NULL;
#endif
		sigemptyset(&ka->sa.sa_mask);
		ka++;
	}
}

int unhandled_signal(struct task_struct *tsk, int sig)
{
	void __user *handler = tsk->sighand->action[sig-1].sa.sa_handler;
	if (is_global_init(tsk))
		return 1;
	if (handler != SIG_IGN && handler != SIG_DFL)
		return 0;
	/* if ptraced, let the tracer determine */
	return !tsk->ptrace;
}

static void collect_signal(int sig, struct sigpending *list, siginfo_t *info,
			   bool *resched_timer)
{
	struct sigqueue *q, *first = NULL;

	/*
	 * Collect the siginfo appropriate to this signal.  Check if
	 * there is another siginfo for the same signal.
	*/
	list_for_each_entry(q, &list->list, list) {
		if (q->info.si_signo == sig) {
			if (first)
				goto still_pending;
			first = q;
		}
	}

	sigdelset(&list->signal, sig);

	if (first) {
still_pending:
		list_del_init(&first->list);
		copy_siginfo(info, &first->info);
<<<<<<< HEAD
		sigqueue_free_current(first);
=======

		*resched_timer =
			(first->flags & SIGQUEUE_PREALLOC) &&
			(info->si_code == SI_TIMER) &&
			(info->si_sys_private);

		__sigqueue_free(first);
>>>>>>> 6ee496d7
	} else {
		/*
		 * Ok, it wasn't in the queue.  This must be
		 * a fast-pathed signal or we must have been
		 * out of queue space.  So zero out the info.
		 */
		info->si_signo = sig;
		info->si_errno = 0;
		info->si_code = SI_USER;
		info->si_pid = 0;
		info->si_uid = 0;
	}
}

static int __dequeue_signal(struct sigpending *pending, sigset_t *mask,
			siginfo_t *info, bool *resched_timer)
{
	int sig = next_signal(pending, mask);

	if (sig)
		collect_signal(sig, pending, info, resched_timer);
	return sig;
}

/*
 * Dequeue a signal and return the element to the caller, which is
 * expected to free it.
 *
 * All callers have to hold the siglock.
 */
int dequeue_signal(struct task_struct *tsk, sigset_t *mask, siginfo_t *info)
{
	bool resched_timer = false;
	int signr;

	WARN_ON_ONCE(tsk != current);

	/* We only dequeue private signals from ourselves, we don't let
	 * signalfd steal them
	 */
	signr = __dequeue_signal(&tsk->pending, mask, info, &resched_timer);
	if (!signr) {
		signr = __dequeue_signal(&tsk->signal->shared_pending,
					 mask, info, &resched_timer);
		/*
		 * itimer signal ?
		 *
		 * itimers are process shared and we restart periodic
		 * itimers in the signal delivery path to prevent DoS
		 * attacks in the high resolution timer case. This is
		 * compliant with the old way of self-restarting
		 * itimers, as the SIGALRM is a legacy signal and only
		 * queued once. Changing the restart behaviour to
		 * restart the timer in the signal dequeue path is
		 * reducing the timer noise on heavy loaded !highres
		 * systems too.
		 */
		if (unlikely(signr == SIGALRM)) {
			struct hrtimer *tmr = &tsk->signal->real_timer;

			if (!hrtimer_is_queued(tmr) &&
			    tsk->signal->it_real_incr.tv64 != 0) {
				hrtimer_forward(tmr, tmr->base->get_time(),
						tsk->signal->it_real_incr);
				hrtimer_restart(tmr);
			}
		}
	}

	recalc_sigpending();
	if (!signr)
		return 0;

	if (unlikely(sig_kernel_stop(signr))) {
		/*
		 * Set a marker that we have dequeued a stop signal.  Our
		 * caller might release the siglock and then the pending
		 * stop signal it is about to process is no longer in the
		 * pending bitmasks, but must still be cleared by a SIGCONT
		 * (and overruled by a SIGKILL).  So those cases clear this
		 * shared flag after we've set it.  Note that this flag may
		 * remain set after the signal we return is ignored or
		 * handled.  That doesn't matter because its only purpose
		 * is to alert stop-signal processing code when another
		 * processor has come along and cleared the flag.
		 */
		current->jobctl |= JOBCTL_STOP_DEQUEUED;
	}
	if (resched_timer) {
		/*
		 * Release the siglock to ensure proper locking order
		 * of timer locks outside of siglocks.  Note, we leave
		 * irqs disabled here, since the posix-timers code is
		 * about to disable them again anyway.
		 */
		spin_unlock(&tsk->sighand->siglock);
		do_schedule_next_timer(info);
		spin_lock(&tsk->sighand->siglock);
	}
	return signr;
}

/*
 * Tell a process that it has a new active signal..
 *
 * NOTE! we rely on the previous spin_lock to
 * lock interrupts for us! We can only be called with
 * "siglock" held, and the local interrupt must
 * have been disabled when that got acquired!
 *
 * No need to set need_resched since signal event passing
 * goes through ->blocked
 */
void signal_wake_up_state(struct task_struct *t, unsigned int state)
{
	set_tsk_thread_flag(t, TIF_SIGPENDING);
	/*
	 * TASK_WAKEKILL also means wake it up in the stopped/traced/killable
	 * case. We don't check t->state here because there is a race with it
	 * executing another processor and just now entering stopped state.
	 * By using wake_up_state, we ensure the process will wake up and
	 * handle its death signal.
	 */
	if (!wake_up_state(t, state | TASK_INTERRUPTIBLE))
		kick_process(t);
}

/*
 * Remove signals in mask from the pending set and queue.
 * Returns 1 if any signals were found.
 *
 * All callers must be holding the siglock.
 */
static int flush_sigqueue_mask(sigset_t *mask, struct sigpending *s)
{
	struct sigqueue *q, *n;
	sigset_t m;

	sigandsets(&m, mask, &s->signal);
	if (sigisemptyset(&m))
		return 0;

	sigandnsets(&s->signal, &s->signal, mask);
	list_for_each_entry_safe(q, n, &s->list, list) {
		if (sigismember(mask, q->info.si_signo)) {
			list_del_init(&q->list);
			__sigqueue_free(q);
		}
	}
	return 1;
}

static inline int is_si_special(const struct siginfo *info)
{
	return info <= SEND_SIG_FORCED;
}

static inline bool si_fromuser(const struct siginfo *info)
{
	return info == SEND_SIG_NOINFO ||
		(!is_si_special(info) && SI_FROMUSER(info));
}

/*
 * called with RCU read lock from check_kill_permission()
 */
static int kill_ok_by_cred(struct task_struct *t)
{
	const struct cred *cred = current_cred();
	const struct cred *tcred = __task_cred(t);

	if (uid_eq(cred->euid, tcred->suid) ||
	    uid_eq(cred->euid, tcred->uid)  ||
	    uid_eq(cred->uid,  tcred->suid) ||
	    uid_eq(cred->uid,  tcred->uid))
		return 1;

	if (ns_capable(tcred->user_ns, CAP_KILL))
		return 1;

	return 0;
}

/*
 * Bad permissions for sending the signal
 * - the caller must hold the RCU read lock
 */
static int check_kill_permission(int sig, struct siginfo *info,
				 struct task_struct *t)
{
	struct pid *sid;
	int error;

	if (!valid_signal(sig))
		return -EINVAL;

	if (!si_fromuser(info))
		return 0;

	error = audit_signal_info(sig, t); /* Let audit system see the signal */
	if (error)
		return error;

	if (!same_thread_group(current, t) &&
	    !kill_ok_by_cred(t)) {
		switch (sig) {
		case SIGCONT:
			sid = task_session(t);
			/*
			 * We don't return the error if sid == NULL. The
			 * task was unhashed, the caller must notice this.
			 */
			if (!sid || sid == task_session(current))
				break;
		default:
			return -EPERM;
		}
	}

	return security_task_kill(t, info, sig, 0);
}

/**
 * ptrace_trap_notify - schedule trap to notify ptracer
 * @t: tracee wanting to notify tracer
 *
 * This function schedules sticky ptrace trap which is cleared on the next
 * TRAP_STOP to notify ptracer of an event.  @t must have been seized by
 * ptracer.
 *
 * If @t is running, STOP trap will be taken.  If trapped for STOP and
 * ptracer is listening for events, tracee is woken up so that it can
 * re-trap for the new event.  If trapped otherwise, STOP trap will be
 * eventually taken without returning to userland after the existing traps
 * are finished by PTRACE_CONT.
 *
 * CONTEXT:
 * Must be called with @task->sighand->siglock held.
 */
static void ptrace_trap_notify(struct task_struct *t)
{
	WARN_ON_ONCE(!(t->ptrace & PT_SEIZED));
	assert_spin_locked(&t->sighand->siglock);

	task_set_jobctl_pending(t, JOBCTL_TRAP_NOTIFY);
	ptrace_signal_wake_up(t, t->jobctl & JOBCTL_LISTENING);
}

/*
 * Handle magic process-wide effects of stop/continue signals. Unlike
 * the signal actions, these happen immediately at signal-generation
 * time regardless of blocking, ignoring, or handling.  This does the
 * actual continuing for SIGCONT, but not the actual stopping for stop
 * signals. The process stop is done as a signal action for SIG_DFL.
 *
 * Returns true if the signal should be actually delivered, otherwise
 * it should be dropped.
 */
static bool prepare_signal(int sig, struct task_struct *p, bool force)
{
	struct signal_struct *signal = p->signal;
	struct task_struct *t;
	sigset_t flush;

	if (signal->flags & (SIGNAL_GROUP_EXIT | SIGNAL_GROUP_COREDUMP)) {
		if (!(signal->flags & SIGNAL_GROUP_EXIT))
			return sig == SIGKILL;
		/*
		 * The process is in the middle of dying, nothing to do.
		 */
	} else if (sig_kernel_stop(sig)) {
		/*
		 * This is a stop signal.  Remove SIGCONT from all queues.
		 */
		siginitset(&flush, sigmask(SIGCONT));
		flush_sigqueue_mask(&flush, &signal->shared_pending);
		for_each_thread(p, t)
			flush_sigqueue_mask(&flush, &t->pending);
	} else if (sig == SIGCONT) {
		unsigned int why;
		/*
		 * Remove all stop signals from all queues, wake all threads.
		 */
		siginitset(&flush, SIG_KERNEL_STOP_MASK);
		flush_sigqueue_mask(&flush, &signal->shared_pending);
		for_each_thread(p, t) {
			flush_sigqueue_mask(&flush, &t->pending);
			task_clear_jobctl_pending(t, JOBCTL_STOP_PENDING);
			if (likely(!(t->ptrace & PT_SEIZED)))
				wake_up_state(t, __TASK_STOPPED);
			else
				ptrace_trap_notify(t);
		}

		/*
		 * Notify the parent with CLD_CONTINUED if we were stopped.
		 *
		 * If we were in the middle of a group stop, we pretend it
		 * was already finished, and then continued. Since SIGCHLD
		 * doesn't queue we report only CLD_STOPPED, as if the next
		 * CLD_CONTINUED was dropped.
		 */
		why = 0;
		if (signal->flags & SIGNAL_STOP_STOPPED)
			why |= SIGNAL_CLD_CONTINUED;
		else if (signal->group_stop_count)
			why |= SIGNAL_CLD_STOPPED;

		if (why) {
			/*
			 * The first thread which returns from do_signal_stop()
			 * will take ->siglock, notice SIGNAL_CLD_MASK, and
			 * notify its parent. See get_signal_to_deliver().
			 */
			signal->flags = why | SIGNAL_STOP_CONTINUED;
			signal->group_stop_count = 0;
			signal->group_exit_code = 0;
		}
	}

	return !sig_ignored(p, sig, force);
}

/*
 * Test if P wants to take SIG.  After we've checked all threads with this,
 * it's equivalent to finding no threads not blocking SIG.  Any threads not
 * blocking SIG were ruled out because they are not running and already
 * have pending signals.  Such threads will dequeue from the shared queue
 * as soon as they're available, so putting the signal on the shared queue
 * will be equivalent to sending it to one such thread.
 */
static inline int wants_signal(int sig, struct task_struct *p)
{
	if (sigismember(&p->blocked, sig))
		return 0;
	if (p->flags & PF_EXITING)
		return 0;
	if (sig == SIGKILL)
		return 1;
	if (task_is_stopped_or_traced(p))
		return 0;
	return task_curr(p) || !signal_pending(p);
}

static void complete_signal(int sig, struct task_struct *p, int group)
{
	struct signal_struct *signal = p->signal;
	struct task_struct *t;

	/*
	 * Now find a thread we can wake up to take the signal off the queue.
	 *
	 * If the main thread wants the signal, it gets first crack.
	 * Probably the least surprising to the average bear.
	 */
	if (wants_signal(sig, p))
		t = p;
	else if (!group || thread_group_empty(p))
		/*
		 * There is just one thread and it does not need to be woken.
		 * It will dequeue unblocked signals before it runs again.
		 */
		return;
	else {
		/*
		 * Otherwise try to find a suitable thread.
		 */
		t = signal->curr_target;
		while (!wants_signal(sig, t)) {
			t = next_thread(t);
			if (t == signal->curr_target)
				/*
				 * No thread needs to be woken.
				 * Any eligible threads will see
				 * the signal in the queue soon.
				 */
				return;
		}
		signal->curr_target = t;
	}

	/*
	 * Found a killable thread.  If the signal will be fatal,
	 * then start taking the whole group down immediately.
	 */
	if (sig_fatal(p, sig) &&
	    !(signal->flags & (SIGNAL_UNKILLABLE | SIGNAL_GROUP_EXIT)) &&
	    !sigismember(&t->real_blocked, sig) &&
	    (sig == SIGKILL || !t->ptrace)) {
		/*
		 * This signal will be fatal to the whole group.
		 */
		if (!sig_kernel_coredump(sig)) {
			/*
			 * Start a group exit and wake everybody up.
			 * This way we don't have other threads
			 * running and doing things after a slower
			 * thread has the fatal signal pending.
			 */
			signal->flags = SIGNAL_GROUP_EXIT;
			signal->group_exit_code = sig;
			signal->group_stop_count = 0;
			t = p;
			do {
				task_clear_jobctl_pending(t, JOBCTL_PENDING_MASK);
				sigaddset(&t->pending.signal, SIGKILL);
				signal_wake_up(t, 1);
			} while_each_thread(p, t);
			return;
		}
	}

	/*
	 * The signal is already in the shared-pending queue.
	 * Tell the chosen thread to wake up and dequeue it.
	 */
	signal_wake_up(t, sig == SIGKILL);
	return;
}

static inline int legacy_queue(struct sigpending *signals, int sig)
{
	return (sig < SIGRTMIN) && sigismember(&signals->signal, sig);
}

#ifdef CONFIG_USER_NS
static inline void userns_fixup_signal_uid(struct siginfo *info, struct task_struct *t)
{
	if (current_user_ns() == task_cred_xxx(t, user_ns))
		return;

	if (SI_FROMKERNEL(info))
		return;

	rcu_read_lock();
	info->si_uid = from_kuid_munged(task_cred_xxx(t, user_ns),
					make_kuid(current_user_ns(), info->si_uid));
	rcu_read_unlock();
}
#else
static inline void userns_fixup_signal_uid(struct siginfo *info, struct task_struct *t)
{
	return;
}
#endif

static int __send_signal(int sig, struct siginfo *info, struct task_struct *t,
			int group, int from_ancestor_ns)
{
	struct sigpending *pending;
	struct sigqueue *q;
	int override_rlimit;
	int ret = 0, result;

	assert_spin_locked(&t->sighand->siglock);

	result = TRACE_SIGNAL_IGNORED;
	if (!prepare_signal(sig, t,
			from_ancestor_ns || (info == SEND_SIG_FORCED)))
		goto ret;

	pending = group ? &t->signal->shared_pending : &t->pending;
	/*
	 * Short-circuit ignored signals and support queuing
	 * exactly one non-rt signal, so that we can get more
	 * detailed information about the cause of the signal.
	 */
	result = TRACE_SIGNAL_ALREADY_PENDING;
	if (legacy_queue(pending, sig))
		goto ret;

	result = TRACE_SIGNAL_DELIVERED;
	/*
	 * fast-pathed signals for kernel-internal things like SIGSTOP
	 * or SIGKILL.
	 */
	if (info == SEND_SIG_FORCED)
		goto out_set;

	/*
	 * Real-time signals must be queued if sent by sigqueue, or
	 * some other real-time mechanism.  It is implementation
	 * defined whether kill() does so.  We attempt to do so, on
	 * the principle of least surprise, but since kill is not
	 * allowed to fail with EAGAIN when low on memory we just
	 * make sure at least one signal gets delivered and don't
	 * pass on the info struct.
	 */
	if (sig < SIGRTMIN)
		override_rlimit = (is_si_special(info) || info->si_code >= 0);
	else
		override_rlimit = 0;

	q = __sigqueue_alloc(sig, t, GFP_ATOMIC | __GFP_NOTRACK_FALSE_POSITIVE,
		override_rlimit);
	if (q) {
		list_add_tail(&q->list, &pending->list);
		switch ((unsigned long) info) {
		case (unsigned long) SEND_SIG_NOINFO:
			q->info.si_signo = sig;
			q->info.si_errno = 0;
			q->info.si_code = SI_USER;
			q->info.si_pid = task_tgid_nr_ns(current,
							task_active_pid_ns(t));
			q->info.si_uid = from_kuid_munged(current_user_ns(), current_uid());
			break;
		case (unsigned long) SEND_SIG_PRIV:
			q->info.si_signo = sig;
			q->info.si_errno = 0;
			q->info.si_code = SI_KERNEL;
			q->info.si_pid = 0;
			q->info.si_uid = 0;
			break;
		default:
			copy_siginfo(&q->info, info);
			if (from_ancestor_ns)
				q->info.si_pid = 0;
			break;
		}

		userns_fixup_signal_uid(&q->info, t);

	} else if (!is_si_special(info)) {
		if (sig >= SIGRTMIN && info->si_code != SI_USER) {
			/*
			 * Queue overflow, abort.  We may abort if the
			 * signal was rt and sent by user using something
			 * other than kill().
			 */
			result = TRACE_SIGNAL_OVERFLOW_FAIL;
			ret = -EAGAIN;
			goto ret;
		} else {
			/*
			 * This is a silent loss of information.  We still
			 * send the signal, but the *info bits are lost.
			 */
			result = TRACE_SIGNAL_LOSE_INFO;
		}
	}

out_set:
	signalfd_notify(t, sig);
	sigaddset(&pending->signal, sig);
	complete_signal(sig, t, group);
ret:
	trace_signal_generate(sig, info, t, group, result);
	return ret;
}

static int send_signal(int sig, struct siginfo *info, struct task_struct *t,
			int group)
{
	int from_ancestor_ns = 0;

#ifdef CONFIG_PID_NS
	from_ancestor_ns = si_fromuser(info) &&
			   !task_pid_nr_ns(current, task_active_pid_ns(t));
#endif

	return __send_signal(sig, info, t, group, from_ancestor_ns);
}

static void print_fatal_signal(int signr)
{
	struct pt_regs *regs = signal_pt_regs();
	printk(KERN_INFO "potentially unexpected fatal signal %d.\n", signr);

#if defined(__i386__) && !defined(__arch_um__)
	printk(KERN_INFO "code at %08lx: ", regs->ip);
	{
		int i;
		for (i = 0; i < 16; i++) {
			unsigned char insn;

			if (get_user(insn, (unsigned char *)(regs->ip + i)))
				break;
			printk(KERN_CONT "%02x ", insn);
		}
	}
	printk(KERN_CONT "\n");
#endif
	preempt_disable();
	show_regs(regs);
	preempt_enable();
}

static int __init setup_print_fatal_signals(char *str)
{
	get_option (&str, &print_fatal_signals);

	return 1;
}

__setup("print-fatal-signals=", setup_print_fatal_signals);

int
__group_send_sig_info(int sig, struct siginfo *info, struct task_struct *p)
{
	return send_signal(sig, info, p, 1);
}

static int
specific_send_sig_info(int sig, struct siginfo *info, struct task_struct *t)
{
	return send_signal(sig, info, t, 0);
}

int do_send_sig_info(int sig, struct siginfo *info, struct task_struct *p,
			bool group)
{
	unsigned long flags;
	int ret = -ESRCH;

	if (lock_task_sighand(p, &flags)) {
		ret = send_signal(sig, info, p, group);
		unlock_task_sighand(p, &flags);
	}

	return ret;
}

/*
 * Force a signal that the process can't ignore: if necessary
 * we unblock the signal and change any SIG_IGN to SIG_DFL.
 *
 * Note: If we unblock the signal, we always reset it to SIG_DFL,
 * since we do not want to have a signal handler that was blocked
 * be invoked when user space had explicitly blocked it.
 *
 * We don't want to have recursive SIGSEGV's etc, for example,
 * that is why we also clear SIGNAL_UNKILLABLE.
 */
static int
do_force_sig_info(int sig, struct siginfo *info, struct task_struct *t)
{
	unsigned long int flags;
	int ret, blocked, ignored;
	struct k_sigaction *action;

	spin_lock_irqsave(&t->sighand->siglock, flags);
	action = &t->sighand->action[sig-1];
	ignored = action->sa.sa_handler == SIG_IGN;
	blocked = sigismember(&t->blocked, sig);
	if (blocked || ignored) {
		action->sa.sa_handler = SIG_DFL;
		if (blocked) {
			sigdelset(&t->blocked, sig);
			recalc_sigpending_and_wake(t);
		}
	}
	if (action->sa.sa_handler == SIG_DFL)
		t->signal->flags &= ~SIGNAL_UNKILLABLE;
	ret = specific_send_sig_info(sig, info, t);
	spin_unlock_irqrestore(&t->sighand->siglock, flags);

	return ret;
}

int force_sig_info(int sig, struct siginfo *info, struct task_struct *t)
{
/*
 * On some archs, PREEMPT_RT has to delay sending a signal from a trap
 * since it can not enable preemption, and the signal code's spin_locks
 * turn into mutexes. Instead, it must set TIF_NOTIFY_RESUME which will
 * send the signal on exit of the trap.
 */
#ifdef ARCH_RT_DELAYS_SIGNAL_SEND
	if (in_atomic()) {
		if (WARN_ON_ONCE(t != current))
			return 0;
		if (WARN_ON_ONCE(t->forced_info.si_signo))
			return 0;

		if (is_si_special(info)) {
			WARN_ON_ONCE(info != SEND_SIG_PRIV);
			t->forced_info.si_signo = sig;
			t->forced_info.si_errno = 0;
			t->forced_info.si_code = SI_KERNEL;
			t->forced_info.si_pid = 0;
			t->forced_info.si_uid = 0;
		} else {
			t->forced_info = *info;
		}

		set_tsk_thread_flag(t, TIF_NOTIFY_RESUME);
		return 0;
	}
#endif
	return do_force_sig_info(sig, info, t);
}

/*
 * Nuke all other threads in the group.
 */
int zap_other_threads(struct task_struct *p)
{
	struct task_struct *t = p;
	int count = 0;

	p->signal->group_stop_count = 0;

	while_each_thread(p, t) {
		task_clear_jobctl_pending(t, JOBCTL_PENDING_MASK);
		count++;

		/* Don't bother with already dead threads */
		if (t->exit_state)
			continue;
		sigaddset(&t->pending.signal, SIGKILL);
		signal_wake_up(t, 1);
	}

	return count;
}

struct sighand_struct *__lock_task_sighand(struct task_struct *tsk,
					   unsigned long *flags)
{
	struct sighand_struct *sighand;

	for (;;) {
		/*
		 * Disable interrupts early to avoid deadlocks.
		 * See rcu_read_unlock() comment header for details.
		 */
		local_irq_save_nort(*flags);
		rcu_read_lock();
		sighand = rcu_dereference(tsk->sighand);
		if (unlikely(sighand == NULL)) {
			rcu_read_unlock();
			local_irq_restore_nort(*flags);
			break;
		}
		/*
		 * This sighand can be already freed and even reused, but
		 * we rely on SLAB_DESTROY_BY_RCU and sighand_ctor() which
		 * initializes ->siglock: this slab can't go away, it has
		 * the same object type, ->siglock can't be reinitialized.
		 *
		 * We need to ensure that tsk->sighand is still the same
		 * after we take the lock, we can race with de_thread() or
		 * __exit_signal(). In the latter case the next iteration
		 * must see ->sighand == NULL.
		 */
		spin_lock(&sighand->siglock);
		if (likely(sighand == tsk->sighand)) {
			rcu_read_unlock();
			break;
		}
		spin_unlock(&sighand->siglock);
		rcu_read_unlock();
		local_irq_restore_nort(*flags);
	}

	return sighand;
}

/*
 * send signal info to all the members of a group
 */
int group_send_sig_info(int sig, struct siginfo *info, struct task_struct *p)
{
	int ret;

	rcu_read_lock();
	ret = check_kill_permission(sig, info, p);
	rcu_read_unlock();

	if (!ret && sig)
		ret = do_send_sig_info(sig, info, p, true);

	return ret;
}

/*
 * __kill_pgrp_info() sends a signal to a process group: this is what the tty
 * control characters do (^C, ^Z etc)
 * - the caller must hold at least a readlock on tasklist_lock
 */
int __kill_pgrp_info(int sig, struct siginfo *info, struct pid *pgrp)
{
	struct task_struct *p = NULL;
	int retval, success;

	success = 0;
	retval = -ESRCH;
	do_each_pid_task(pgrp, PIDTYPE_PGID, p) {
		int err = group_send_sig_info(sig, info, p);
		success |= !err;
		retval = err;
	} while_each_pid_task(pgrp, PIDTYPE_PGID, p);
	return success ? 0 : retval;
}

int kill_pid_info(int sig, struct siginfo *info, struct pid *pid)
{
	int error = -ESRCH;
	struct task_struct *p;

	for (;;) {
		rcu_read_lock();
		p = pid_task(pid, PIDTYPE_PID);
		if (p)
			error = group_send_sig_info(sig, info, p);
		rcu_read_unlock();
		if (likely(!p || error != -ESRCH))
			return error;

		/*
		 * The task was unhashed in between, try again.  If it
		 * is dead, pid_task() will return NULL, if we race with
		 * de_thread() it will find the new leader.
		 */
	}
}

int kill_proc_info(int sig, struct siginfo *info, pid_t pid)
{
	int error;
	rcu_read_lock();
	error = kill_pid_info(sig, info, find_vpid(pid));
	rcu_read_unlock();
	return error;
}

static int kill_as_cred_perm(const struct cred *cred,
			     struct task_struct *target)
{
	const struct cred *pcred = __task_cred(target);
	if (!uid_eq(cred->euid, pcred->suid) && !uid_eq(cred->euid, pcred->uid) &&
	    !uid_eq(cred->uid,  pcred->suid) && !uid_eq(cred->uid,  pcred->uid))
		return 0;
	return 1;
}

/* like kill_pid_info(), but doesn't use uid/euid of "current" */
int kill_pid_info_as_cred(int sig, struct siginfo *info, struct pid *pid,
			 const struct cred *cred, u32 secid)
{
	int ret = -EINVAL;
	struct task_struct *p;
	unsigned long flags;

	if (!valid_signal(sig))
		return ret;

	rcu_read_lock();
	p = pid_task(pid, PIDTYPE_PID);
	if (!p) {
		ret = -ESRCH;
		goto out_unlock;
	}
	if (si_fromuser(info) && !kill_as_cred_perm(cred, p)) {
		ret = -EPERM;
		goto out_unlock;
	}
	ret = security_task_kill(p, info, sig, secid);
	if (ret)
		goto out_unlock;

	if (sig) {
		if (lock_task_sighand(p, &flags)) {
			ret = __send_signal(sig, info, p, 1, 0);
			unlock_task_sighand(p, &flags);
		} else
			ret = -ESRCH;
	}
out_unlock:
	rcu_read_unlock();
	return ret;
}
EXPORT_SYMBOL_GPL(kill_pid_info_as_cred);

/*
 * kill_something_info() interprets pid in interesting ways just like kill(2).
 *
 * POSIX specifies that kill(-1,sig) is unspecified, but what we have
 * is probably wrong.  Should make it like BSD or SYSV.
 */

static int kill_something_info(int sig, struct siginfo *info, pid_t pid)
{
	int ret;

	if (pid > 0) {
		rcu_read_lock();
		ret = kill_pid_info(sig, info, find_vpid(pid));
		rcu_read_unlock();
		return ret;
	}

	read_lock(&tasklist_lock);
	if (pid != -1) {
		ret = __kill_pgrp_info(sig, info,
				pid ? find_vpid(-pid) : task_pgrp(current));
	} else {
		int retval = 0, count = 0;
		struct task_struct * p;

		for_each_process(p) {
			if (task_pid_vnr(p) > 1 &&
					!same_thread_group(p, current)) {
				int err = group_send_sig_info(sig, info, p);
				++count;
				if (err != -EPERM)
					retval = err;
			}
		}
		ret = count ? retval : -ESRCH;
	}
	read_unlock(&tasklist_lock);

	return ret;
}

/*
 * These are for backward compatibility with the rest of the kernel source.
 */

int send_sig_info(int sig, struct siginfo *info, struct task_struct *p)
{
	/*
	 * Make sure legacy kernel users don't send in bad values
	 * (normal paths check this in check_kill_permission).
	 */
	if (!valid_signal(sig))
		return -EINVAL;

	return do_send_sig_info(sig, info, p, false);
}

#define __si_special(priv) \
	((priv) ? SEND_SIG_PRIV : SEND_SIG_NOINFO)

int
send_sig(int sig, struct task_struct *p, int priv)
{
	return send_sig_info(sig, __si_special(priv), p);
}

void
force_sig(int sig, struct task_struct *p)
{
	force_sig_info(sig, SEND_SIG_PRIV, p);
}

/*
 * When things go south during signal handling, we
 * will force a SIGSEGV. And if the signal that caused
 * the problem was already a SIGSEGV, we'll want to
 * make sure we don't even try to deliver the signal..
 */
int
force_sigsegv(int sig, struct task_struct *p)
{
	if (sig == SIGSEGV) {
		unsigned long flags;
		spin_lock_irqsave(&p->sighand->siglock, flags);
		p->sighand->action[sig - 1].sa.sa_handler = SIG_DFL;
		spin_unlock_irqrestore(&p->sighand->siglock, flags);
	}
	force_sig(SIGSEGV, p);
	return 0;
}

int kill_pgrp(struct pid *pid, int sig, int priv)
{
	int ret;

	read_lock(&tasklist_lock);
	ret = __kill_pgrp_info(sig, __si_special(priv), pid);
	read_unlock(&tasklist_lock);

	return ret;
}
EXPORT_SYMBOL(kill_pgrp);

int kill_pid(struct pid *pid, int sig, int priv)
{
	return kill_pid_info(sig, __si_special(priv), pid);
}
EXPORT_SYMBOL(kill_pid);

/*
 * These functions support sending signals using preallocated sigqueue
 * structures.  This is needed "because realtime applications cannot
 * afford to lose notifications of asynchronous events, like timer
 * expirations or I/O completions".  In the case of POSIX Timers
 * we allocate the sigqueue structure from the timer_create.  If this
 * allocation fails we are able to report the failure to the application
 * with an EAGAIN error.
 */
struct sigqueue *sigqueue_alloc(void)
{
	/* Preallocated sigqueue objects always from the slabcache ! */
	struct sigqueue *q = __sigqueue_do_alloc(-1, current, GFP_KERNEL, 0, 1);

	if (q)
		q->flags |= SIGQUEUE_PREALLOC;

	return q;
}

void sigqueue_free(struct sigqueue *q)
{
	unsigned long flags;
	spinlock_t *lock = &current->sighand->siglock;

	BUG_ON(!(q->flags & SIGQUEUE_PREALLOC));
	/*
	 * We must hold ->siglock while testing q->list
	 * to serialize with collect_signal() or with
	 * __exit_signal()->flush_sigqueue().
	 */
	spin_lock_irqsave(lock, flags);
	q->flags &= ~SIGQUEUE_PREALLOC;
	/*
	 * If it is queued it will be freed when dequeued,
	 * like the "regular" sigqueue.
	 */
	if (!list_empty(&q->list))
		q = NULL;
	spin_unlock_irqrestore(lock, flags);

	if (q)
		__sigqueue_free(q);
}

int send_sigqueue(struct sigqueue *q, struct task_struct *t, int group)
{
	int sig = q->info.si_signo;
	struct sigpending *pending;
	unsigned long flags;
	int ret, result;

	BUG_ON(!(q->flags & SIGQUEUE_PREALLOC));

	ret = -1;
	if (!likely(lock_task_sighand(t, &flags)))
		goto ret;

	ret = 1; /* the signal is ignored */
	result = TRACE_SIGNAL_IGNORED;
	if (!prepare_signal(sig, t, false))
		goto out;

	ret = 0;
	if (unlikely(!list_empty(&q->list))) {
		/*
		 * If an SI_TIMER entry is already queue just increment
		 * the overrun count.
		 */
		BUG_ON(q->info.si_code != SI_TIMER);
		q->info.si_overrun++;
		result = TRACE_SIGNAL_ALREADY_PENDING;
		goto out;
	}
	q->info.si_overrun = 0;

	signalfd_notify(t, sig);
	pending = group ? &t->signal->shared_pending : &t->pending;
	list_add_tail(&q->list, &pending->list);
	sigaddset(&pending->signal, sig);
	complete_signal(sig, t, group);
	result = TRACE_SIGNAL_DELIVERED;
out:
	trace_signal_generate(sig, &q->info, t, group, result);
	unlock_task_sighand(t, &flags);
ret:
	return ret;
}

/*
 * Let a parent know about the death of a child.
 * For a stopped/continued status change, use do_notify_parent_cldstop instead.
 *
 * Returns true if our parent ignored us and so we've switched to
 * self-reaping.
 */
bool do_notify_parent(struct task_struct *tsk, int sig)
{
	struct siginfo info;
	unsigned long flags;
	struct sighand_struct *psig;
	bool autoreap = false;
	cputime_t utime, stime;

	BUG_ON(sig == -1);

 	/* do_notify_parent_cldstop should have been called instead.  */
 	BUG_ON(task_is_stopped_or_traced(tsk));

	BUG_ON(!tsk->ptrace &&
	       (tsk->group_leader != tsk || !thread_group_empty(tsk)));

	if (sig != SIGCHLD) {
		/*
		 * This is only possible if parent == real_parent.
		 * Check if it has changed security domain.
		 */
		if (tsk->parent_exec_id != tsk->parent->self_exec_id)
			sig = SIGCHLD;
	}

	info.si_signo = sig;
	info.si_errno = 0;
	/*
	 * We are under tasklist_lock here so our parent is tied to
	 * us and cannot change.
	 *
	 * task_active_pid_ns will always return the same pid namespace
	 * until a task passes through release_task.
	 *
	 * write_lock() currently calls preempt_disable() which is the
	 * same as rcu_read_lock(), but according to Oleg, this is not
	 * correct to rely on this
	 */
	rcu_read_lock();
	info.si_pid = task_pid_nr_ns(tsk, task_active_pid_ns(tsk->parent));
	info.si_uid = from_kuid_munged(task_cred_xxx(tsk->parent, user_ns),
				       task_uid(tsk));
	rcu_read_unlock();

	task_cputime(tsk, &utime, &stime);
	info.si_utime = cputime_to_clock_t(utime + tsk->signal->utime);
	info.si_stime = cputime_to_clock_t(stime + tsk->signal->stime);

	info.si_status = tsk->exit_code & 0x7f;
	if (tsk->exit_code & 0x80)
		info.si_code = CLD_DUMPED;
	else if (tsk->exit_code & 0x7f)
		info.si_code = CLD_KILLED;
	else {
		info.si_code = CLD_EXITED;
		info.si_status = tsk->exit_code >> 8;
	}

	psig = tsk->parent->sighand;
	spin_lock_irqsave(&psig->siglock, flags);
	if (!tsk->ptrace && sig == SIGCHLD &&
	    (psig->action[SIGCHLD-1].sa.sa_handler == SIG_IGN ||
	     (psig->action[SIGCHLD-1].sa.sa_flags & SA_NOCLDWAIT))) {
		/*
		 * We are exiting and our parent doesn't care.  POSIX.1
		 * defines special semantics for setting SIGCHLD to SIG_IGN
		 * or setting the SA_NOCLDWAIT flag: we should be reaped
		 * automatically and not left for our parent's wait4 call.
		 * Rather than having the parent do it as a magic kind of
		 * signal handler, we just set this to tell do_exit that we
		 * can be cleaned up without becoming a zombie.  Note that
		 * we still call __wake_up_parent in this case, because a
		 * blocked sys_wait4 might now return -ECHILD.
		 *
		 * Whether we send SIGCHLD or not for SA_NOCLDWAIT
		 * is implementation-defined: we do (if you don't want
		 * it, just use SIG_IGN instead).
		 */
		autoreap = true;
		if (psig->action[SIGCHLD-1].sa.sa_handler == SIG_IGN)
			sig = 0;
	}
	if (valid_signal(sig) && sig)
		__group_send_sig_info(sig, &info, tsk->parent);
	__wake_up_parent(tsk, tsk->parent);
	spin_unlock_irqrestore(&psig->siglock, flags);

	return autoreap;
}

/**
 * do_notify_parent_cldstop - notify parent of stopped/continued state change
 * @tsk: task reporting the state change
 * @for_ptracer: the notification is for ptracer
 * @why: CLD_{CONTINUED|STOPPED|TRAPPED} to report
 *
 * Notify @tsk's parent that the stopped/continued state has changed.  If
 * @for_ptracer is %false, @tsk's group leader notifies to its real parent.
 * If %true, @tsk reports to @tsk->parent which should be the ptracer.
 *
 * CONTEXT:
 * Must be called with tasklist_lock at least read locked.
 */
static void do_notify_parent_cldstop(struct task_struct *tsk,
				     bool for_ptracer, int why)
{
	struct siginfo info;
	unsigned long flags;
	struct task_struct *parent;
	struct sighand_struct *sighand;
	cputime_t utime, stime;

	if (for_ptracer) {
		parent = tsk->parent;
	} else {
		tsk = tsk->group_leader;
		parent = tsk->real_parent;
	}

	info.si_signo = SIGCHLD;
	info.si_errno = 0;
	/*
	 * see comment in do_notify_parent() about the following 4 lines
	 */
	rcu_read_lock();
	info.si_pid = task_pid_nr_ns(tsk, task_active_pid_ns(parent));
	info.si_uid = from_kuid_munged(task_cred_xxx(parent, user_ns), task_uid(tsk));
	rcu_read_unlock();

	task_cputime(tsk, &utime, &stime);
	info.si_utime = cputime_to_clock_t(utime);
	info.si_stime = cputime_to_clock_t(stime);

 	info.si_code = why;
 	switch (why) {
 	case CLD_CONTINUED:
 		info.si_status = SIGCONT;
 		break;
 	case CLD_STOPPED:
 		info.si_status = tsk->signal->group_exit_code & 0x7f;
 		break;
 	case CLD_TRAPPED:
 		info.si_status = tsk->exit_code & 0x7f;
 		break;
 	default:
 		BUG();
 	}

	sighand = parent->sighand;
	spin_lock_irqsave(&sighand->siglock, flags);
	if (sighand->action[SIGCHLD-1].sa.sa_handler != SIG_IGN &&
	    !(sighand->action[SIGCHLD-1].sa.sa_flags & SA_NOCLDSTOP))
		__group_send_sig_info(SIGCHLD, &info, parent);
	/*
	 * Even if SIGCHLD is not generated, we must wake up wait4 calls.
	 */
	__wake_up_parent(tsk, parent);
	spin_unlock_irqrestore(&sighand->siglock, flags);
}

static inline int may_ptrace_stop(void)
{
	if (!likely(current->ptrace))
		return 0;
	/*
	 * Are we in the middle of do_coredump?
	 * If so and our tracer is also part of the coredump stopping
	 * is a deadlock situation, and pointless because our tracer
	 * is dead so don't allow us to stop.
	 * If SIGKILL was already sent before the caller unlocked
	 * ->siglock we must see ->core_state != NULL. Otherwise it
	 * is safe to enter schedule().
	 *
	 * This is almost outdated, a task with the pending SIGKILL can't
	 * block in TASK_TRACED. But PTRACE_EVENT_EXIT can be reported
	 * after SIGKILL was already dequeued.
	 */
	if (unlikely(current->mm->core_state) &&
	    unlikely(current->mm == current->parent->mm))
		return 0;

	return 1;
}

/*
 * Return non-zero if there is a SIGKILL that should be waking us up.
 * Called with the siglock held.
 */
static int sigkill_pending(struct task_struct *tsk)
{
	return	sigismember(&tsk->pending.signal, SIGKILL) ||
		sigismember(&tsk->signal->shared_pending.signal, SIGKILL);
}

/*
 * This must be called with current->sighand->siglock held.
 *
 * This should be the path for all ptrace stops.
 * We always set current->last_siginfo while stopped here.
 * That makes it a way to test a stopped process for
 * being ptrace-stopped vs being job-control-stopped.
 *
 * If we actually decide not to stop at all because the tracer
 * is gone, we keep current->exit_code unless clear_code.
 */
static void ptrace_stop(int exit_code, int why, int clear_code, siginfo_t *info)
	__releases(&current->sighand->siglock)
	__acquires(&current->sighand->siglock)
{
	bool gstop_done = false;

	if (arch_ptrace_stop_needed(exit_code, info)) {
		/*
		 * The arch code has something special to do before a
		 * ptrace stop.  This is allowed to block, e.g. for faults
		 * on user stack pages.  We can't keep the siglock while
		 * calling arch_ptrace_stop, so we must release it now.
		 * To preserve proper semantics, we must do this before
		 * any signal bookkeeping like checking group_stop_count.
		 * Meanwhile, a SIGKILL could come in before we retake the
		 * siglock.  That must prevent us from sleeping in TASK_TRACED.
		 * So after regaining the lock, we must check for SIGKILL.
		 */
		spin_unlock_irq(&current->sighand->siglock);
		arch_ptrace_stop(exit_code, info);
		spin_lock_irq(&current->sighand->siglock);
		if (sigkill_pending(current))
			return;
	}

	/*
	 * We're committing to trapping.  TRACED should be visible before
	 * TRAPPING is cleared; otherwise, the tracer might fail do_wait().
	 * Also, transition to TRACED and updates to ->jobctl should be
	 * atomic with respect to siglock and should be done after the arch
	 * hook as siglock is released and regrabbed across it.
	 */
	set_current_state(TASK_TRACED);

	current->last_siginfo = info;
	current->exit_code = exit_code;

	/*
	 * If @why is CLD_STOPPED, we're trapping to participate in a group
	 * stop.  Do the bookkeeping.  Note that if SIGCONT was delievered
	 * across siglock relocks since INTERRUPT was scheduled, PENDING
	 * could be clear now.  We act as if SIGCONT is received after
	 * TASK_TRACED is entered - ignore it.
	 */
	if (why == CLD_STOPPED && (current->jobctl & JOBCTL_STOP_PENDING))
		gstop_done = task_participate_group_stop(current);

	/* any trap clears pending STOP trap, STOP trap clears NOTIFY */
	task_clear_jobctl_pending(current, JOBCTL_TRAP_STOP);
	if (info && info->si_code >> 8 == PTRACE_EVENT_STOP)
		task_clear_jobctl_pending(current, JOBCTL_TRAP_NOTIFY);

	/* entering a trap, clear TRAPPING */
	task_clear_jobctl_trapping(current);

	spin_unlock_irq(&current->sighand->siglock);
	read_lock(&tasklist_lock);
	if (may_ptrace_stop()) {
		/*
		 * Notify parents of the stop.
		 *
		 * While ptraced, there are two parents - the ptracer and
		 * the real_parent of the group_leader.  The ptracer should
		 * know about every stop while the real parent is only
		 * interested in the completion of group stop.  The states
		 * for the two don't interact with each other.  Notify
		 * separately unless they're gonna be duplicates.
		 */
		do_notify_parent_cldstop(current, true, why);
		if (gstop_done && ptrace_reparented(current))
			do_notify_parent_cldstop(current, false, why);

		read_unlock(&tasklist_lock);
		freezable_schedule();
	} else {
		/*
		 * By the time we got the lock, our tracer went away.
		 * Don't drop the lock yet, another tracer may come.
		 *
		 * If @gstop_done, the ptracer went away between group stop
		 * completion and here.  During detach, it would have set
		 * JOBCTL_STOP_PENDING on us and we'll re-enter
		 * TASK_STOPPED in do_signal_stop() on return, so notifying
		 * the real parent of the group stop completion is enough.
		 */
		if (gstop_done)
			do_notify_parent_cldstop(current, false, why);

		/* tasklist protects us from ptrace_freeze_traced() */
		__set_current_state(TASK_RUNNING);
		if (clear_code)
			current->exit_code = 0;
		read_unlock(&tasklist_lock);
	}

	/*
	 * We are back.  Now reacquire the siglock before touching
	 * last_siginfo, so that we are sure to have synchronized with
	 * any signal-sending on another CPU that wants to examine it.
	 */
	spin_lock_irq(&current->sighand->siglock);
	current->last_siginfo = NULL;

	/* LISTENING can be set only during STOP traps, clear it */
	current->jobctl &= ~JOBCTL_LISTENING;

	/*
	 * Queued signals ignored us while we were stopped for tracing.
	 * So check for any that we should take before resuming user mode.
	 * This sets TIF_SIGPENDING, but never clears it.
	 */
	recalc_sigpending_tsk(current);
}

static void ptrace_do_notify(int signr, int exit_code, int why)
{
	siginfo_t info;

	memset(&info, 0, sizeof info);
	info.si_signo = signr;
	info.si_code = exit_code;
	info.si_pid = task_pid_vnr(current);
	info.si_uid = from_kuid_munged(current_user_ns(), current_uid());

	/* Let the debugger run.  */
	ptrace_stop(exit_code, why, 1, &info);
}

void ptrace_notify(int exit_code)
{
	BUG_ON((exit_code & (0x7f | ~0xffff)) != SIGTRAP);
	if (unlikely(current->task_works))
		task_work_run();

	spin_lock_irq(&current->sighand->siglock);
	ptrace_do_notify(SIGTRAP, exit_code, CLD_TRAPPED);
	spin_unlock_irq(&current->sighand->siglock);
}

/**
 * do_signal_stop - handle group stop for SIGSTOP and other stop signals
 * @signr: signr causing group stop if initiating
 *
 * If %JOBCTL_STOP_PENDING is not set yet, initiate group stop with @signr
 * and participate in it.  If already set, participate in the existing
 * group stop.  If participated in a group stop (and thus slept), %true is
 * returned with siglock released.
 *
 * If ptraced, this function doesn't handle stop itself.  Instead,
 * %JOBCTL_TRAP_STOP is scheduled and %false is returned with siglock
 * untouched.  The caller must ensure that INTERRUPT trap handling takes
 * places afterwards.
 *
 * CONTEXT:
 * Must be called with @current->sighand->siglock held, which is released
 * on %true return.
 *
 * RETURNS:
 * %false if group stop is already cancelled or ptrace trap is scheduled.
 * %true if participated in group stop.
 */
static bool do_signal_stop(int signr)
	__releases(&current->sighand->siglock)
{
	struct signal_struct *sig = current->signal;

	if (!(current->jobctl & JOBCTL_STOP_PENDING)) {
		unsigned long gstop = JOBCTL_STOP_PENDING | JOBCTL_STOP_CONSUME;
		struct task_struct *t;

		/* signr will be recorded in task->jobctl for retries */
		WARN_ON_ONCE(signr & ~JOBCTL_STOP_SIGMASK);

		if (!likely(current->jobctl & JOBCTL_STOP_DEQUEUED) ||
		    unlikely(signal_group_exit(sig)))
			return false;
		/*
		 * There is no group stop already in progress.  We must
		 * initiate one now.
		 *
		 * While ptraced, a task may be resumed while group stop is
		 * still in effect and then receive a stop signal and
		 * initiate another group stop.  This deviates from the
		 * usual behavior as two consecutive stop signals can't
		 * cause two group stops when !ptraced.  That is why we
		 * also check !task_is_stopped(t) below.
		 *
		 * The condition can be distinguished by testing whether
		 * SIGNAL_STOP_STOPPED is already set.  Don't generate
		 * group_exit_code in such case.
		 *
		 * This is not necessary for SIGNAL_STOP_CONTINUED because
		 * an intervening stop signal is required to cause two
		 * continued events regardless of ptrace.
		 */
		if (!(sig->flags & SIGNAL_STOP_STOPPED))
			sig->group_exit_code = signr;

		sig->group_stop_count = 0;

		if (task_set_jobctl_pending(current, signr | gstop))
			sig->group_stop_count++;

		t = current;
		while_each_thread(current, t) {
			/*
			 * Setting state to TASK_STOPPED for a group
			 * stop is always done with the siglock held,
			 * so this check has no races.
			 */
			if (!task_is_stopped(t) &&
			    task_set_jobctl_pending(t, signr | gstop)) {
				sig->group_stop_count++;
				if (likely(!(t->ptrace & PT_SEIZED)))
					signal_wake_up(t, 0);
				else
					ptrace_trap_notify(t);
			}
		}
	}

	if (likely(!current->ptrace)) {
		int notify = 0;

		/*
		 * If there are no other threads in the group, or if there
		 * is a group stop in progress and we are the last to stop,
		 * report to the parent.
		 */
		if (task_participate_group_stop(current))
			notify = CLD_STOPPED;

		__set_current_state(TASK_STOPPED);
		spin_unlock_irq(&current->sighand->siglock);

		/*
		 * Notify the parent of the group stop completion.  Because
		 * we're not holding either the siglock or tasklist_lock
		 * here, ptracer may attach inbetween; however, this is for
		 * group stop and should always be delivered to the real
		 * parent of the group leader.  The new ptracer will get
		 * its notification when this task transitions into
		 * TASK_TRACED.
		 */
		if (notify) {
			read_lock(&tasklist_lock);
			do_notify_parent_cldstop(current, false, notify);
			read_unlock(&tasklist_lock);
		}

		/* Now we don't run again until woken by SIGCONT or SIGKILL */
		freezable_schedule();
		return true;
	} else {
		/*
		 * While ptraced, group stop is handled by STOP trap.
		 * Schedule it and let the caller deal with it.
		 */
		task_set_jobctl_pending(current, JOBCTL_TRAP_STOP);
		return false;
	}
}

/**
 * do_jobctl_trap - take care of ptrace jobctl traps
 *
 * When PT_SEIZED, it's used for both group stop and explicit
 * SEIZE/INTERRUPT traps.  Both generate PTRACE_EVENT_STOP trap with
 * accompanying siginfo.  If stopped, lower eight bits of exit_code contain
 * the stop signal; otherwise, %SIGTRAP.
 *
 * When !PT_SEIZED, it's used only for group stop trap with stop signal
 * number as exit_code and no siginfo.
 *
 * CONTEXT:
 * Must be called with @current->sighand->siglock held, which may be
 * released and re-acquired before returning with intervening sleep.
 */
static void do_jobctl_trap(void)
{
	struct signal_struct *signal = current->signal;
	int signr = current->jobctl & JOBCTL_STOP_SIGMASK;

	if (current->ptrace & PT_SEIZED) {
		if (!signal->group_stop_count &&
		    !(signal->flags & SIGNAL_STOP_STOPPED))
			signr = SIGTRAP;
		WARN_ON_ONCE(!signr);
		ptrace_do_notify(signr, signr | (PTRACE_EVENT_STOP << 8),
				 CLD_STOPPED);
	} else {
		WARN_ON_ONCE(!signr);
		ptrace_stop(signr, CLD_STOPPED, 0, NULL);
		current->exit_code = 0;
	}
}

static int ptrace_signal(int signr, siginfo_t *info)
{
	ptrace_signal_deliver();
	/*
	 * We do not check sig_kernel_stop(signr) but set this marker
	 * unconditionally because we do not know whether debugger will
	 * change signr. This flag has no meaning unless we are going
	 * to stop after return from ptrace_stop(). In this case it will
	 * be checked in do_signal_stop(), we should only stop if it was
	 * not cleared by SIGCONT while we were sleeping. See also the
	 * comment in dequeue_signal().
	 */
	current->jobctl |= JOBCTL_STOP_DEQUEUED;
	ptrace_stop(signr, CLD_TRAPPED, 0, info);

	/* We're back.  Did the debugger cancel the sig?  */
	signr = current->exit_code;
	if (signr == 0)
		return signr;

	current->exit_code = 0;

	/*
	 * Update the siginfo structure if the signal has
	 * changed.  If the debugger wanted something
	 * specific in the siginfo structure then it should
	 * have updated *info via PTRACE_SETSIGINFO.
	 */
	if (signr != info->si_signo) {
		info->si_signo = signr;
		info->si_errno = 0;
		info->si_code = SI_USER;
		rcu_read_lock();
		info->si_pid = task_pid_vnr(current->parent);
		info->si_uid = from_kuid_munged(current_user_ns(),
						task_uid(current->parent));
		rcu_read_unlock();
	}

	/* If the (new) signal is now blocked, requeue it.  */
	if (sigismember(&current->blocked, signr)) {
		specific_send_sig_info(signr, info, current);
		signr = 0;
	}

	return signr;
}

int get_signal(struct ksignal *ksig)
{
	struct sighand_struct *sighand = current->sighand;
	struct signal_struct *signal = current->signal;
	int signr;

	if (unlikely(current->task_works))
		task_work_run();

	if (unlikely(uprobe_deny_signal()))
		return 0;

	/*
	 * Do this once, we can't return to user-mode if freezing() == T.
	 * do_signal_stop() and ptrace_stop() do freezable_schedule() and
	 * thus do not need another check after return.
	 */
	try_to_freeze();

relock:
	spin_lock_irq(&sighand->siglock);
	/*
	 * Every stopped thread goes here after wakeup. Check to see if
	 * we should notify the parent, prepare_signal(SIGCONT) encodes
	 * the CLD_ si_code into SIGNAL_CLD_MASK bits.
	 */
	if (unlikely(signal->flags & SIGNAL_CLD_MASK)) {
		int why;

		if (signal->flags & SIGNAL_CLD_CONTINUED)
			why = CLD_CONTINUED;
		else
			why = CLD_STOPPED;

		signal->flags &= ~SIGNAL_CLD_MASK;

		spin_unlock_irq(&sighand->siglock);

		/*
		 * Notify the parent that we're continuing.  This event is
		 * always per-process and doesn't make whole lot of sense
		 * for ptracers, who shouldn't consume the state via
		 * wait(2) either, but, for backward compatibility, notify
		 * the ptracer of the group leader too unless it's gonna be
		 * a duplicate.
		 */
		read_lock(&tasklist_lock);
		do_notify_parent_cldstop(current, false, why);

		if (ptrace_reparented(current->group_leader))
			do_notify_parent_cldstop(current->group_leader,
						true, why);
		read_unlock(&tasklist_lock);

		goto relock;
	}

	for (;;) {
		struct k_sigaction *ka;

		if (unlikely(current->jobctl & JOBCTL_STOP_PENDING) &&
		    do_signal_stop(0))
			goto relock;

		if (unlikely(current->jobctl & JOBCTL_TRAP_MASK)) {
			do_jobctl_trap();
			spin_unlock_irq(&sighand->siglock);
			goto relock;
		}

		signr = dequeue_signal(current, &current->blocked, &ksig->info);

		if (!signr)
			break; /* will return 0 */

		if (unlikely(current->ptrace) && signr != SIGKILL) {
			signr = ptrace_signal(signr, &ksig->info);
			if (!signr)
				continue;
		}

		ka = &sighand->action[signr-1];

		/* Trace actually delivered signals. */
		trace_signal_deliver(signr, &ksig->info, ka);

		if (ka->sa.sa_handler == SIG_IGN) /* Do nothing.  */
			continue;
		if (ka->sa.sa_handler != SIG_DFL) {
			/* Run the handler.  */
			ksig->ka = *ka;

			if (ka->sa.sa_flags & SA_ONESHOT)
				ka->sa.sa_handler = SIG_DFL;

			break; /* will return non-zero "signr" value */
		}

		/*
		 * Now we are doing the default action for this signal.
		 */
		if (sig_kernel_ignore(signr)) /* Default is nothing. */
			continue;

		/*
		 * Global init gets no signals it doesn't want.
		 * Container-init gets no signals it doesn't want from same
		 * container.
		 *
		 * Note that if global/container-init sees a sig_kernel_only()
		 * signal here, the signal must have been generated internally
		 * or must have come from an ancestor namespace. In either
		 * case, the signal cannot be dropped.
		 */
		if (unlikely(signal->flags & SIGNAL_UNKILLABLE) &&
				!sig_kernel_only(signr))
			continue;

		if (sig_kernel_stop(signr)) {
			/*
			 * The default action is to stop all threads in
			 * the thread group.  The job control signals
			 * do nothing in an orphaned pgrp, but SIGSTOP
			 * always works.  Note that siglock needs to be
			 * dropped during the call to is_orphaned_pgrp()
			 * because of lock ordering with tasklist_lock.
			 * This allows an intervening SIGCONT to be posted.
			 * We need to check for that and bail out if necessary.
			 */
			if (signr != SIGSTOP) {
				spin_unlock_irq(&sighand->siglock);

				/* signals can be posted during this window */

				if (is_current_pgrp_orphaned())
					goto relock;

				spin_lock_irq(&sighand->siglock);
			}

			if (likely(do_signal_stop(ksig->info.si_signo))) {
				/* It released the siglock.  */
				goto relock;
			}

			/*
			 * We didn't actually stop, due to a race
			 * with SIGCONT or something like that.
			 */
			continue;
		}

		spin_unlock_irq(&sighand->siglock);

		/*
		 * Anything else is fatal, maybe with a core dump.
		 */
		current->flags |= PF_SIGNALED;

		if (sig_kernel_coredump(signr)) {
			if (print_fatal_signals)
				print_fatal_signal(ksig->info.si_signo);
			proc_coredump_connector(current);
			/*
			 * If it was able to dump core, this kills all
			 * other threads in the group and synchronizes with
			 * their demise.  If we lost the race with another
			 * thread getting here, it set group_exit_code
			 * first and our do_group_exit call below will use
			 * that value and ignore the one we pass it.
			 */
			do_coredump(&ksig->info);
		}

		/*
		 * Death signals, no core dump.
		 */
		do_group_exit(ksig->info.si_signo);
		/* NOTREACHED */
	}
	spin_unlock_irq(&sighand->siglock);

	ksig->sig = signr;
	return ksig->sig > 0;
}

/**
 * signal_delivered - 
 * @ksig:		kernel signal struct
 * @stepping:		nonzero if debugger single-step or block-step in use
 *
 * This function should be called when a signal has successfully been
 * delivered. It updates the blocked signals accordingly (@ksig->ka.sa.sa_mask
 * is always blocked, and the signal itself is blocked unless %SA_NODEFER
 * is set in @ksig->ka.sa.sa_flags.  Tracing is notified.
 */
static void signal_delivered(struct ksignal *ksig, int stepping)
{
	sigset_t blocked;

	/* A signal was successfully delivered, and the
	   saved sigmask was stored on the signal frame,
	   and will be restored by sigreturn.  So we can
	   simply clear the restore sigmask flag.  */
	clear_restore_sigmask();

	sigorsets(&blocked, &current->blocked, &ksig->ka.sa.sa_mask);
	if (!(ksig->ka.sa.sa_flags & SA_NODEFER))
		sigaddset(&blocked, ksig->sig);
	set_current_blocked(&blocked);
	tracehook_signal_handler(stepping);
}

void signal_setup_done(int failed, struct ksignal *ksig, int stepping)
{
	if (failed)
		force_sigsegv(ksig->sig, current);
	else
		signal_delivered(ksig, stepping);
}

/*
 * It could be that complete_signal() picked us to notify about the
 * group-wide signal. Other threads should be notified now to take
 * the shared signals in @which since we will not.
 */
static void retarget_shared_pending(struct task_struct *tsk, sigset_t *which)
{
	sigset_t retarget;
	struct task_struct *t;

	sigandsets(&retarget, &tsk->signal->shared_pending.signal, which);
	if (sigisemptyset(&retarget))
		return;

	t = tsk;
	while_each_thread(tsk, t) {
		if (t->flags & PF_EXITING)
			continue;

		if (!has_pending_signals(&retarget, &t->blocked))
			continue;
		/* Remove the signals this thread can handle. */
		sigandsets(&retarget, &retarget, &t->blocked);

		if (!signal_pending(t))
			signal_wake_up(t, 0);

		if (sigisemptyset(&retarget))
			break;
	}
}

void exit_signals(struct task_struct *tsk)
{
	int group_stop = 0;
	sigset_t unblocked;

	/*
	 * @tsk is about to have PF_EXITING set - lock out users which
	 * expect stable threadgroup.
	 */
	threadgroup_change_begin(tsk);

	if (thread_group_empty(tsk) || signal_group_exit(tsk->signal)) {
		tsk->flags |= PF_EXITING;
		threadgroup_change_end(tsk);
		return;
	}

	spin_lock_irq(&tsk->sighand->siglock);
	/*
	 * From now this task is not visible for group-wide signals,
	 * see wants_signal(), do_signal_stop().
	 */
	tsk->flags |= PF_EXITING;

	threadgroup_change_end(tsk);

	if (!signal_pending(tsk))
		goto out;

	unblocked = tsk->blocked;
	signotset(&unblocked);
	retarget_shared_pending(tsk, &unblocked);

	if (unlikely(tsk->jobctl & JOBCTL_STOP_PENDING) &&
	    task_participate_group_stop(tsk))
		group_stop = CLD_STOPPED;
out:
	spin_unlock_irq(&tsk->sighand->siglock);

	/*
	 * If group stop has completed, deliver the notification.  This
	 * should always go to the real parent of the group leader.
	 */
	if (unlikely(group_stop)) {
		read_lock(&tasklist_lock);
		do_notify_parent_cldstop(tsk, false, group_stop);
		read_unlock(&tasklist_lock);
	}
}

EXPORT_SYMBOL(recalc_sigpending);
EXPORT_SYMBOL_GPL(dequeue_signal);
EXPORT_SYMBOL(flush_signals);
EXPORT_SYMBOL(force_sig);
EXPORT_SYMBOL(send_sig);
EXPORT_SYMBOL(send_sig_info);
EXPORT_SYMBOL(sigprocmask);

/*
 * System call entry points.
 */

/**
 *  sys_restart_syscall - restart a system call
 */
SYSCALL_DEFINE0(restart_syscall)
{
	struct restart_block *restart = &current->restart_block;
	return restart->fn(restart);
}

long do_no_restart_syscall(struct restart_block *param)
{
	return -EINTR;
}

static void __set_task_blocked(struct task_struct *tsk, const sigset_t *newset)
{
	if (signal_pending(tsk) && !thread_group_empty(tsk)) {
		sigset_t newblocked;
		/* A set of now blocked but previously unblocked signals. */
		sigandnsets(&newblocked, newset, &current->blocked);
		retarget_shared_pending(tsk, &newblocked);
	}
	tsk->blocked = *newset;
	recalc_sigpending();
}

/**
 * set_current_blocked - change current->blocked mask
 * @newset: new mask
 *
 * It is wrong to change ->blocked directly, this helper should be used
 * to ensure the process can't miss a shared signal we are going to block.
 */
void set_current_blocked(sigset_t *newset)
{
	sigdelsetmask(newset, sigmask(SIGKILL) | sigmask(SIGSTOP));
	__set_current_blocked(newset);
}

void __set_current_blocked(const sigset_t *newset)
{
	struct task_struct *tsk = current;

	spin_lock_irq(&tsk->sighand->siglock);
	__set_task_blocked(tsk, newset);
	spin_unlock_irq(&tsk->sighand->siglock);
}

/*
 * This is also useful for kernel threads that want to temporarily
 * (or permanently) block certain signals.
 *
 * NOTE! Unlike the user-mode sys_sigprocmask(), the kernel
 * interface happily blocks "unblockable" signals like SIGKILL
 * and friends.
 */
int sigprocmask(int how, sigset_t *set, sigset_t *oldset)
{
	struct task_struct *tsk = current;
	sigset_t newset;

	/* Lockless, only current can change ->blocked, never from irq */
	if (oldset)
		*oldset = tsk->blocked;

	switch (how) {
	case SIG_BLOCK:
		sigorsets(&newset, &tsk->blocked, set);
		break;
	case SIG_UNBLOCK:
		sigandnsets(&newset, &tsk->blocked, set);
		break;
	case SIG_SETMASK:
		newset = *set;
		break;
	default:
		return -EINVAL;
	}

	__set_current_blocked(&newset);
	return 0;
}

/**
 *  sys_rt_sigprocmask - change the list of currently blocked signals
 *  @how: whether to add, remove, or set signals
 *  @nset: stores pending signals
 *  @oset: previous value of signal mask if non-null
 *  @sigsetsize: size of sigset_t type
 */
SYSCALL_DEFINE4(rt_sigprocmask, int, how, sigset_t __user *, nset,
		sigset_t __user *, oset, size_t, sigsetsize)
{
	sigset_t old_set, new_set;
	int error;

	/* XXX: Don't preclude handling different sized sigset_t's.  */
	if (sigsetsize != sizeof(sigset_t))
		return -EINVAL;

	old_set = current->blocked;

	if (nset) {
		if (copy_from_user(&new_set, nset, sizeof(sigset_t)))
			return -EFAULT;
		sigdelsetmask(&new_set, sigmask(SIGKILL)|sigmask(SIGSTOP));

		error = sigprocmask(how, &new_set, NULL);
		if (error)
			return error;
	}

	if (oset) {
		if (copy_to_user(oset, &old_set, sizeof(sigset_t)))
			return -EFAULT;
	}

	return 0;
}

#ifdef CONFIG_COMPAT
COMPAT_SYSCALL_DEFINE4(rt_sigprocmask, int, how, compat_sigset_t __user *, nset,
		compat_sigset_t __user *, oset, compat_size_t, sigsetsize)
{
#ifdef __BIG_ENDIAN
	sigset_t old_set = current->blocked;

	/* XXX: Don't preclude handling different sized sigset_t's.  */
	if (sigsetsize != sizeof(sigset_t))
		return -EINVAL;

	if (nset) {
		compat_sigset_t new32;
		sigset_t new_set;
		int error;
		if (copy_from_user(&new32, nset, sizeof(compat_sigset_t)))
			return -EFAULT;

		sigset_from_compat(&new_set, &new32);
		sigdelsetmask(&new_set, sigmask(SIGKILL)|sigmask(SIGSTOP));

		error = sigprocmask(how, &new_set, NULL);
		if (error)
			return error;
	}
	if (oset) {
		compat_sigset_t old32;
		sigset_to_compat(&old32, &old_set);
		if (copy_to_user(oset, &old32, sizeof(compat_sigset_t)))
			return -EFAULT;
	}
	return 0;
#else
	return sys_rt_sigprocmask(how, (sigset_t __user *)nset,
				  (sigset_t __user *)oset, sigsetsize);
#endif
}
#endif

static int do_sigpending(void *set, unsigned long sigsetsize)
{
	if (sigsetsize > sizeof(sigset_t))
		return -EINVAL;

	spin_lock_irq(&current->sighand->siglock);
	sigorsets(set, &current->pending.signal,
		  &current->signal->shared_pending.signal);
	spin_unlock_irq(&current->sighand->siglock);

	/* Outside the lock because only this thread touches it.  */
	sigandsets(set, &current->blocked, set);
	return 0;
}

/**
 *  sys_rt_sigpending - examine a pending signal that has been raised
 *			while blocked
 *  @uset: stores pending signals
 *  @sigsetsize: size of sigset_t type or larger
 */
SYSCALL_DEFINE2(rt_sigpending, sigset_t __user *, uset, size_t, sigsetsize)
{
	sigset_t set;
	int err = do_sigpending(&set, sigsetsize);
	if (!err && copy_to_user(uset, &set, sigsetsize))
		err = -EFAULT;
	return err;
}

#ifdef CONFIG_COMPAT
COMPAT_SYSCALL_DEFINE2(rt_sigpending, compat_sigset_t __user *, uset,
		compat_size_t, sigsetsize)
{
#ifdef __BIG_ENDIAN
	sigset_t set;
	int err = do_sigpending(&set, sigsetsize);
	if (!err) {
		compat_sigset_t set32;
		sigset_to_compat(&set32, &set);
		/* we can get here only if sigsetsize <= sizeof(set) */
		if (copy_to_user(uset, &set32, sigsetsize))
			err = -EFAULT;
	}
	return err;
#else
	return sys_rt_sigpending((sigset_t __user *)uset, sigsetsize);
#endif
}
#endif

#ifndef HAVE_ARCH_COPY_SIGINFO_TO_USER

int copy_siginfo_to_user(siginfo_t __user *to, const siginfo_t *from)
{
	int err;

	if (!access_ok (VERIFY_WRITE, to, sizeof(siginfo_t)))
		return -EFAULT;
	if (from->si_code < 0)
		return __copy_to_user(to, from, sizeof(siginfo_t))
			? -EFAULT : 0;
	/*
	 * If you change siginfo_t structure, please be sure
	 * this code is fixed accordingly.
	 * Please remember to update the signalfd_copyinfo() function
	 * inside fs/signalfd.c too, in case siginfo_t changes.
	 * It should never copy any pad contained in the structure
	 * to avoid security leaks, but must copy the generic
	 * 3 ints plus the relevant union member.
	 */
	err = __put_user(from->si_signo, &to->si_signo);
	err |= __put_user(from->si_errno, &to->si_errno);
	err |= __put_user((short)from->si_code, &to->si_code);
	switch (from->si_code & __SI_MASK) {
	case __SI_KILL:
		err |= __put_user(from->si_pid, &to->si_pid);
		err |= __put_user(from->si_uid, &to->si_uid);
		break;
	case __SI_TIMER:
		 err |= __put_user(from->si_tid, &to->si_tid);
		 err |= __put_user(from->si_overrun, &to->si_overrun);
		 err |= __put_user(from->si_ptr, &to->si_ptr);
		break;
	case __SI_POLL:
		err |= __put_user(from->si_band, &to->si_band);
		err |= __put_user(from->si_fd, &to->si_fd);
		break;
	case __SI_FAULT:
		err |= __put_user(from->si_addr, &to->si_addr);
#ifdef __ARCH_SI_TRAPNO
		err |= __put_user(from->si_trapno, &to->si_trapno);
#endif
#ifdef BUS_MCEERR_AO
		/*
		 * Other callers might not initialize the si_lsb field,
		 * so check explicitly for the right codes here.
		 */
		if (from->si_signo == SIGBUS &&
		    (from->si_code == BUS_MCEERR_AR || from->si_code == BUS_MCEERR_AO))
			err |= __put_user(from->si_addr_lsb, &to->si_addr_lsb);
#endif
#ifdef SEGV_BNDERR
		if (from->si_signo == SIGSEGV && from->si_code == SEGV_BNDERR) {
			err |= __put_user(from->si_lower, &to->si_lower);
			err |= __put_user(from->si_upper, &to->si_upper);
		}
#endif
		break;
	case __SI_CHLD:
		err |= __put_user(from->si_pid, &to->si_pid);
		err |= __put_user(from->si_uid, &to->si_uid);
		err |= __put_user(from->si_status, &to->si_status);
		err |= __put_user(from->si_utime, &to->si_utime);
		err |= __put_user(from->si_stime, &to->si_stime);
		break;
	case __SI_RT: /* This is not generated by the kernel as of now. */
	case __SI_MESGQ: /* But this is */
		err |= __put_user(from->si_pid, &to->si_pid);
		err |= __put_user(from->si_uid, &to->si_uid);
		err |= __put_user(from->si_ptr, &to->si_ptr);
		break;
#ifdef __ARCH_SIGSYS
	case __SI_SYS:
		err |= __put_user(from->si_call_addr, &to->si_call_addr);
		err |= __put_user(from->si_syscall, &to->si_syscall);
		err |= __put_user(from->si_arch, &to->si_arch);
		break;
#endif
	default: /* this is just in case for now ... */
		err |= __put_user(from->si_pid, &to->si_pid);
		err |= __put_user(from->si_uid, &to->si_uid);
		break;
	}
	return err;
}

#endif

/**
 *  do_sigtimedwait - wait for queued signals specified in @which
 *  @which: queued signals to wait for
 *  @info: if non-null, the signal's siginfo is returned here
 *  @ts: upper bound on process time suspension
 */
int do_sigtimedwait(const sigset_t *which, siginfo_t *info,
			const struct timespec *ts)
{
	struct task_struct *tsk = current;
	long timeout = MAX_SCHEDULE_TIMEOUT;
	sigset_t mask = *which;
	int sig;

	if (ts) {
		if (!timespec_valid(ts))
			return -EINVAL;
		timeout = timespec_to_jiffies(ts);
		/*
		 * We can be close to the next tick, add another one
		 * to ensure we will wait at least the time asked for.
		 */
		if (ts->tv_sec || ts->tv_nsec)
			timeout++;
	}

	/*
	 * Invert the set of allowed signals to get those we want to block.
	 */
	sigdelsetmask(&mask, sigmask(SIGKILL) | sigmask(SIGSTOP));
	signotset(&mask);

	spin_lock_irq(&tsk->sighand->siglock);
	sig = dequeue_signal(tsk, &mask, info);
	if (!sig && timeout) {
		/*
		 * None ready, temporarily unblock those we're interested
		 * while we are sleeping in so that we'll be awakened when
		 * they arrive. Unblocking is always fine, we can avoid
		 * set_current_blocked().
		 */
		tsk->real_blocked = tsk->blocked;
		sigandsets(&tsk->blocked, &tsk->blocked, &mask);
		recalc_sigpending();
		spin_unlock_irq(&tsk->sighand->siglock);

		timeout = freezable_schedule_timeout_interruptible(timeout);

		spin_lock_irq(&tsk->sighand->siglock);
		__set_task_blocked(tsk, &tsk->real_blocked);
		sigemptyset(&tsk->real_blocked);
		sig = dequeue_signal(tsk, &mask, info);
	}
	spin_unlock_irq(&tsk->sighand->siglock);

	if (sig)
		return sig;
	return timeout ? -EINTR : -EAGAIN;
}

/**
 *  sys_rt_sigtimedwait - synchronously wait for queued signals specified
 *			in @uthese
 *  @uthese: queued signals to wait for
 *  @uinfo: if non-null, the signal's siginfo is returned here
 *  @uts: upper bound on process time suspension
 *  @sigsetsize: size of sigset_t type
 */
SYSCALL_DEFINE4(rt_sigtimedwait, const sigset_t __user *, uthese,
		siginfo_t __user *, uinfo, const struct timespec __user *, uts,
		size_t, sigsetsize)
{
	sigset_t these;
	struct timespec ts;
	siginfo_t info;
	int ret;

	/* XXX: Don't preclude handling different sized sigset_t's.  */
	if (sigsetsize != sizeof(sigset_t))
		return -EINVAL;

	if (copy_from_user(&these, uthese, sizeof(these)))
		return -EFAULT;

	if (uts) {
		if (copy_from_user(&ts, uts, sizeof(ts)))
			return -EFAULT;
	}

	ret = do_sigtimedwait(&these, &info, uts ? &ts : NULL);

	if (ret > 0 && uinfo) {
		if (copy_siginfo_to_user(uinfo, &info))
			ret = -EFAULT;
	}

	return ret;
}

/**
 *  sys_kill - send a signal to a process
 *  @pid: the PID of the process
 *  @sig: signal to be sent
 */
SYSCALL_DEFINE2(kill, pid_t, pid, int, sig)
{
	struct siginfo info;

	info.si_signo = sig;
	info.si_errno = 0;
	info.si_code = SI_USER;
	info.si_pid = task_tgid_vnr(current);
	info.si_uid = from_kuid_munged(current_user_ns(), current_uid());

	return kill_something_info(sig, &info, pid);
}

static int
do_send_specific(pid_t tgid, pid_t pid, int sig, struct siginfo *info)
{
	struct task_struct *p;
	int error = -ESRCH;

	rcu_read_lock();
	p = find_task_by_vpid(pid);
	if (p && (tgid <= 0 || task_tgid_vnr(p) == tgid)) {
		error = check_kill_permission(sig, info, p);
		/*
		 * The null signal is a permissions and process existence
		 * probe.  No signal is actually delivered.
		 */
		if (!error && sig) {
			error = do_send_sig_info(sig, info, p, false);
			/*
			 * If lock_task_sighand() failed we pretend the task
			 * dies after receiving the signal. The window is tiny,
			 * and the signal is private anyway.
			 */
			if (unlikely(error == -ESRCH))
				error = 0;
		}
	}
	rcu_read_unlock();

	return error;
}

static int do_tkill(pid_t tgid, pid_t pid, int sig)
{
	struct siginfo info = {};

	info.si_signo = sig;
	info.si_errno = 0;
	info.si_code = SI_TKILL;
	info.si_pid = task_tgid_vnr(current);
	info.si_uid = from_kuid_munged(current_user_ns(), current_uid());

	return do_send_specific(tgid, pid, sig, &info);
}

/**
 *  sys_tgkill - send signal to one specific thread
 *  @tgid: the thread group ID of the thread
 *  @pid: the PID of the thread
 *  @sig: signal to be sent
 *
 *  This syscall also checks the @tgid and returns -ESRCH even if the PID
 *  exists but it's not belonging to the target process anymore. This
 *  method solves the problem of threads exiting and PIDs getting reused.
 */
SYSCALL_DEFINE3(tgkill, pid_t, tgid, pid_t, pid, int, sig)
{
	/* This is only valid for single tasks */
	if (pid <= 0 || tgid <= 0)
		return -EINVAL;

	return do_tkill(tgid, pid, sig);
}

/**
 *  sys_tkill - send signal to one specific task
 *  @pid: the PID of the task
 *  @sig: signal to be sent
 *
 *  Send a signal to only one task, even if it's a CLONE_THREAD task.
 */
SYSCALL_DEFINE2(tkill, pid_t, pid, int, sig)
{
	/* This is only valid for single tasks */
	if (pid <= 0)
		return -EINVAL;

	return do_tkill(0, pid, sig);
}

static int do_rt_sigqueueinfo(pid_t pid, int sig, siginfo_t *info)
{
	/* Not even root can pretend to send signals from the kernel.
	 * Nor can they impersonate a kill()/tgkill(), which adds source info.
	 */
	if ((info->si_code >= 0 || info->si_code == SI_TKILL) &&
	    (task_pid_vnr(current) != pid))
		return -EPERM;

	info->si_signo = sig;

	/* POSIX.1b doesn't mention process groups.  */
	return kill_proc_info(sig, info, pid);
}

/**
 *  sys_rt_sigqueueinfo - send signal information to a signal
 *  @pid: the PID of the thread
 *  @sig: signal to be sent
 *  @uinfo: signal info to be sent
 */
SYSCALL_DEFINE3(rt_sigqueueinfo, pid_t, pid, int, sig,
		siginfo_t __user *, uinfo)
{
	siginfo_t info;
	if (copy_from_user(&info, uinfo, sizeof(siginfo_t)))
		return -EFAULT;
	return do_rt_sigqueueinfo(pid, sig, &info);
}

#ifdef CONFIG_COMPAT
COMPAT_SYSCALL_DEFINE3(rt_sigqueueinfo,
			compat_pid_t, pid,
			int, sig,
			struct compat_siginfo __user *, uinfo)
{
	siginfo_t info = {};
	int ret = copy_siginfo_from_user32(&info, uinfo);
	if (unlikely(ret))
		return ret;
	return do_rt_sigqueueinfo(pid, sig, &info);
}
#endif

static int do_rt_tgsigqueueinfo(pid_t tgid, pid_t pid, int sig, siginfo_t *info)
{
	/* This is only valid for single tasks */
	if (pid <= 0 || tgid <= 0)
		return -EINVAL;

	/* Not even root can pretend to send signals from the kernel.
	 * Nor can they impersonate a kill()/tgkill(), which adds source info.
	 */
	if ((info->si_code >= 0 || info->si_code == SI_TKILL) &&
	    (task_pid_vnr(current) != pid))
		return -EPERM;

	info->si_signo = sig;

	return do_send_specific(tgid, pid, sig, info);
}

SYSCALL_DEFINE4(rt_tgsigqueueinfo, pid_t, tgid, pid_t, pid, int, sig,
		siginfo_t __user *, uinfo)
{
	siginfo_t info;

	if (copy_from_user(&info, uinfo, sizeof(siginfo_t)))
		return -EFAULT;

	return do_rt_tgsigqueueinfo(tgid, pid, sig, &info);
}

#ifdef CONFIG_COMPAT
COMPAT_SYSCALL_DEFINE4(rt_tgsigqueueinfo,
			compat_pid_t, tgid,
			compat_pid_t, pid,
			int, sig,
			struct compat_siginfo __user *, uinfo)
{
	siginfo_t info = {};

	if (copy_siginfo_from_user32(&info, uinfo))
		return -EFAULT;
	return do_rt_tgsigqueueinfo(tgid, pid, sig, &info);
}
#endif

/*
 * For kthreads only, must not be used if cloned with CLONE_SIGHAND
 */
void kernel_sigaction(int sig, __sighandler_t action)
{
	spin_lock_irq(&current->sighand->siglock);
	current->sighand->action[sig - 1].sa.sa_handler = action;
	if (action == SIG_IGN) {
		sigset_t mask;

		sigemptyset(&mask);
		sigaddset(&mask, sig);

		flush_sigqueue_mask(&mask, &current->signal->shared_pending);
		flush_sigqueue_mask(&mask, &current->pending);
		recalc_sigpending();
	}
	spin_unlock_irq(&current->sighand->siglock);
}
EXPORT_SYMBOL(kernel_sigaction);

int do_sigaction(int sig, struct k_sigaction *act, struct k_sigaction *oact)
{
	struct task_struct *p = current, *t;
	struct k_sigaction *k;
	sigset_t mask;

	if (!valid_signal(sig) || sig < 1 || (act && sig_kernel_only(sig)))
		return -EINVAL;

	k = &p->sighand->action[sig-1];

	spin_lock_irq(&p->sighand->siglock);
	if (oact)
		*oact = *k;

	if (act) {
		sigdelsetmask(&act->sa.sa_mask,
			      sigmask(SIGKILL) | sigmask(SIGSTOP));
		*k = *act;
		/*
		 * POSIX 3.3.1.3:
		 *  "Setting a signal action to SIG_IGN for a signal that is
		 *   pending shall cause the pending signal to be discarded,
		 *   whether or not it is blocked."
		 *
		 *  "Setting a signal action to SIG_DFL for a signal that is
		 *   pending and whose default action is to ignore the signal
		 *   (for example, SIGCHLD), shall cause the pending signal to
		 *   be discarded, whether or not it is blocked"
		 */
		if (sig_handler_ignored(sig_handler(p, sig), sig)) {
			sigemptyset(&mask);
			sigaddset(&mask, sig);
			flush_sigqueue_mask(&mask, &p->signal->shared_pending);
			for_each_thread(p, t)
				flush_sigqueue_mask(&mask, &t->pending);
		}
	}

	spin_unlock_irq(&p->sighand->siglock);
	return 0;
}

static int
do_sigaltstack (const stack_t __user *uss, stack_t __user *uoss, unsigned long sp)
{
	stack_t oss;
	int error;

	oss.ss_sp = (void __user *) current->sas_ss_sp;
	oss.ss_size = current->sas_ss_size;
	oss.ss_flags = sas_ss_flags(sp);

	if (uss) {
		void __user *ss_sp;
		size_t ss_size;
		int ss_flags;

		error = -EFAULT;
		if (!access_ok(VERIFY_READ, uss, sizeof(*uss)))
			goto out;
		error = __get_user(ss_sp, &uss->ss_sp) |
			__get_user(ss_flags, &uss->ss_flags) |
			__get_user(ss_size, &uss->ss_size);
		if (error)
			goto out;

		error = -EPERM;
		if (on_sig_stack(sp))
			goto out;

		error = -EINVAL;
		/*
		 * Note - this code used to test ss_flags incorrectly:
		 *  	  old code may have been written using ss_flags==0
		 *	  to mean ss_flags==SS_ONSTACK (as this was the only
		 *	  way that worked) - this fix preserves that older
		 *	  mechanism.
		 */
		if (ss_flags != SS_DISABLE && ss_flags != SS_ONSTACK && ss_flags != 0)
			goto out;

		if (ss_flags == SS_DISABLE) {
			ss_size = 0;
			ss_sp = NULL;
		} else {
			error = -ENOMEM;
			if (ss_size < MINSIGSTKSZ)
				goto out;
		}

		current->sas_ss_sp = (unsigned long) ss_sp;
		current->sas_ss_size = ss_size;
	}

	error = 0;
	if (uoss) {
		error = -EFAULT;
		if (!access_ok(VERIFY_WRITE, uoss, sizeof(*uoss)))
			goto out;
		error = __put_user(oss.ss_sp, &uoss->ss_sp) |
			__put_user(oss.ss_size, &uoss->ss_size) |
			__put_user(oss.ss_flags, &uoss->ss_flags);
	}

out:
	return error;
}
SYSCALL_DEFINE2(sigaltstack,const stack_t __user *,uss, stack_t __user *,uoss)
{
	return do_sigaltstack(uss, uoss, current_user_stack_pointer());
}

int restore_altstack(const stack_t __user *uss)
{
	int err = do_sigaltstack(uss, NULL, current_user_stack_pointer());
	/* squash all but EFAULT for now */
	return err == -EFAULT ? err : 0;
}

int __save_altstack(stack_t __user *uss, unsigned long sp)
{
	struct task_struct *t = current;
	return  __put_user((void __user *)t->sas_ss_sp, &uss->ss_sp) |
		__put_user(sas_ss_flags(sp), &uss->ss_flags) |
		__put_user(t->sas_ss_size, &uss->ss_size);
}

#ifdef CONFIG_COMPAT
COMPAT_SYSCALL_DEFINE2(sigaltstack,
			const compat_stack_t __user *, uss_ptr,
			compat_stack_t __user *, uoss_ptr)
{
	stack_t uss, uoss;
	int ret;
	mm_segment_t seg;

	if (uss_ptr) {
		compat_stack_t uss32;

		memset(&uss, 0, sizeof(stack_t));
		if (copy_from_user(&uss32, uss_ptr, sizeof(compat_stack_t)))
			return -EFAULT;
		uss.ss_sp = compat_ptr(uss32.ss_sp);
		uss.ss_flags = uss32.ss_flags;
		uss.ss_size = uss32.ss_size;
	}
	seg = get_fs();
	set_fs(KERNEL_DS);
	ret = do_sigaltstack((stack_t __force __user *) (uss_ptr ? &uss : NULL),
			     (stack_t __force __user *) &uoss,
			     compat_user_stack_pointer());
	set_fs(seg);
	if (ret >= 0 && uoss_ptr)  {
		if (!access_ok(VERIFY_WRITE, uoss_ptr, sizeof(compat_stack_t)) ||
		    __put_user(ptr_to_compat(uoss.ss_sp), &uoss_ptr->ss_sp) ||
		    __put_user(uoss.ss_flags, &uoss_ptr->ss_flags) ||
		    __put_user(uoss.ss_size, &uoss_ptr->ss_size))
			ret = -EFAULT;
	}
	return ret;
}

int compat_restore_altstack(const compat_stack_t __user *uss)
{
	int err = compat_sys_sigaltstack(uss, NULL);
	/* squash all but -EFAULT for now */
	return err == -EFAULT ? err : 0;
}

int __compat_save_altstack(compat_stack_t __user *uss, unsigned long sp)
{
	struct task_struct *t = current;
	return  __put_user(ptr_to_compat((void __user *)t->sas_ss_sp), &uss->ss_sp) |
		__put_user(sas_ss_flags(sp), &uss->ss_flags) |
		__put_user(t->sas_ss_size, &uss->ss_size);
}
#endif

#ifdef __ARCH_WANT_SYS_SIGPENDING

/**
 *  sys_sigpending - examine pending signals
 *  @set: where mask of pending signal is returned
 */
SYSCALL_DEFINE1(sigpending, old_sigset_t __user *, set)
{
	return sys_rt_sigpending((sigset_t __user *)set, sizeof(old_sigset_t)); 
}

#endif

#ifdef __ARCH_WANT_SYS_SIGPROCMASK
/**
 *  sys_sigprocmask - examine and change blocked signals
 *  @how: whether to add, remove, or set signals
 *  @nset: signals to add or remove (if non-null)
 *  @oset: previous value of signal mask if non-null
 *
 * Some platforms have their own version with special arguments;
 * others support only sys_rt_sigprocmask.
 */

SYSCALL_DEFINE3(sigprocmask, int, how, old_sigset_t __user *, nset,
		old_sigset_t __user *, oset)
{
	old_sigset_t old_set, new_set;
	sigset_t new_blocked;

	old_set = current->blocked.sig[0];

	if (nset) {
		if (copy_from_user(&new_set, nset, sizeof(*nset)))
			return -EFAULT;

		new_blocked = current->blocked;

		switch (how) {
		case SIG_BLOCK:
			sigaddsetmask(&new_blocked, new_set);
			break;
		case SIG_UNBLOCK:
			sigdelsetmask(&new_blocked, new_set);
			break;
		case SIG_SETMASK:
			new_blocked.sig[0] = new_set;
			break;
		default:
			return -EINVAL;
		}

		set_current_blocked(&new_blocked);
	}

	if (oset) {
		if (copy_to_user(oset, &old_set, sizeof(*oset)))
			return -EFAULT;
	}

	return 0;
}
#endif /* __ARCH_WANT_SYS_SIGPROCMASK */

#ifndef CONFIG_ODD_RT_SIGACTION
/**
 *  sys_rt_sigaction - alter an action taken by a process
 *  @sig: signal to be sent
 *  @act: new sigaction
 *  @oact: used to save the previous sigaction
 *  @sigsetsize: size of sigset_t type
 */
SYSCALL_DEFINE4(rt_sigaction, int, sig,
		const struct sigaction __user *, act,
		struct sigaction __user *, oact,
		size_t, sigsetsize)
{
	struct k_sigaction new_sa, old_sa;
	int ret = -EINVAL;

	/* XXX: Don't preclude handling different sized sigset_t's.  */
	if (sigsetsize != sizeof(sigset_t))
		goto out;

	if (act) {
		if (copy_from_user(&new_sa.sa, act, sizeof(new_sa.sa)))
			return -EFAULT;
	}

	ret = do_sigaction(sig, act ? &new_sa : NULL, oact ? &old_sa : NULL);

	if (!ret && oact) {
		if (copy_to_user(oact, &old_sa.sa, sizeof(old_sa.sa)))
			return -EFAULT;
	}
out:
	return ret;
}
#ifdef CONFIG_COMPAT
COMPAT_SYSCALL_DEFINE4(rt_sigaction, int, sig,
		const struct compat_sigaction __user *, act,
		struct compat_sigaction __user *, oact,
		compat_size_t, sigsetsize)
{
	struct k_sigaction new_ka, old_ka;
	compat_sigset_t mask;
#ifdef __ARCH_HAS_SA_RESTORER
	compat_uptr_t restorer;
#endif
	int ret;

	/* XXX: Don't preclude handling different sized sigset_t's.  */
	if (sigsetsize != sizeof(compat_sigset_t))
		return -EINVAL;

	if (act) {
		compat_uptr_t handler;
		ret = get_user(handler, &act->sa_handler);
		new_ka.sa.sa_handler = compat_ptr(handler);
#ifdef __ARCH_HAS_SA_RESTORER
		ret |= get_user(restorer, &act->sa_restorer);
		new_ka.sa.sa_restorer = compat_ptr(restorer);
#endif
		ret |= copy_from_user(&mask, &act->sa_mask, sizeof(mask));
		ret |= get_user(new_ka.sa.sa_flags, &act->sa_flags);
		if (ret)
			return -EFAULT;
		sigset_from_compat(&new_ka.sa.sa_mask, &mask);
	}

	ret = do_sigaction(sig, act ? &new_ka : NULL, oact ? &old_ka : NULL);
	if (!ret && oact) {
		sigset_to_compat(&mask, &old_ka.sa.sa_mask);
		ret = put_user(ptr_to_compat(old_ka.sa.sa_handler), 
			       &oact->sa_handler);
		ret |= copy_to_user(&oact->sa_mask, &mask, sizeof(mask));
		ret |= put_user(old_ka.sa.sa_flags, &oact->sa_flags);
#ifdef __ARCH_HAS_SA_RESTORER
		ret |= put_user(ptr_to_compat(old_ka.sa.sa_restorer),
				&oact->sa_restorer);
#endif
	}
	return ret;
}
#endif
#endif /* !CONFIG_ODD_RT_SIGACTION */

#ifdef CONFIG_OLD_SIGACTION
SYSCALL_DEFINE3(sigaction, int, sig,
		const struct old_sigaction __user *, act,
	        struct old_sigaction __user *, oact)
{
	struct k_sigaction new_ka, old_ka;
	int ret;

	if (act) {
		old_sigset_t mask;
		if (!access_ok(VERIFY_READ, act, sizeof(*act)) ||
		    __get_user(new_ka.sa.sa_handler, &act->sa_handler) ||
		    __get_user(new_ka.sa.sa_restorer, &act->sa_restorer) ||
		    __get_user(new_ka.sa.sa_flags, &act->sa_flags) ||
		    __get_user(mask, &act->sa_mask))
			return -EFAULT;
#ifdef __ARCH_HAS_KA_RESTORER
		new_ka.ka_restorer = NULL;
#endif
		siginitset(&new_ka.sa.sa_mask, mask);
	}

	ret = do_sigaction(sig, act ? &new_ka : NULL, oact ? &old_ka : NULL);

	if (!ret && oact) {
		if (!access_ok(VERIFY_WRITE, oact, sizeof(*oact)) ||
		    __put_user(old_ka.sa.sa_handler, &oact->sa_handler) ||
		    __put_user(old_ka.sa.sa_restorer, &oact->sa_restorer) ||
		    __put_user(old_ka.sa.sa_flags, &oact->sa_flags) ||
		    __put_user(old_ka.sa.sa_mask.sig[0], &oact->sa_mask))
			return -EFAULT;
	}

	return ret;
}
#endif
#ifdef CONFIG_COMPAT_OLD_SIGACTION
COMPAT_SYSCALL_DEFINE3(sigaction, int, sig,
		const struct compat_old_sigaction __user *, act,
	        struct compat_old_sigaction __user *, oact)
{
	struct k_sigaction new_ka, old_ka;
	int ret;
	compat_old_sigset_t mask;
	compat_uptr_t handler, restorer;

	if (act) {
		if (!access_ok(VERIFY_READ, act, sizeof(*act)) ||
		    __get_user(handler, &act->sa_handler) ||
		    __get_user(restorer, &act->sa_restorer) ||
		    __get_user(new_ka.sa.sa_flags, &act->sa_flags) ||
		    __get_user(mask, &act->sa_mask))
			return -EFAULT;

#ifdef __ARCH_HAS_KA_RESTORER
		new_ka.ka_restorer = NULL;
#endif
		new_ka.sa.sa_handler = compat_ptr(handler);
		new_ka.sa.sa_restorer = compat_ptr(restorer);
		siginitset(&new_ka.sa.sa_mask, mask);
	}

	ret = do_sigaction(sig, act ? &new_ka : NULL, oact ? &old_ka : NULL);

	if (!ret && oact) {
		if (!access_ok(VERIFY_WRITE, oact, sizeof(*oact)) ||
		    __put_user(ptr_to_compat(old_ka.sa.sa_handler),
			       &oact->sa_handler) ||
		    __put_user(ptr_to_compat(old_ka.sa.sa_restorer),
			       &oact->sa_restorer) ||
		    __put_user(old_ka.sa.sa_flags, &oact->sa_flags) ||
		    __put_user(old_ka.sa.sa_mask.sig[0], &oact->sa_mask))
			return -EFAULT;
	}
	return ret;
}
#endif

#ifdef CONFIG_SGETMASK_SYSCALL

/*
 * For backwards compatibility.  Functionality superseded by sigprocmask.
 */
SYSCALL_DEFINE0(sgetmask)
{
	/* SMP safe */
	return current->blocked.sig[0];
}

SYSCALL_DEFINE1(ssetmask, int, newmask)
{
	int old = current->blocked.sig[0];
	sigset_t newset;

	siginitset(&newset, newmask);
	set_current_blocked(&newset);

	return old;
}
#endif /* CONFIG_SGETMASK_SYSCALL */

#ifdef __ARCH_WANT_SYS_SIGNAL
/*
 * For backwards compatibility.  Functionality superseded by sigaction.
 */
SYSCALL_DEFINE2(signal, int, sig, __sighandler_t, handler)
{
	struct k_sigaction new_sa, old_sa;
	int ret;

	new_sa.sa.sa_handler = handler;
	new_sa.sa.sa_flags = SA_ONESHOT | SA_NOMASK;
	sigemptyset(&new_sa.sa.sa_mask);

	ret = do_sigaction(sig, &new_sa, &old_sa);

	return ret ? ret : (unsigned long)old_sa.sa.sa_handler;
}
#endif /* __ARCH_WANT_SYS_SIGNAL */

#ifdef __ARCH_WANT_SYS_PAUSE

SYSCALL_DEFINE0(pause)
{
	while (!signal_pending(current)) {
		__set_current_state(TASK_INTERRUPTIBLE);
		schedule();
	}
	return -ERESTARTNOHAND;
}

#endif

static int sigsuspend(sigset_t *set)
{
	current->saved_sigmask = current->blocked;
	set_current_blocked(set);

	__set_current_state(TASK_INTERRUPTIBLE);
	schedule();
	set_restore_sigmask();
	return -ERESTARTNOHAND;
}

/**
 *  sys_rt_sigsuspend - replace the signal mask for a value with the
 *	@unewset value until a signal is received
 *  @unewset: new signal mask value
 *  @sigsetsize: size of sigset_t type
 */
SYSCALL_DEFINE2(rt_sigsuspend, sigset_t __user *, unewset, size_t, sigsetsize)
{
	sigset_t newset;

	/* XXX: Don't preclude handling different sized sigset_t's.  */
	if (sigsetsize != sizeof(sigset_t))
		return -EINVAL;

	if (copy_from_user(&newset, unewset, sizeof(newset)))
		return -EFAULT;
	return sigsuspend(&newset);
}
 
#ifdef CONFIG_COMPAT
COMPAT_SYSCALL_DEFINE2(rt_sigsuspend, compat_sigset_t __user *, unewset, compat_size_t, sigsetsize)
{
#ifdef __BIG_ENDIAN
	sigset_t newset;
	compat_sigset_t newset32;

	/* XXX: Don't preclude handling different sized sigset_t's.  */
	if (sigsetsize != sizeof(sigset_t))
		return -EINVAL;

	if (copy_from_user(&newset32, unewset, sizeof(compat_sigset_t)))
		return -EFAULT;
	sigset_from_compat(&newset, &newset32);
	return sigsuspend(&newset);
#else
	/* on little-endian bitmaps don't care about granularity */
	return sys_rt_sigsuspend((sigset_t __user *)unewset, sigsetsize);
#endif
}
#endif

#ifdef CONFIG_OLD_SIGSUSPEND
SYSCALL_DEFINE1(sigsuspend, old_sigset_t, mask)
{
	sigset_t blocked;
	siginitset(&blocked, mask);
	return sigsuspend(&blocked);
}
#endif
#ifdef CONFIG_OLD_SIGSUSPEND3
SYSCALL_DEFINE3(sigsuspend, int, unused1, int, unused2, old_sigset_t, mask)
{
	sigset_t blocked;
	siginitset(&blocked, mask);
	return sigsuspend(&blocked);
}
#endif

__weak const char *arch_vma_name(struct vm_area_struct *vma)
{
	return NULL;
}

void __init signals_init(void)
{
	sigqueue_cachep = KMEM_CACHE(sigqueue, SLAB_PANIC);
}

#ifdef CONFIG_KGDB_KDB
#include <linux/kdb.h>
/*
 * kdb_send_sig_info - Allows kdb to send signals without exposing
 * signal internals.  This function checks if the required locks are
 * available before calling the main signal code, to avoid kdb
 * deadlocks.
 */
void
kdb_send_sig_info(struct task_struct *t, struct siginfo *info)
{
	static struct task_struct *kdb_prev_t;
	int sig, new_t;
	if (!spin_trylock(&t->sighand->siglock)) {
		kdb_printf("Can't do kill command now.\n"
			   "The sigmask lock is held somewhere else in "
			   "kernel, try again later\n");
		return;
	}
	spin_unlock(&t->sighand->siglock);
	new_t = kdb_prev_t != t;
	kdb_prev_t = t;
	if (t->state != TASK_RUNNING && new_t) {
		kdb_printf("Process is not RUNNING, sending a signal from "
			   "kdb risks deadlock\n"
			   "on the run queue locks. "
			   "The signal has _not_ been sent.\n"
			   "Reissue the kill command if you want to risk "
			   "the deadlock.\n");
		return;
	}
	sig = info->si_signo;
	if (send_sig_info(sig, info, t))
		kdb_printf("Fail to deliver Signal %d to process %d.\n",
			   sig, t->pid);
	else
		kdb_printf("Signal %d is sent to process %d.\n", sig, t->pid);
}
#endif	/* CONFIG_KGDB_KDB */<|MERGE_RESOLUTION|>--- conflicted
+++ resolved
@@ -584,17 +584,13 @@
 still_pending:
 		list_del_init(&first->list);
 		copy_siginfo(info, &first->info);
-<<<<<<< HEAD
-		sigqueue_free_current(first);
-=======
 
 		*resched_timer =
 			(first->flags & SIGQUEUE_PREALLOC) &&
 			(info->si_code == SI_TIMER) &&
 			(info->si_sys_private);
 
-		__sigqueue_free(first);
->>>>>>> 6ee496d7
+		sigqueue_free_current(first);
 	} else {
 		/*
 		 * Ok, it wasn't in the queue.  This must be
