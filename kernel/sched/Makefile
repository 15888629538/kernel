--- conflicted
+++ resolved
@@ -17,14 +17,9 @@
 
 obj-y += core.o loadavg.o clock.o cputime.o
 obj-y += idle_task.o fair.o rt.o deadline.o stop_task.o
-<<<<<<< HEAD
-obj-y += wait.o completion.o idle.o
+obj-y += wait.o swait.o swork.o completion.o idle.o
 obj-$(CONFIG_SMP) += cpupri.o cpudeadline.o energy.o
 obj-$(CONFIG_SCHED_WALT) += walt.o
-=======
-obj-y += wait.o swait.o swork.o completion.o idle.o
-obj-$(CONFIG_SMP) += cpupri.o cpudeadline.o
->>>>>>> 4b4c2967
 obj-$(CONFIG_SCHED_AUTOGROUP) += auto_group.o
 obj-$(CONFIG_SCHEDSTATS) += stats.o
 obj-$(CONFIG_SCHED_DEBUG) += debug.o
