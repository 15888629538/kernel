--- conflicted
+++ resolved
@@ -8382,15 +8382,7 @@
 	for_each_leaf_cfs_rq_safe(rq, cfs_rq, pos) {
 		struct sched_entity *se;
 
-<<<<<<< HEAD
-		/* throttled entities do not contribute to load */
-		if (throttled_hierarchy(cfs_rq))
-			continue;
-
 		if (update_cfs_rq_load_avg(cfs_rq_clock_pelt(cfs_rq), cfs_rq))
-=======
-		if (update_cfs_rq_load_avg(cfs_rq_clock_task(cfs_rq), cfs_rq))
->>>>>>> 7472c402
 			update_tg_load_avg(cfs_rq, 0);
 
 		/* Propagate pending load changes to the parent, if any: */
