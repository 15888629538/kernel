--- conflicted
+++ resolved
@@ -5192,9 +5192,6 @@
 
 	/* Recursion avoidance in each contexts */
 	int				recursion[PERF_NR_CONTEXTS];
-
-	/* Keeps track of cpu being initialized/exited */
-	bool				online;
 };
 
 static DEFINE_PER_CPU(struct swevent_htable, swevent_htable);
@@ -5441,14 +5438,8 @@
 	hwc->state = !(flags & PERF_EF_START);
 
 	head = find_swevent_head(swhash, event);
-	if (!head) {
-		/*
-		 * We can race with cpu hotplug code. Do not
-		 * WARN if the cpu just got unplugged.
-		 */
-		WARN_ON_ONCE(swhash->online);
+	if (WARN_ON_ONCE(!head))
 		return -EINVAL;
-	}
 
 	hlist_add_head_rcu(&event->hlist_entry, head);
 
@@ -7557,7 +7548,6 @@
 	struct swevent_htable *swhash = &per_cpu(swevent_htable, cpu);
 
 	mutex_lock(&swhash->hlist_mutex);
-	swhash->online = true;
 	if (swhash->hlist_refcount > 0) {
 		struct swevent_hlist *hlist;
 
@@ -7582,21 +7572,12 @@
 {
 	struct remove_event re = { .detach_group = false };
 	struct perf_event_context *ctx = __info;
-<<<<<<< HEAD
-=======
-	struct perf_event *event;
->>>>>>> 1bc116ff
 
 	perf_pmu_rotate_stop(ctx->pmu);
 
 	rcu_read_lock();
-<<<<<<< HEAD
 	list_for_each_entry_rcu(re.event, &ctx->event_list, event_entry)
 		__perf_remove_from_context(&re);
-=======
-	list_for_each_entry_rcu(event, &ctx->event_list, event_entry)
-		__perf_remove_from_context(event);
->>>>>>> 1bc116ff
 	rcu_read_unlock();
 }
 
@@ -7619,18 +7600,7 @@
 
 static void perf_event_exit_cpu(int cpu)
 {
-<<<<<<< HEAD
-	struct swevent_htable *swhash = &per_cpu(swevent_htable, cpu);
-
 	perf_event_exit_cpu_context(cpu);
-
-	mutex_lock(&swhash->hlist_mutex);
-	swhash->online = false;
-	swevent_hlist_release(swhash);
-	mutex_unlock(&swhash->hlist_mutex);
-=======
-	perf_event_exit_cpu_context(cpu);
->>>>>>> 1bc116ff
 }
 #else
 static inline void perf_event_exit_cpu(int cpu) { }
