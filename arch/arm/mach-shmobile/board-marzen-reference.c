/*
 * marzen board support - Reference DT implementation
 *
 * Copyright (C) 2011  Renesas Solutions Corp.
 * Copyright (C) 2011  Magnus Damm
 * Copyright (C) 2013  Simon Horman
 *
 * This program is free software; you can redistribute it and/or modify
 * it under the terms of the GNU General Public License as published by
 * the Free Software Foundation; version 2 of the License.
 *
 * This program is distributed in the hope that it will be useful,
 * but WITHOUT ANY WARRANTY; without even the implied warranty of
 * MERCHANTABILITY or FITNESS FOR A PARTICULAR PURPOSE.  See the
 * GNU General Public License for more details.
 *
 * You should have received a copy of the GNU General Public License
 * along with this program; if not, write to the Free Software
 * Foundation, Inc., 51 Franklin St, Fifth Floor, Boston, MA  02110-1301  USA
 */

<<<<<<< HEAD
#include <mach/r8a7779.h>
=======
#include <linux/clk/shmobile.h>
#include <linux/clocksource.h>
#include <linux/of_platform.h>

>>>>>>> c2fff85e
#include <asm/irq.h>
#include <asm/mach/arch.h>
#include "common.h"
#include "irqs.h"

#include "clock.h"
#include "common.h"
#include "irqs.h"
#include "r8a7779.h"

static void __init marzen_init_timer(void)
{
	r8a7779_clocks_init(r8a7779_read_mode_pins());
	clocksource_of_init();
}

/*
 * This is a really crude hack to provide clkdev support to platform
 * devices until they get moved to DT.
 */
static const struct clk_name clk_names[] __initconst = {
	{ "tmu0", "fck", "sh-tmu.0" },
};

static void __init marzen_init(void)
{
	shmobile_clk_workaround(clk_names, ARRAY_SIZE(clk_names), false);
	r8a7779_add_standard_devices_dt();
	of_platform_populate(NULL, of_default_bus_match_table, NULL, NULL);
	r8a7779_init_irq_extpin_dt(1); /* IRQ1 as individual interrupt */
}

static const char *marzen_boards_compat_dt[] __initdata = {
	"renesas,marzen",
	"renesas,marzen-reference",
	NULL,
};

DT_MACHINE_START(MARZEN, "marzen")
	.smp		= smp_ops(r8a7779_smp_ops),
	.map_io		= r8a7779_map_io,
	.init_early	= shmobile_init_delay,
	.init_time	= marzen_init_timer,
	.nr_irqs	= NR_IRQS_LEGACY,
	.init_irq	= r8a7779_init_irq_dt,
	.init_machine	= marzen_init,
	.dt_compat	= marzen_boards_compat_dt,
MACHINE_END<|MERGE_RESOLUTION|>--- conflicted
+++ resolved
@@ -19,18 +19,12 @@
  * Foundation, Inc., 51 Franklin St, Fifth Floor, Boston, MA  02110-1301  USA
  */
 
-<<<<<<< HEAD
-#include <mach/r8a7779.h>
-=======
 #include <linux/clk/shmobile.h>
 #include <linux/clocksource.h>
 #include <linux/of_platform.h>
 
->>>>>>> c2fff85e
 #include <asm/irq.h>
 #include <asm/mach/arch.h>
-#include "common.h"
-#include "irqs.h"
 
 #include "clock.h"
 #include "common.h"
