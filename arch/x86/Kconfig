# Select 32 or 64 bit
config 64BIT
	bool "64-bit kernel" if ARCH = "x86"
	default ARCH != "i386"
	---help---
	  Say yes to build a 64-bit kernel - formerly known as x86_64
	  Say no to build a 32-bit kernel - formerly known as i386

config X86_32
	def_bool y
	depends on !64BIT

config X86_64
	def_bool y
	depends on 64BIT

### Arch settings
config X86
	def_bool y
	select HAVE_PREEMPT_LAZY
	select ACPI_LEGACY_TABLES_LOOKUP	if ACPI
	select ACPI_SYSTEM_POWER_STATES_SUPPORT	if ACPI
	select ANON_INODES
	select ARCH_CLOCKSOURCE_DATA
	select ARCH_DISCARD_MEMBLOCK
	select ARCH_HAS_ATOMIC64_DEC_IF_POSITIVE
	select ARCH_HAS_DEBUG_STRICT_USER_COPY_CHECKS
	select ARCH_HAS_ELF_RANDOMIZE
	select ARCH_HAS_FAST_MULTIPLIER
	select ARCH_HAS_GCOV_PROFILE_ALL
	select ARCH_HAS_PMEM_API		if X86_64
	select ARCH_HAS_MMIO_FLUSH
	select ARCH_HAS_SG_CHAIN
	select ARCH_HAVE_NMI_SAFE_CMPXCHG
	select ARCH_MIGHT_HAVE_ACPI_PDC		if ACPI
	select ARCH_MIGHT_HAVE_PC_PARPORT
	select ARCH_MIGHT_HAVE_PC_SERIO
	select ARCH_SUPPORTS_ATOMIC_RMW
	select ARCH_SUPPORTS_DEFERRED_STRUCT_PAGE_INIT
	select ARCH_SUPPORTS_INT128		if X86_64
	select ARCH_SUPPORTS_NUMA_BALANCING	if X86_64
	select ARCH_USE_BUILTIN_BSWAP
	select ARCH_USE_CMPXCHG_LOCKREF		if X86_64
	select ARCH_USE_QUEUED_RWLOCKS
	select ARCH_USE_QUEUED_SPINLOCKS
	select ARCH_WANT_BATCHED_UNMAP_TLB_FLUSH
	select ARCH_WANTS_DYNAMIC_TASK_STRUCT
	select ARCH_WANT_FRAME_POINTERS
	select ARCH_WANT_IPC_PARSE_VERSION	if X86_32
	select ARCH_WANT_OPTIONAL_GPIOLIB
	select BUILDTIME_EXTABLE_SORT
	select CLKEVT_I8253
	select CLKSRC_I8253			if X86_32
	select CLOCKSOURCE_VALIDATE_LAST_CYCLE
	select CLOCKSOURCE_WATCHDOG
	select CLONE_BACKWARDS			if X86_32
	select COMPAT_OLD_SIGACTION		if IA32_EMULATION
	select DCACHE_WORD_ACCESS
	select EDAC_ATOMIC_SCRUB
	select EDAC_SUPPORT
	select GENERIC_CLOCKEVENTS
	select GENERIC_CLOCKEVENTS_BROADCAST	if X86_64 || (X86_32 && X86_LOCAL_APIC)
	select GENERIC_CLOCKEVENTS_MIN_ADJUST
	select GENERIC_CMOS_UPDATE
	select GENERIC_CPU_AUTOPROBE
	select GENERIC_CPU_VULNERABILITIES
	select GENERIC_EARLY_IOREMAP
	select GENERIC_FIND_FIRST_BIT
	select GENERIC_IOMAP
	select GENERIC_IRQ_PROBE
	select GENERIC_IRQ_SHOW
	select GENERIC_PENDING_IRQ		if SMP
	select GENERIC_SMP_IDLE_THREAD
	select GENERIC_STRNCPY_FROM_USER
	select GENERIC_STRNLEN_USER
	select GENERIC_TIME_VSYSCALL
	select HAVE_ACPI_APEI			if ACPI
	select HAVE_ACPI_APEI_NMI		if ACPI
	select HAVE_ALIGNED_STRUCT_PAGE		if SLUB
	select HAVE_AOUT			if X86_32
	select HAVE_ARCH_AUDITSYSCALL
	select HAVE_ARCH_HARDENED_USERCOPY
	select HAVE_ARCH_HUGE_VMAP		if X86_64 || X86_PAE
	select HAVE_ARCH_JUMP_LABEL
	select HAVE_ARCH_KASAN			if X86_64 && SPARSEMEM_VMEMMAP
	select HAVE_ARCH_KGDB
	select HAVE_ARCH_KMEMCHECK
	select HAVE_ARCH_SECCOMP_FILTER
	select HAVE_ARCH_SOFT_DIRTY		if X86_64
	select HAVE_ARCH_TRACEHOOK
	select HAVE_ARCH_TRANSPARENT_HUGEPAGE
<<<<<<< HEAD
	select HAVE_ARCH_WITHIN_STACK_FRAMES
=======
	select HAVE_BPF_JIT			if X86_64
	select HAVE_EBPF_JIT			if X86_64
>>>>>>> 701115b7
	select HAVE_CC_STACKPROTECTOR
	select HAVE_CMPXCHG_DOUBLE
	select HAVE_CMPXCHG_LOCAL
	select HAVE_CONTEXT_TRACKING		if X86_64
	select HAVE_COPY_THREAD_TLS
	select HAVE_C_RECORDMCOUNT
	select HAVE_DEBUG_KMEMLEAK
	select HAVE_DEBUG_STACKOVERFLOW
	select HAVE_DMA_API_DEBUG
	select HAVE_DMA_ATTRS
	select HAVE_DMA_CONTIGUOUS
	select HAVE_DYNAMIC_FTRACE
	select HAVE_DYNAMIC_FTRACE_WITH_REGS
	select HAVE_EFFICIENT_UNALIGNED_ACCESS
	select HAVE_FENTRY			if X86_64
	select HAVE_FTRACE_MCOUNT_RECORD
	select HAVE_FUNCTION_GRAPH_FP_TEST
	select HAVE_FUNCTION_GRAPH_TRACER
	select HAVE_FUNCTION_TRACER
	select HAVE_GENERIC_DMA_COHERENT	if X86_32
	select HAVE_HW_BREAKPOINT
	select HAVE_IDE
	select HAVE_IOREMAP_PROT
	select HAVE_IRQ_EXIT_ON_IRQ_STACK	if X86_64
	select HAVE_IRQ_TIME_ACCOUNTING
	select HAVE_KERNEL_BZIP2
	select HAVE_KERNEL_GZIP
	select HAVE_KERNEL_LZ4
	select HAVE_KERNEL_LZMA
	select HAVE_KERNEL_LZO
	select HAVE_KERNEL_XZ
	select HAVE_KPROBES
	select HAVE_KPROBES_ON_FTRACE
	select HAVE_KRETPROBES
	select HAVE_KVM
	select HAVE_LIVEPATCH			if X86_64
	select HAVE_MEMBLOCK
	select HAVE_MEMBLOCK_NODE_MAP
	select HAVE_MIXED_BREAKPOINTS_REGS
	select HAVE_OPROFILE
	select HAVE_OPTPROBES
	select HAVE_PCSPKR_PLATFORM
	select HAVE_PERF_EVENTS
	select HAVE_PERF_EVENTS_NMI
	select HAVE_PERF_REGS
	select HAVE_PERF_USER_STACK_DUMP
	select HAVE_REGS_AND_STACK_ACCESS_API
	select HAVE_SYSCALL_TRACEPOINTS
	select HAVE_UID16			if X86_32 || IA32_EMULATION
	select HAVE_UNSTABLE_SCHED_CLOCK
	select HAVE_USER_RETURN_NOTIFIER
	select IRQ_FORCED_THREADING
	select MODULES_USE_ELF_RELA		if X86_64
	select MODULES_USE_ELF_REL		if X86_32
	select OLD_SIGACTION			if X86_32
	select OLD_SIGSUSPEND3			if X86_32 || IA32_EMULATION
	select PERF_EVENTS
	select RTC_LIB
	select SPARSE_IRQ
	select SRCU
	select SYSCTL_EXCEPTION_TRACE
	select USER_STACKTRACE_SUPPORT
	select VIRT_TO_BUS
	select X86_DEV_DMA_OPS			if X86_64
	select X86_FEATURE_NAMES		if PROC_FS

config INSTRUCTION_DECODER
	def_bool y
	depends on KPROBES || PERF_EVENTS || UPROBES

config PERF_EVENTS_INTEL_UNCORE
	def_bool y
	depends on PERF_EVENTS && CPU_SUP_INTEL && PCI

config OUTPUT_FORMAT
	string
	default "elf32-i386" if X86_32
	default "elf64-x86-64" if X86_64

config ARCH_DEFCONFIG
	string
	default "arch/x86/configs/i386_defconfig" if X86_32
	default "arch/x86/configs/x86_64_defconfig" if X86_64

config LOCKDEP_SUPPORT
	def_bool y

config STACKTRACE_SUPPORT
	def_bool y

config HAVE_LATENCYTOP_SUPPORT
	def_bool y

config MMU
	def_bool y

config SBUS
	bool

config NEED_DMA_MAP_STATE
	def_bool y
	depends on X86_64 || INTEL_IOMMU || DMA_API_DEBUG || SWIOTLB

config NEED_SG_DMA_LENGTH
	def_bool y

config GENERIC_ISA_DMA
	def_bool y
	depends on ISA_DMA_API

config GENERIC_BUG
	def_bool y
	depends on BUG
	select GENERIC_BUG_RELATIVE_POINTERS if X86_64

config GENERIC_BUG_RELATIVE_POINTERS
	bool

config GENERIC_HWEIGHT
	def_bool y

config ARCH_MAY_HAVE_PC_FDC
	def_bool y
	depends on ISA_DMA_API

config RWSEM_GENERIC_SPINLOCK
	def_bool PREEMPT_RT_FULL

config RWSEM_XCHGADD_ALGORITHM
	def_bool !RWSEM_GENERIC_SPINLOCK && !PREEMPT_RT_FULL

config GENERIC_CALIBRATE_DELAY
	def_bool y

config ARCH_HAS_CPU_RELAX
	def_bool y

config ARCH_HAS_CACHE_LINE_SIZE
	def_bool y

config HAVE_SETUP_PER_CPU_AREA
	def_bool y

config NEED_PER_CPU_EMBED_FIRST_CHUNK
	def_bool y

config NEED_PER_CPU_PAGE_FIRST_CHUNK
	def_bool y

config ARCH_HIBERNATION_POSSIBLE
	def_bool y

config ARCH_SUSPEND_POSSIBLE
	def_bool y

config ARCH_WANT_HUGE_PMD_SHARE
	def_bool y

config ARCH_WANT_GENERAL_HUGETLB
	def_bool y

config ZONE_DMA32
	def_bool y if X86_64

config AUDIT_ARCH
	def_bool y if X86_64

config ARCH_SUPPORTS_OPTIMIZED_INLINING
	def_bool y

config ARCH_SUPPORTS_DEBUG_PAGEALLOC
	def_bool y

config KASAN_SHADOW_OFFSET
	hex
	depends on KASAN
	default 0xdffffc0000000000

config HAVE_INTEL_TXT
	def_bool y
	depends on INTEL_IOMMU && ACPI

config X86_32_SMP
	def_bool y
	depends on X86_32 && SMP

config X86_64_SMP
	def_bool y
	depends on X86_64 && SMP

config X86_32_LAZY_GS
	def_bool y
	depends on X86_32 && !CC_STACKPROTECTOR

config ARCH_HWEIGHT_CFLAGS
	string
	default "-fcall-saved-ecx -fcall-saved-edx" if X86_32
	default "-fcall-saved-rdi -fcall-saved-rsi -fcall-saved-rdx -fcall-saved-rcx -fcall-saved-r8 -fcall-saved-r9 -fcall-saved-r10 -fcall-saved-r11" if X86_64

config ARCH_SUPPORTS_UPROBES
	def_bool y

config FIX_EARLYCON_MEM
	def_bool y

config DEBUG_RODATA
	def_bool y

config PGTABLE_LEVELS
	int
	default 4 if X86_64
	default 3 if X86_PAE
	default 2

source "init/Kconfig"
source "kernel/Kconfig.freezer"

menu "Processor type and features"

config ZONE_DMA
	bool "DMA memory allocation support" if EXPERT
	default y
	help
	  DMA memory allocation support allows devices with less than 32-bit
	  addressing to allocate within the first 16MB of address space.
	  Disable if no such devices will be used.

	  If unsure, say Y.

config SMP
	bool "Symmetric multi-processing support"
	---help---
	  This enables support for systems with more than one CPU. If you have
	  a system with only one CPU, say N. If you have a system with more
	  than one CPU, say Y.

	  If you say N here, the kernel will run on uni- and multiprocessor
	  machines, but will use only one CPU of a multiprocessor machine. If
	  you say Y here, the kernel will run on many, but not all,
	  uniprocessor machines. On a uniprocessor machine, the kernel
	  will run faster if you say N here.

	  Note that if you say Y here and choose architecture "586" or
	  "Pentium" under "Processor family", the kernel will not work on 486
	  architectures. Similarly, multiprocessor kernels for the "PPro"
	  architecture may not work on all Pentium based boards.

	  People using multiprocessor machines who say Y here should also say
	  Y to "Enhanced Real Time Clock Support", below. The "Advanced Power
	  Management" code will be disabled if you say Y here.

	  See also <file:Documentation/x86/i386/IO-APIC.txt>,
	  <file:Documentation/nmi_watchdog.txt> and the SMP-HOWTO available at
	  <http://www.tldp.org/docs.html#howto>.

	  If you don't know what to do here, say N.

config X86_FEATURE_NAMES
	bool "Processor feature human-readable names" if EMBEDDED
	default y
	---help---
	  This option compiles in a table of x86 feature bits and corresponding
	  names.  This is required to support /proc/cpuinfo and a few kernel
	  messages.  You can disable this to save space, at the expense of
	  making those few kernel messages show numeric feature bits instead.

	  If in doubt, say Y.

config X86_X2APIC
	bool "Support x2apic"
	depends on X86_LOCAL_APIC && X86_64 && (IRQ_REMAP || HYPERVISOR_GUEST)
	---help---
	  This enables x2apic support on CPUs that have this feature.

	  This allows 32-bit apic IDs (so it can support very large systems),
	  and accesses the local apic via MSRs not via mmio.

	  If you don't know what to do here, say N.

config X86_MPPARSE
	bool "Enable MPS table" if ACPI || SFI
	default y
	depends on X86_LOCAL_APIC
	---help---
	  For old smp systems that do not have proper acpi support. Newer systems
	  (esp with 64bit cpus) with acpi support, MADT and DSDT will override it

config X86_BIGSMP
	bool "Support for big SMP systems with more than 8 CPUs"
	depends on X86_32 && SMP
	---help---
	  This option is needed for the systems that have more than 8 CPUs

config GOLDFISH
       def_bool y
       depends on X86_GOLDFISH

config RETPOLINE
	bool "Avoid speculative indirect branches in kernel"
	default y
	---help---
	  Compile kernel with the retpoline compiler options to guard against
	  kernel-to-user data leaks by avoiding speculative indirect
	  branches. Requires a compiler with -mindirect-branch=thunk-extern
	  support for full protection. The kernel may run slower.

	  Without compiler support, at least indirect branches in assembler
	  code are eliminated. Since this includes the syscall entry path,
	  it is not entirely pointless.

if X86_32
config X86_EXTENDED_PLATFORM
	bool "Support for extended (non-PC) x86 platforms"
	default y
	---help---
	  If you disable this option then the kernel will only support
	  standard PC platforms. (which covers the vast majority of
	  systems out there.)

	  If you enable this option then you'll be able to select support
	  for the following (non-PC) 32 bit x86 platforms:
		Goldfish (Android emulator)
		AMD Elan
		RDC R-321x SoC
		SGI 320/540 (Visual Workstation)
		STA2X11-based (e.g. Northville)
		Moorestown MID devices

	  If you have one of these systems, or if you want to build a
	  generic distribution kernel, say Y here - otherwise say N.
endif

if X86_64
config X86_EXTENDED_PLATFORM
	bool "Support for extended (non-PC) x86 platforms"
	default y
	---help---
	  If you disable this option then the kernel will only support
	  standard PC platforms. (which covers the vast majority of
	  systems out there.)

	  If you enable this option then you'll be able to select support
	  for the following (non-PC) 64 bit x86 platforms:
		Numascale NumaChip
		ScaleMP vSMP
		SGI Ultraviolet

	  If you have one of these systems, or if you want to build a
	  generic distribution kernel, say Y here - otherwise say N.
endif
# This is an alphabetically sorted list of 64 bit extended platforms
# Please maintain the alphabetic order if and when there are additions
config X86_NUMACHIP
	bool "Numascale NumaChip"
	depends on X86_64
	depends on X86_EXTENDED_PLATFORM
	depends on NUMA
	depends on SMP
	depends on X86_X2APIC
	depends on PCI_MMCONFIG
	---help---
	  Adds support for Numascale NumaChip large-SMP systems. Needed to
	  enable more than ~168 cores.
	  If you don't have one of these, you should say N here.

config X86_VSMP
	bool "ScaleMP vSMP"
	select HYPERVISOR_GUEST
	select PARAVIRT
	depends on X86_64 && PCI
	depends on X86_EXTENDED_PLATFORM
	depends on SMP
	---help---
	  Support for ScaleMP vSMP systems.  Say 'Y' here if this kernel is
	  supposed to run on these EM64T-based machines.  Only choose this option
	  if you have one of these machines.

config X86_UV
	bool "SGI Ultraviolet"
	depends on X86_64
	depends on X86_EXTENDED_PLATFORM
	depends on NUMA
	depends on X86_X2APIC
	depends on PCI
	---help---
	  This option is needed in order to support SGI Ultraviolet systems.
	  If you don't have one of these, you should say N here.

# Following is an alphabetically sorted list of 32 bit extended platforms
# Please maintain the alphabetic order if and when there are additions

config X86_GOLDFISH
       bool "Goldfish (Virtual Platform)"
       depends on X86_EXTENDED_PLATFORM
       ---help---
	 Enable support for the Goldfish virtual platform used primarily
	 for Android development. Unless you are building for the Android
	 Goldfish emulator say N here.

config X86_INTEL_CE
	bool "CE4100 TV platform"
	depends on PCI
	depends on PCI_GODIRECT
	depends on X86_IO_APIC
	depends on X86_32
	depends on X86_EXTENDED_PLATFORM
	select X86_REBOOTFIXUPS
	select OF
	select OF_EARLY_FLATTREE
	---help---
	  Select for the Intel CE media processor (CE4100) SOC.
	  This option compiles in support for the CE4100 SOC for settop
	  boxes and media devices.

config X86_INTEL_MID
	bool "Intel MID platform support"
	depends on X86_32
	depends on X86_EXTENDED_PLATFORM
	depends on X86_PLATFORM_DEVICES
	depends on PCI
	depends on PCI_GOANY
	depends on X86_IO_APIC
	select SFI
	select I2C
	select DW_APB_TIMER
	select APB_TIMER
	select INTEL_SCU_IPC
	select MFD_INTEL_MSIC
	---help---
	  Select to build a kernel capable of supporting Intel MID (Mobile
	  Internet Device) platform systems which do not have the PCI legacy
	  interfaces. If you are building for a PC class system say N here.

	  Intel MID platforms are based on an Intel processor and chipset which
	  consume less power than most of the x86 derivatives.

config X86_INTEL_QUARK
	bool "Intel Quark platform support"
	depends on X86_32
	depends on X86_EXTENDED_PLATFORM
	depends on X86_PLATFORM_DEVICES
	depends on X86_TSC
	depends on PCI
	depends on PCI_GOANY
	depends on X86_IO_APIC
	select IOSF_MBI
	select INTEL_IMR
	select COMMON_CLK
	---help---
	  Select to include support for Quark X1000 SoC.
	  Say Y here if you have a Quark based system such as the Arduino
	  compatible Intel Galileo.

config X86_INTEL_LPSS
	bool "Intel Low Power Subsystem Support"
	depends on ACPI
	select COMMON_CLK
	select PINCTRL
	---help---
	  Select to build support for Intel Low Power Subsystem such as
	  found on Intel Lynxpoint PCH. Selecting this option enables
	  things like clock tree (common clock framework) and pincontrol
	  which are needed by the LPSS peripheral drivers.

config X86_AMD_PLATFORM_DEVICE
	bool "AMD ACPI2Platform devices support"
	depends on ACPI
	select COMMON_CLK
	select PINCTRL
	---help---
	  Select to interpret AMD specific ACPI device to platform device
	  such as I2C, UART, GPIO found on AMD Carrizo and later chipsets.
	  I2C and UART depend on COMMON_CLK to set clock. GPIO driver is
	  implemented under PINCTRL subsystem.

config IOSF_MBI
	tristate "Intel SoC IOSF Sideband support for SoC platforms"
	depends on PCI
	---help---
	  This option enables sideband register access support for Intel SoC
	  platforms. On these platforms the IOSF sideband is used in lieu of
	  MSR's for some register accesses, mostly but not limited to thermal
	  and power. Drivers may query the availability of this device to
	  determine if they need the sideband in order to work on these
	  platforms. The sideband is available on the following SoC products.
	  This list is not meant to be exclusive.
	   - BayTrail
	   - Braswell
	   - Quark

	  You should say Y if you are running a kernel on one of these SoC's.

config IOSF_MBI_DEBUG
	bool "Enable IOSF sideband access through debugfs"
	depends on IOSF_MBI && DEBUG_FS
	---help---
	  Select this option to expose the IOSF sideband access registers (MCR,
	  MDR, MCRX) through debugfs to write and read register information from
	  different units on the SoC. This is most useful for obtaining device
	  state information for debug and analysis. As this is a general access
	  mechanism, users of this option would have specific knowledge of the
	  device they want to access.

	  If you don't require the option or are in doubt, say N.

config X86_RDC321X
	bool "RDC R-321x SoC"
	depends on X86_32
	depends on X86_EXTENDED_PLATFORM
	select M486
	select X86_REBOOTFIXUPS
	---help---
	  This option is needed for RDC R-321x system-on-chip, also known
	  as R-8610-(G).
	  If you don't have one of these chips, you should say N here.

config X86_32_NON_STANDARD
	bool "Support non-standard 32-bit SMP architectures"
	depends on X86_32 && SMP
	depends on X86_EXTENDED_PLATFORM
	---help---
	  This option compiles in the bigsmp and STA2X11 default
	  subarchitectures.  It is intended for a generic binary
	  kernel. If you select them all, kernel will probe it one by
	  one and will fallback to default.

# Alphabetically sorted list of Non standard 32 bit platforms

config X86_SUPPORTS_MEMORY_FAILURE
	def_bool y
	# MCE code calls memory_failure():
	depends on X86_MCE
	# On 32-bit this adds too big of NODES_SHIFT and we run out of page flags:
	# On 32-bit SPARSEMEM adds too big of SECTIONS_WIDTH:
	depends on X86_64 || !SPARSEMEM
	select ARCH_SUPPORTS_MEMORY_FAILURE

config STA2X11
	bool "STA2X11 Companion Chip Support"
	depends on X86_32_NON_STANDARD && PCI
	select X86_DEV_DMA_OPS
	select X86_DMA_REMAP
	select SWIOTLB
	select MFD_STA2X11
	select ARCH_REQUIRE_GPIOLIB
	default n
	---help---
	  This adds support for boards based on the STA2X11 IO-Hub,
	  a.k.a. "ConneXt". The chip is used in place of the standard
	  PC chipset, so all "standard" peripherals are missing. If this
	  option is selected the kernel will still be able to boot on
	  standard PC machines.

config X86_32_IRIS
	tristate "Eurobraille/Iris poweroff module"
	depends on X86_32
	---help---
	  The Iris machines from EuroBraille do not have APM or ACPI support
	  to shut themselves down properly.  A special I/O sequence is
	  needed to do so, which is what this module does at
	  kernel shutdown.

	  This is only for Iris machines from EuroBraille.

	  If unused, say N.

config SCHED_OMIT_FRAME_POINTER
	def_bool y
	prompt "Single-depth WCHAN output"
	depends on X86
	---help---
	  Calculate simpler /proc/<PID>/wchan values. If this option
	  is disabled then wchan values will recurse back to the
	  caller function. This provides more accurate wchan values,
	  at the expense of slightly more scheduling overhead.

	  If in doubt, say "Y".

menuconfig HYPERVISOR_GUEST
	bool "Linux guest support"
	---help---
	  Say Y here to enable options for running Linux under various hyper-
	  visors. This option enables basic hypervisor detection and platform
	  setup.

	  If you say N, all options in this submenu will be skipped and
	  disabled, and Linux guest support won't be built in.

if HYPERVISOR_GUEST

config PARAVIRT
	bool "Enable paravirtualization code"
	---help---
	  This changes the kernel so it can modify itself when it is run
	  under a hypervisor, potentially improving performance significantly
	  over full virtualization.  However, when run without a hypervisor
	  the kernel is theoretically slower and slightly larger.

config PARAVIRT_DEBUG
	bool "paravirt-ops debugging"
	depends on PARAVIRT && DEBUG_KERNEL
	---help---
	  Enable to debug paravirt_ops internals.  Specifically, BUG if
	  a paravirt_op is missing when it is called.

config PARAVIRT_SPINLOCKS
	bool "Paravirtualization layer for spinlocks"
	depends on PARAVIRT && SMP
	select UNINLINE_SPIN_UNLOCK if !QUEUED_SPINLOCKS
	---help---
	  Paravirtualized spinlocks allow a pvops backend to replace the
	  spinlock implementation with something virtualization-friendly
	  (for example, block the virtual CPU rather than spinning).

	  It has a minimal impact on native kernels and gives a nice performance
	  benefit on paravirtualized KVM / Xen kernels.

	  If you are unsure how to answer this question, answer Y.

source "arch/x86/xen/Kconfig"

config KVM_GUEST
	bool "KVM Guest support (including kvmclock)"
	depends on PARAVIRT
	select PARAVIRT_CLOCK
	default y
	---help---
	  This option enables various optimizations for running under the KVM
	  hypervisor. It includes a paravirtualized clock, so that instead
	  of relying on a PIT (or probably other) emulation by the
	  underlying device model, the host provides the guest with
	  timing infrastructure such as time of day, and system time

config KVM_DEBUG_FS
	bool "Enable debug information for KVM Guests in debugfs"
	depends on KVM_GUEST && DEBUG_FS
	default n
	---help---
	  This option enables collection of various statistics for KVM guest.
	  Statistics are displayed in debugfs filesystem. Enabling this option
	  may incur significant overhead.

source "arch/x86/lguest/Kconfig"

config PARAVIRT_TIME_ACCOUNTING
	bool "Paravirtual steal time accounting"
	depends on PARAVIRT
	default n
	---help---
	  Select this option to enable fine granularity task steal time
	  accounting. Time spent executing other tasks in parallel with
	  the current vCPU is discounted from the vCPU power. To account for
	  that, there can be a small performance impact.

	  If in doubt, say N here.

config PARAVIRT_CLOCK
	bool

endif #HYPERVISOR_GUEST

config NO_BOOTMEM
	def_bool y

source "arch/x86/Kconfig.cpu"

config HPET_TIMER
	def_bool X86_64
	prompt "HPET Timer Support" if X86_32
	---help---
	  Use the IA-PC HPET (High Precision Event Timer) to manage
	  time in preference to the PIT and RTC, if a HPET is
	  present.
	  HPET is the next generation timer replacing legacy 8254s.
	  The HPET provides a stable time base on SMP
	  systems, unlike the TSC, but it is more expensive to access,
	  as it is off-chip.  You can find the HPET spec at
	  <http://www.intel.com/hardwaredesign/hpetspec_1.pdf>.

	  You can safely choose Y here.  However, HPET will only be
	  activated if the platform and the BIOS support this feature.
	  Otherwise the 8254 will be used for timing services.

	  Choose N to continue using the legacy 8254 timer.

config HPET_EMULATE_RTC
	def_bool y
	depends on HPET_TIMER && (RTC=y || RTC=m || RTC_DRV_CMOS=m || RTC_DRV_CMOS=y)

config APB_TIMER
       def_bool y if X86_INTEL_MID
       prompt "Intel MID APB Timer Support" if X86_INTEL_MID
       select DW_APB_TIMER
       depends on X86_INTEL_MID && SFI
       help
         APB timer is the replacement for 8254, HPET on X86 MID platforms.
         The APBT provides a stable time base on SMP
         systems, unlike the TSC, but it is more expensive to access,
         as it is off-chip. APB timers are always running regardless of CPU
         C states, they are used as per CPU clockevent device when possible.

# Mark as expert because too many people got it wrong.
# The code disables itself when not needed.
config DMI
	default y
	select DMI_SCAN_MACHINE_NON_EFI_FALLBACK
	bool "Enable DMI scanning" if EXPERT
	---help---
	  Enabled scanning of DMI to identify machine quirks. Say Y
	  here unless you have verified that your setup is not
	  affected by entries in the DMI blacklist. Required by PNP
	  BIOS code.

config GART_IOMMU
	bool "Old AMD GART IOMMU support"
	select SWIOTLB
	depends on X86_64 && PCI && AMD_NB
	---help---
	  Provides a driver for older AMD Athlon64/Opteron/Turion/Sempron
	  GART based hardware IOMMUs.

	  The GART supports full DMA access for devices with 32-bit access
	  limitations, on systems with more than 3 GB. This is usually needed
	  for USB, sound, many IDE/SATA chipsets and some other devices.

	  Newer systems typically have a modern AMD IOMMU, supported via
	  the CONFIG_AMD_IOMMU=y config option.

	  In normal configurations this driver is only active when needed:
	  there's more than 3 GB of memory and the system contains a
	  32-bit limited device.

	  If unsure, say Y.

config CALGARY_IOMMU
	bool "IBM Calgary IOMMU support"
	select SWIOTLB
	depends on X86_64 && PCI
	---help---
	  Support for hardware IOMMUs in IBM's xSeries x366 and x460
	  systems. Needed to run systems with more than 3GB of memory
	  properly with 32-bit PCI devices that do not support DAC
	  (Double Address Cycle). Calgary also supports bus level
	  isolation, where all DMAs pass through the IOMMU.  This
	  prevents them from going anywhere except their intended
	  destination. This catches hard-to-find kernel bugs and
	  mis-behaving drivers and devices that do not use the DMA-API
	  properly to set up their DMA buffers.  The IOMMU can be
	  turned off at boot time with the iommu=off parameter.
	  Normally the kernel will make the right choice by itself.
	  If unsure, say Y.

config CALGARY_IOMMU_ENABLED_BY_DEFAULT
	def_bool y
	prompt "Should Calgary be enabled by default?"
	depends on CALGARY_IOMMU
	---help---
	  Should Calgary be enabled by default? if you choose 'y', Calgary
	  will be used (if it exists). If you choose 'n', Calgary will not be
	  used even if it exists. If you choose 'n' and would like to use
	  Calgary anyway, pass 'iommu=calgary' on the kernel command line.
	  If unsure, say Y.

# need this always selected by IOMMU for the VIA workaround
config SWIOTLB
	def_bool y if X86_64
	---help---
	  Support for software bounce buffers used on x86-64 systems
	  which don't have a hardware IOMMU. Using this PCI devices
	  which can only access 32-bits of memory can be used on systems
	  with more than 3 GB of memory.
	  If unsure, say Y.

config IOMMU_HELPER
	def_bool y
	depends on CALGARY_IOMMU || GART_IOMMU || SWIOTLB || AMD_IOMMU

config MAXSMP
	bool "Enable Maximum number of SMP Processors and NUMA Nodes"
	depends on X86_64 && SMP && DEBUG_KERNEL
	select CPUMASK_OFFSTACK if !PREEMPT_RT_FULL
	---help---
	  Enable maximum number of CPUS and NUMA Nodes for this architecture.
	  If unsure, say N.

config NR_CPUS
	int "Maximum number of CPUs" if SMP && !MAXSMP
	range 2 8 if SMP && X86_32 && !X86_BIGSMP
	range 2 512 if SMP && !MAXSMP && !CPUMASK_OFFSTACK
	range 2 8192 if SMP && !MAXSMP && CPUMASK_OFFSTACK && X86_64
	default "1" if !SMP
	default "8192" if MAXSMP
	default "32" if SMP && X86_BIGSMP
	default "8" if SMP && X86_32
	default "64" if SMP
	---help---
	  This allows you to specify the maximum number of CPUs which this
	  kernel will support.  If CPUMASK_OFFSTACK is enabled, the maximum
	  supported value is 8192, otherwise the maximum value is 512.  The
	  minimum value which makes sense is 2.

	  This is purely to save memory - each supported CPU adds
	  approximately eight kilobytes to the kernel image.

config SCHED_SMT
	bool "SMT (Hyperthreading) scheduler support"
	depends on SMP
	---help---
	  SMT scheduler support improves the CPU scheduler's decision making
	  when dealing with Intel Pentium 4 chips with HyperThreading at a
	  cost of slightly increased overhead in some places. If unsure say
	  N here.

config SCHED_MC
	def_bool y
	prompt "Multi-core scheduler support"
	depends on SMP
	---help---
	  Multi-core scheduler support improves the CPU scheduler's decision
	  making when dealing with multi-core CPU chips at a cost of slightly
	  increased overhead in some places. If unsure say N here.

source "kernel/Kconfig.preempt"

config UP_LATE_INIT
       def_bool y
       depends on !SMP && X86_LOCAL_APIC

config X86_UP_APIC
	bool "Local APIC support on uniprocessors" if !PCI_MSI
	default PCI_MSI
	depends on X86_32 && !SMP && !X86_32_NON_STANDARD
	---help---
	  A local APIC (Advanced Programmable Interrupt Controller) is an
	  integrated interrupt controller in the CPU. If you have a single-CPU
	  system which has a processor with a local APIC, you can say Y here to
	  enable and use it. If you say Y here even though your machine doesn't
	  have a local APIC, then the kernel will still run with no slowdown at
	  all. The local APIC supports CPU-generated self-interrupts (timer,
	  performance counters), and the NMI watchdog which detects hard
	  lockups.

config X86_UP_IOAPIC
	bool "IO-APIC support on uniprocessors"
	depends on X86_UP_APIC
	---help---
	  An IO-APIC (I/O Advanced Programmable Interrupt Controller) is an
	  SMP-capable replacement for PC-style interrupt controllers. Most
	  SMP systems and many recent uniprocessor systems have one.

	  If you have a single-CPU system with an IO-APIC, you can say Y here
	  to use it. If you say Y here even though your machine doesn't have
	  an IO-APIC, then the kernel will still run with no slowdown at all.

config X86_LOCAL_APIC
	def_bool y
	depends on X86_64 || SMP || X86_32_NON_STANDARD || X86_UP_APIC || PCI_MSI
	select IRQ_DOMAIN_HIERARCHY
	select PCI_MSI_IRQ_DOMAIN if PCI_MSI

config X86_IO_APIC
	def_bool y
	depends on X86_LOCAL_APIC || X86_UP_IOAPIC

config X86_REROUTE_FOR_BROKEN_BOOT_IRQS
	bool "Reroute for broken boot IRQs"
	depends on X86_IO_APIC
	---help---
	  This option enables a workaround that fixes a source of
	  spurious interrupts. This is recommended when threaded
	  interrupt handling is used on systems where the generation of
	  superfluous "boot interrupts" cannot be disabled.

	  Some chipsets generate a legacy INTx "boot IRQ" when the IRQ
	  entry in the chipset's IO-APIC is masked (as, e.g. the RT
	  kernel does during interrupt handling). On chipsets where this
	  boot IRQ generation cannot be disabled, this workaround keeps
	  the original IRQ line masked so that only the equivalent "boot
	  IRQ" is delivered to the CPUs. The workaround also tells the
	  kernel to set up the IRQ handler on the boot IRQ line. In this
	  way only one interrupt is delivered to the kernel. Otherwise
	  the spurious second interrupt may cause the kernel to bring
	  down (vital) interrupt lines.

	  Only affects "broken" chipsets. Interrupt sharing may be
	  increased on these systems.

config X86_MCE
	bool "Machine Check / overheating reporting"
	select GENERIC_ALLOCATOR
	default y
	---help---
	  Machine Check support allows the processor to notify the
	  kernel if it detects a problem (e.g. overheating, data corruption).
	  The action the kernel takes depends on the severity of the problem,
	  ranging from warning messages to halting the machine.

config X86_MCE_INTEL
	def_bool y
	prompt "Intel MCE features"
	depends on X86_MCE && X86_LOCAL_APIC
	---help---
	   Additional support for intel specific MCE features such as
	   the thermal monitor.

config X86_MCE_AMD
	def_bool y
	prompt "AMD MCE features"
	depends on X86_MCE && X86_LOCAL_APIC
	---help---
	   Additional support for AMD specific MCE features such as
	   the DRAM Error Threshold.

config X86_ANCIENT_MCE
	bool "Support for old Pentium 5 / WinChip machine checks"
	depends on X86_32 && X86_MCE
	---help---
	  Include support for machine check handling on old Pentium 5 or WinChip
	  systems. These typically need to be enabled explicitly on the command
	  line.

config X86_MCE_THRESHOLD
	depends on X86_MCE_AMD || X86_MCE_INTEL
	def_bool y

config X86_MCE_INJECT
	depends on X86_MCE
	tristate "Machine check injector support"
	---help---
	  Provide support for injecting machine checks for testing purposes.
	  If you don't know what a machine check is and you don't do kernel
	  QA it is safe to say n.

config X86_THERMAL_VECTOR
	def_bool y
	depends on X86_MCE_INTEL

config X86_LEGACY_VM86
	bool "Legacy VM86 support"
	default n
	depends on X86_32
	---help---
	  This option allows user programs to put the CPU into V8086
	  mode, which is an 80286-era approximation of 16-bit real mode.

	  Some very old versions of X and/or vbetool require this option
	  for user mode setting.  Similarly, DOSEMU will use it if
	  available to accelerate real mode DOS programs.  However, any
	  recent version of DOSEMU, X, or vbetool should be fully
	  functional even without kernel VM86 support, as they will all
	  fall back to software emulation. Nevertheless, if you are using
	  a 16-bit DOS program where 16-bit performance matters, vm86
	  mode might be faster than emulation and you might want to
	  enable this option.

	  Note that any app that works on a 64-bit kernel is unlikely to
	  need this option, as 64-bit kernels don't, and can't, support
	  V8086 mode. This option is also unrelated to 16-bit protected
	  mode and is not needed to run most 16-bit programs under Wine.

	  Enabling this option increases the complexity of the kernel
	  and slows down exception handling a tiny bit.

	  If unsure, say N here.

config VM86
       bool
       default X86_LEGACY_VM86

config X86_16BIT
	bool "Enable support for 16-bit segments" if EXPERT
	default y
	depends on MODIFY_LDT_SYSCALL
	---help---
	  This option is required by programs like Wine to run 16-bit
	  protected mode legacy code on x86 processors.  Disabling
	  this option saves about 300 bytes on i386, or around 6K text
	  plus 16K runtime memory on x86-64,

config X86_ESPFIX32
	def_bool y
	depends on X86_16BIT && X86_32

config X86_ESPFIX64
	def_bool y
	depends on X86_16BIT && X86_64

config X86_VSYSCALL_EMULATION
       bool "Enable vsyscall emulation" if EXPERT
       default y
       depends on X86_64
       ---help---
	 This enables emulation of the legacy vsyscall page.  Disabling
	 it is roughly equivalent to booting with vsyscall=none, except
	 that it will also disable the helpful warning if a program
	 tries to use a vsyscall.  With this option set to N, offending
	 programs will just segfault, citing addresses of the form
	 0xffffffffff600?00.

	 This option is required by many programs built before 2013, and
	 care should be used even with newer programs if set to N.

	 Disabling this option saves about 7K of kernel size and
	 possibly 4K of additional runtime pagetable memory.

config TOSHIBA
	tristate "Toshiba Laptop support"
	depends on X86_32
	---help---
	  This adds a driver to safely access the System Management Mode of
	  the CPU on Toshiba portables with a genuine Toshiba BIOS. It does
	  not work on models with a Phoenix BIOS. The System Management Mode
	  is used to set the BIOS and power saving options on Toshiba portables.

	  For information on utilities to make use of this driver see the
	  Toshiba Linux utilities web site at:
	  <http://www.buzzard.org.uk/toshiba/>.

	  Say Y if you intend to run this kernel on a Toshiba portable.
	  Say N otherwise.

config I8K
	tristate "Dell i8k legacy laptop support"
	select HWMON
	select SENSORS_DELL_SMM
	---help---
	  This option enables legacy /proc/i8k userspace interface in hwmon
	  dell-smm-hwmon driver. Character file /proc/i8k reports bios version,
	  temperature and allows controlling fan speeds of Dell laptops via
	  System Management Mode. For old Dell laptops (like Dell Inspiron 8000)
	  it reports also power and hotkey status. For fan speed control is
	  needed userspace package i8kutils.

	  Say Y if you intend to run this kernel on old Dell laptops or want to
	  use userspace package i8kutils.
	  Say N otherwise.

config X86_REBOOTFIXUPS
	bool "Enable X86 board specific fixups for reboot"
	depends on X86_32
	---help---
	  This enables chipset and/or board specific fixups to be done
	  in order to get reboot to work correctly. This is only needed on
	  some combinations of hardware and BIOS. The symptom, for which
	  this config is intended, is when reboot ends with a stalled/hung
	  system.

	  Currently, the only fixup is for the Geode machines using
	  CS5530A and CS5536 chipsets and the RDC R-321x SoC.

	  Say Y if you want to enable the fixup. Currently, it's safe to
	  enable this option even if you don't need it.
	  Say N otherwise.

config MICROCODE
	bool "CPU microcode loading support"
	default y
	depends on CPU_SUP_AMD || CPU_SUP_INTEL
	select FW_LOADER
	---help---
	  If you say Y here, you will be able to update the microcode on
	  Intel and AMD processors. The Intel support is for the IA32 family,
	  e.g. Pentium Pro, Pentium II, Pentium III, Pentium 4, Xeon etc. The
	  AMD support is for families 0x10 and later. You will obviously need
	  the actual microcode binary data itself which is not shipped with
	  the Linux kernel.

	  The preferred method to load microcode from a detached initrd is described
	  in Documentation/x86/early-microcode.txt. For that you need to enable
	  CONFIG_BLK_DEV_INITRD in order for the loader to be able to scan the
	  initrd for microcode blobs.

	  In addition, you can build-in the microcode into the kernel. For that you
	  need to enable FIRMWARE_IN_KERNEL and add the vendor-supplied microcode
	  to the CONFIG_EXTRA_FIRMWARE config option.

config MICROCODE_INTEL
	bool "Intel microcode loading support"
	depends on MICROCODE
	default MICROCODE
	select FW_LOADER
	---help---
	  This options enables microcode patch loading support for Intel
	  processors.

	  For the current Intel microcode data package go to
	  <https://downloadcenter.intel.com> and search for
	  'Linux Processor Microcode Data File'.

config MICROCODE_AMD
	bool "AMD microcode loading support"
	depends on MICROCODE
	select FW_LOADER
	---help---
	  If you select this option, microcode patch loading support for AMD
	  processors will be enabled.

config MICROCODE_OLD_INTERFACE
	def_bool y
	depends on MICROCODE

config X86_MSR
	tristate "/dev/cpu/*/msr - Model-specific register support"
	---help---
	  This device gives privileged processes access to the x86
	  Model-Specific Registers (MSRs).  It is a character device with
	  major 202 and minors 0 to 31 for /dev/cpu/0/msr to /dev/cpu/31/msr.
	  MSR accesses are directed to a specific CPU on multi-processor
	  systems.

config X86_CPUID
	tristate "/dev/cpu/*/cpuid - CPU information support"
	---help---
	  This device gives processes access to the x86 CPUID instruction to
	  be executed on a specific processor.  It is a character device
	  with major 203 and minors 0 to 31 for /dev/cpu/0/cpuid to
	  /dev/cpu/31/cpuid.

choice
	prompt "High Memory Support"
	default HIGHMEM4G
	depends on X86_32

config NOHIGHMEM
	bool "off"
	---help---
	  Linux can use up to 64 Gigabytes of physical memory on x86 systems.
	  However, the address space of 32-bit x86 processors is only 4
	  Gigabytes large. That means that, if you have a large amount of
	  physical memory, not all of it can be "permanently mapped" by the
	  kernel. The physical memory that's not permanently mapped is called
	  "high memory".

	  If you are compiling a kernel which will never run on a machine with
	  more than 1 Gigabyte total physical RAM, answer "off" here (default
	  choice and suitable for most users). This will result in a "3GB/1GB"
	  split: 3GB are mapped so that each process sees a 3GB virtual memory
	  space and the remaining part of the 4GB virtual memory space is used
	  by the kernel to permanently map as much physical memory as
	  possible.

	  If the machine has between 1 and 4 Gigabytes physical RAM, then
	  answer "4GB" here.

	  If more than 4 Gigabytes is used then answer "64GB" here. This
	  selection turns Intel PAE (Physical Address Extension) mode on.
	  PAE implements 3-level paging on IA32 processors. PAE is fully
	  supported by Linux, PAE mode is implemented on all recent Intel
	  processors (Pentium Pro and better). NOTE: If you say "64GB" here,
	  then the kernel will not boot on CPUs that don't support PAE!

	  The actual amount of total physical memory will either be
	  auto detected or can be forced by using a kernel command line option
	  such as "mem=256M". (Try "man bootparam" or see the documentation of
	  your boot loader (lilo or loadlin) about how to pass options to the
	  kernel at boot time.)

	  If unsure, say "off".

config HIGHMEM4G
	bool "4GB"
	---help---
	  Select this if you have a 32-bit processor and between 1 and 4
	  gigabytes of physical RAM.

config HIGHMEM64G
	bool "64GB"
	depends on !M486
	select X86_PAE
	---help---
	  Select this if you have a 32-bit processor and more than 4
	  gigabytes of physical RAM.

endchoice

choice
	prompt "Memory split" if EXPERT
	default VMSPLIT_3G
	depends on X86_32
	---help---
	  Select the desired split between kernel and user memory.

	  If the address range available to the kernel is less than the
	  physical memory installed, the remaining memory will be available
	  as "high memory". Accessing high memory is a little more costly
	  than low memory, as it needs to be mapped into the kernel first.
	  Note that increasing the kernel address space limits the range
	  available to user programs, making the address space there
	  tighter.  Selecting anything other than the default 3G/1G split
	  will also likely make your kernel incompatible with binary-only
	  kernel modules.

	  If you are not absolutely sure what you are doing, leave this
	  option alone!

	config VMSPLIT_3G
		bool "3G/1G user/kernel split"
	config VMSPLIT_3G_OPT
		depends on !X86_PAE
		bool "3G/1G user/kernel split (for full 1G low memory)"
	config VMSPLIT_2G
		bool "2G/2G user/kernel split"
	config VMSPLIT_2G_OPT
		depends on !X86_PAE
		bool "2G/2G user/kernel split (for full 2G low memory)"
	config VMSPLIT_1G
		bool "1G/3G user/kernel split"
endchoice

config PAGE_OFFSET
	hex
	default 0xB0000000 if VMSPLIT_3G_OPT
	default 0x80000000 if VMSPLIT_2G
	default 0x78000000 if VMSPLIT_2G_OPT
	default 0x40000000 if VMSPLIT_1G
	default 0xC0000000
	depends on X86_32

config HIGHMEM
	def_bool y
	depends on X86_32 && (HIGHMEM64G || HIGHMEM4G)

config X86_PAE
	bool "PAE (Physical Address Extension) Support"
	depends on X86_32 && !HIGHMEM4G
	select SWIOTLB
	---help---
	  PAE is required for NX support, and furthermore enables
	  larger swapspace support for non-overcommit purposes. It
	  has the cost of more pagetable lookup overhead, and also
	  consumes more pagetable space per process.

config ARCH_PHYS_ADDR_T_64BIT
	def_bool y
	depends on X86_64 || X86_PAE

config ARCH_DMA_ADDR_T_64BIT
	def_bool y
	depends on X86_64 || HIGHMEM64G

config X86_DIRECT_GBPAGES
	def_bool y
	depends on X86_64 && !DEBUG_PAGEALLOC && !KMEMCHECK
	---help---
	  Certain kernel features effectively disable kernel
	  linear 1 GB mappings (even if the CPU otherwise
	  supports them), so don't confuse the user by printing
	  that we have them enabled.

# Common NUMA Features
config NUMA
	bool "Numa Memory Allocation and Scheduler Support"
	depends on SMP
	depends on X86_64 || (X86_32 && HIGHMEM64G && X86_BIGSMP)
	default y if X86_BIGSMP
	---help---
	  Enable NUMA (Non Uniform Memory Access) support.

	  The kernel will try to allocate memory used by a CPU on the
	  local memory controller of the CPU and add some more
	  NUMA awareness to the kernel.

	  For 64-bit this is recommended if the system is Intel Core i7
	  (or later), AMD Opteron, or EM64T NUMA.

	  For 32-bit this is only needed if you boot a 32-bit
	  kernel on a 64-bit NUMA platform.

	  Otherwise, you should say N.

config AMD_NUMA
	def_bool y
	prompt "Old style AMD Opteron NUMA detection"
	depends on X86_64 && NUMA && PCI
	---help---
	  Enable AMD NUMA node topology detection.  You should say Y here if
	  you have a multi processor AMD system. This uses an old method to
	  read the NUMA configuration directly from the builtin Northbridge
	  of Opteron. It is recommended to use X86_64_ACPI_NUMA instead,
	  which also takes priority if both are compiled in.

config X86_64_ACPI_NUMA
	def_bool y
	prompt "ACPI NUMA detection"
	depends on X86_64 && NUMA && ACPI && PCI
	select ACPI_NUMA
	---help---
	  Enable ACPI SRAT based node topology detection.

# Some NUMA nodes have memory ranges that span
# other nodes.  Even though a pfn is valid and
# between a node's start and end pfns, it may not
# reside on that node.  See memmap_init_zone()
# for details.
config NODES_SPAN_OTHER_NODES
	def_bool y
	depends on X86_64_ACPI_NUMA

config NUMA_EMU
	bool "NUMA emulation"
	depends on NUMA
	---help---
	  Enable NUMA emulation. A flat machine will be split
	  into virtual nodes when booted with "numa=fake=N", where N is the
	  number of nodes. This is only useful for debugging.

config NODES_SHIFT
	int "Maximum NUMA Nodes (as a power of 2)" if !MAXSMP
	range 1 10
	default "10" if MAXSMP
	default "6" if X86_64
	default "3"
	depends on NEED_MULTIPLE_NODES
	---help---
	  Specify the maximum number of NUMA Nodes available on the target
	  system.  Increases memory reserved to accommodate various tables.

config ARCH_HAVE_MEMORY_PRESENT
	def_bool y
	depends on X86_32 && DISCONTIGMEM

config NEED_NODE_MEMMAP_SIZE
	def_bool y
	depends on X86_32 && (DISCONTIGMEM || SPARSEMEM)

config ARCH_FLATMEM_ENABLE
	def_bool y
	depends on X86_32 && !NUMA

config ARCH_DISCONTIGMEM_ENABLE
	def_bool y
	depends on NUMA && X86_32

config ARCH_DISCONTIGMEM_DEFAULT
	def_bool y
	depends on NUMA && X86_32

config ARCH_SPARSEMEM_ENABLE
	def_bool y
	depends on X86_64 || NUMA || X86_32 || X86_32_NON_STANDARD
	select SPARSEMEM_STATIC if X86_32
	select SPARSEMEM_VMEMMAP_ENABLE if X86_64

config ARCH_SPARSEMEM_DEFAULT
	def_bool y
	depends on X86_64

config ARCH_SELECT_MEMORY_MODEL
	def_bool y
	depends on ARCH_SPARSEMEM_ENABLE

config ARCH_MEMORY_PROBE
	bool "Enable sysfs memory/probe interface"
	depends on X86_64 && MEMORY_HOTPLUG
	help
	  This option enables a sysfs memory/probe interface for testing.
	  See Documentation/memory-hotplug.txt for more information.
	  If you are unsure how to answer this question, answer N.

config ARCH_PROC_KCORE_TEXT
	def_bool y
	depends on X86_64 && PROC_KCORE

config ILLEGAL_POINTER_VALUE
       hex
       default 0 if X86_32
       default 0xdead000000000000 if X86_64

source "mm/Kconfig"

config X86_PMEM_LEGACY_DEVICE
	bool

config X86_PMEM_LEGACY
	tristate "Support non-standard NVDIMMs and ADR protected memory"
	depends on PHYS_ADDR_T_64BIT
	depends on BLK_DEV
	select X86_PMEM_LEGACY_DEVICE
	select LIBNVDIMM
	help
	  Treat memory marked using the non-standard e820 type of 12 as used
	  by the Intel Sandy Bridge-EP reference BIOS as protected memory.
	  The kernel will offer these regions to the 'pmem' driver so
	  they can be used for persistent storage.

	  Say Y if unsure.

config HIGHPTE
	bool "Allocate 3rd-level pagetables from highmem"
	depends on HIGHMEM
	---help---
	  The VM uses one page table entry for each page of physical memory.
	  For systems with a lot of RAM, this can be wasteful of precious
	  low memory.  Setting this option will put user-space page table
	  entries in high memory.

config X86_CHECK_BIOS_CORRUPTION
	bool "Check for low memory corruption"
	---help---
	  Periodically check for memory corruption in low memory, which
	  is suspected to be caused by BIOS.  Even when enabled in the
	  configuration, it is disabled at runtime.  Enable it by
	  setting "memory_corruption_check=1" on the kernel command
	  line.  By default it scans the low 64k of memory every 60
	  seconds; see the memory_corruption_check_size and
	  memory_corruption_check_period parameters in
	  Documentation/kernel-parameters.txt to adjust this.

	  When enabled with the default parameters, this option has
	  almost no overhead, as it reserves a relatively small amount
	  of memory and scans it infrequently.  It both detects corruption
	  and prevents it from affecting the running system.

	  It is, however, intended as a diagnostic tool; if repeatable
	  BIOS-originated corruption always affects the same memory,
	  you can use memmap= to prevent the kernel from using that
	  memory.

config X86_BOOTPARAM_MEMORY_CORRUPTION_CHECK
	bool "Set the default setting of memory_corruption_check"
	depends on X86_CHECK_BIOS_CORRUPTION
	default y
	---help---
	  Set whether the default state of memory_corruption_check is
	  on or off.

config X86_RESERVE_LOW
	int "Amount of low memory, in kilobytes, to reserve for the BIOS"
	default 64
	range 4 640
	---help---
	  Specify the amount of low memory to reserve for the BIOS.

	  The first page contains BIOS data structures that the kernel
	  must not use, so that page must always be reserved.

	  By default we reserve the first 64K of physical RAM, as a
	  number of BIOSes are known to corrupt that memory range
	  during events such as suspend/resume or monitor cable
	  insertion, so it must not be used by the kernel.

	  You can set this to 4 if you are absolutely sure that you
	  trust the BIOS to get all its memory reservations and usages
	  right.  If you know your BIOS have problems beyond the
	  default 64K area, you can set this to 640 to avoid using the
	  entire low memory range.

	  If you have doubts about the BIOS (e.g. suspend/resume does
	  not work or there's kernel crashes after certain hardware
	  hotplug events) then you might want to enable
	  X86_CHECK_BIOS_CORRUPTION=y to allow the kernel to check
	  typical corruption patterns.

	  Leave this to the default value of 64 if you are unsure.

config MATH_EMULATION
	bool
	depends on MODIFY_LDT_SYSCALL
	prompt "Math emulation" if X86_32
	---help---
	  Linux can emulate a math coprocessor (used for floating point
	  operations) if you don't have one. 486DX and Pentium processors have
	  a math coprocessor built in, 486SX and 386 do not, unless you added
	  a 487DX or 387, respectively. (The messages during boot time can
	  give you some hints here ["man dmesg"].) Everyone needs either a
	  coprocessor or this emulation.

	  If you don't have a math coprocessor, you need to say Y here; if you
	  say Y here even though you have a coprocessor, the coprocessor will
	  be used nevertheless. (This behavior can be changed with the kernel
	  command line option "no387", which comes handy if your coprocessor
	  is broken. Try "man bootparam" or see the documentation of your boot
	  loader (lilo or loadlin) about how to pass options to the kernel at
	  boot time.) This means that it is a good idea to say Y here if you
	  intend to use this kernel on different machines.

	  More information about the internals of the Linux math coprocessor
	  emulation can be found in <file:arch/x86/math-emu/README>.

	  If you are not sure, say Y; apart from resulting in a 66 KB bigger
	  kernel, it won't hurt.

config MTRR
	def_bool y
	prompt "MTRR (Memory Type Range Register) support" if EXPERT
	---help---
	  On Intel P6 family processors (Pentium Pro, Pentium II and later)
	  the Memory Type Range Registers (MTRRs) may be used to control
	  processor access to memory ranges. This is most useful if you have
	  a video (VGA) card on a PCI or AGP bus. Enabling write-combining
	  allows bus write transfers to be combined into a larger transfer
	  before bursting over the PCI/AGP bus. This can increase performance
	  of image write operations 2.5 times or more. Saying Y here creates a
	  /proc/mtrr file which may be used to manipulate your processor's
	  MTRRs. Typically the X server should use this.

	  This code has a reasonably generic interface so that similar
	  control registers on other processors can be easily supported
	  as well:

	  The Cyrix 6x86, 6x86MX and M II processors have Address Range
	  Registers (ARRs) which provide a similar functionality to MTRRs. For
	  these, the ARRs are used to emulate the MTRRs.
	  The AMD K6-2 (stepping 8 and above) and K6-3 processors have two
	  MTRRs. The Centaur C6 (WinChip) has 8 MCRs, allowing
	  write-combining. All of these processors are supported by this code
	  and it makes sense to say Y here if you have one of them.

	  Saying Y here also fixes a problem with buggy SMP BIOSes which only
	  set the MTRRs for the boot CPU and not for the secondary CPUs. This
	  can lead to all sorts of problems, so it's good to say Y here.

	  You can safely say Y even if your machine doesn't have MTRRs, you'll
	  just add about 9 KB to your kernel.

	  See <file:Documentation/x86/mtrr.txt> for more information.

config MTRR_SANITIZER
	def_bool y
	prompt "MTRR cleanup support"
	depends on MTRR
	---help---
	  Convert MTRR layout from continuous to discrete, so X drivers can
	  add writeback entries.

	  Can be disabled with disable_mtrr_cleanup on the kernel command line.
	  The largest mtrr entry size for a continuous block can be set with
	  mtrr_chunk_size.

	  If unsure, say Y.

config MTRR_SANITIZER_ENABLE_DEFAULT
	int "MTRR cleanup enable value (0-1)"
	range 0 1
	default "0"
	depends on MTRR_SANITIZER
	---help---
	  Enable mtrr cleanup default value

config MTRR_SANITIZER_SPARE_REG_NR_DEFAULT
	int "MTRR cleanup spare reg num (0-7)"
	range 0 7
	default "1"
	depends on MTRR_SANITIZER
	---help---
	  mtrr cleanup spare entries default, it can be changed via
	  mtrr_spare_reg_nr=N on the kernel command line.

config X86_PAT
	def_bool y
	prompt "x86 PAT support" if EXPERT
	depends on MTRR
	---help---
	  Use PAT attributes to setup page level cache control.

	  PATs are the modern equivalents of MTRRs and are much more
	  flexible than MTRRs.

	  Say N here if you see bootup problems (boot crash, boot hang,
	  spontaneous reboots) or a non-working video driver.

	  If unsure, say Y.

config ARCH_USES_PG_UNCACHED
	def_bool y
	depends on X86_PAT

config ARCH_RANDOM
	def_bool y
	prompt "x86 architectural random number generator" if EXPERT
	---help---
	  Enable the x86 architectural RDRAND instruction
	  (Intel Bull Mountain technology) to generate random numbers.
	  If supported, this is a high bandwidth, cryptographically
	  secure hardware random number generator.

config X86_SMAP
	def_bool y
	prompt "Supervisor Mode Access Prevention" if EXPERT
	---help---
	  Supervisor Mode Access Prevention (SMAP) is a security
	  feature in newer Intel processors.  There is a small
	  performance cost if this enabled and turned on; there is
	  also a small increase in the kernel size if this is enabled.

	  If unsure, say Y.

config X86_INTEL_MPX
	prompt "Intel MPX (Memory Protection Extensions)"
	def_bool n
	depends on CPU_SUP_INTEL
	---help---
	  MPX provides hardware features that can be used in
	  conjunction with compiler-instrumented code to check
	  memory references.  It is designed to detect buffer
	  overflow or underflow bugs.

	  This option enables running applications which are
	  instrumented or otherwise use MPX.  It does not use MPX
	  itself inside the kernel or to protect the kernel
	  against bad memory references.

	  Enabling this option will make the kernel larger:
	  ~8k of kernel text and 36 bytes of data on a 64-bit
	  defconfig.  It adds a long to the 'mm_struct' which
	  will increase the kernel memory overhead of each
	  process and adds some branches to paths used during
	  exec() and munmap().

	  For details, see Documentation/x86/intel_mpx.txt

	  If unsure, say N.

config EFI
	bool "EFI runtime service support"
	depends on ACPI
	select UCS2_STRING
	select EFI_RUNTIME_WRAPPERS
	---help---
	  This enables the kernel to use EFI runtime services that are
	  available (such as the EFI variable services).

	  This option is only useful on systems that have EFI firmware.
	  In addition, you should use the latest ELILO loader available
	  at <http://elilo.sourceforge.net> in order to take advantage
	  of EFI runtime services. However, even with this option, the
	  resultant kernel should continue to boot on existing non-EFI
	  platforms.

config EFI_STUB
       bool "EFI stub support"
       depends on EFI && !X86_USE_3DNOW
       select RELOCATABLE
       ---help---
          This kernel feature allows a bzImage to be loaded directly
	  by EFI firmware without the use of a bootloader.

	  See Documentation/efi-stub.txt for more information.

config EFI_MIXED
	bool "EFI mixed-mode support"
	depends on EFI_STUB && X86_64
	---help---
	   Enabling this feature allows a 64-bit kernel to be booted
	   on a 32-bit firmware, provided that your CPU supports 64-bit
	   mode.

	   Note that it is not possible to boot a mixed-mode enabled
	   kernel via the EFI boot stub - a bootloader that supports
	   the EFI handover protocol must be used.

	   If unsure, say N.

config SECCOMP
	def_bool y
	prompt "Enable seccomp to safely compute untrusted bytecode"
	---help---
	  This kernel feature is useful for number crunching applications
	  that may need to compute untrusted bytecode during their
	  execution. By using pipes or other transports made available to
	  the process as file descriptors supporting the read/write
	  syscalls, it's possible to isolate those applications in
	  their own address space using seccomp. Once seccomp is
	  enabled via prctl(PR_SET_SECCOMP), it cannot be disabled
	  and the task is only allowed to execute a few safe syscalls
	  defined by each seccomp mode.

	  If unsure, say Y. Only embedded should say N here.

source kernel/Kconfig.hz

config KEXEC
	bool "kexec system call"
	select KEXEC_CORE
	---help---
	  kexec is a system call that implements the ability to shutdown your
	  current kernel, and to start another kernel.  It is like a reboot
	  but it is independent of the system firmware.   And like a reboot
	  you can start any kernel with it, not just Linux.

	  The name comes from the similarity to the exec system call.

	  It is an ongoing process to be certain the hardware in a machine
	  is properly shutdown, so do not be surprised if this code does not
	  initially work for you.  As of this writing the exact hardware
	  interface is strongly in flux, so no good recommendation can be
	  made.

config KEXEC_FILE
	bool "kexec file based system call"
	select KEXEC_CORE
	select BUILD_BIN2C
	depends on X86_64
	depends on CRYPTO=y
	depends on CRYPTO_SHA256=y
	---help---
	  This is new version of kexec system call. This system call is
	  file based and takes file descriptors as system call argument
	  for kernel and initramfs as opposed to list of segments as
	  accepted by previous system call.

config KEXEC_VERIFY_SIG
	bool "Verify kernel signature during kexec_file_load() syscall"
	depends on KEXEC_FILE
	---help---
	  This option makes kernel signature verification mandatory for
	  the kexec_file_load() syscall.

	  In addition to that option, you need to enable signature
	  verification for the corresponding kernel image type being
	  loaded in order for this to work.

config KEXEC_BZIMAGE_VERIFY_SIG
	bool "Enable bzImage signature verification support"
	depends on KEXEC_VERIFY_SIG
	depends on SIGNED_PE_FILE_VERIFICATION
	select SYSTEM_TRUSTED_KEYRING
	---help---
	  Enable bzImage signature verification support.

config CRASH_DUMP
	bool "kernel crash dumps"
	depends on X86_64 || (X86_32 && HIGHMEM)
	---help---
	  Generate crash dump after being started by kexec.
	  This should be normally only set in special crash dump kernels
	  which are loaded in the main kernel with kexec-tools into
	  a specially reserved region and then later executed after
	  a crash by kdump/kexec. The crash dump kernel must be compiled
	  to a memory address not used by the main kernel or BIOS using
	  PHYSICAL_START, or it must be built as a relocatable image
	  (CONFIG_RELOCATABLE=y).
	  For more details see Documentation/kdump/kdump.txt

config KEXEC_JUMP
	bool "kexec jump"
	depends on KEXEC && HIBERNATION
	---help---
	  Jump between original kernel and kexeced kernel and invoke
	  code in physical address mode via KEXEC

config PHYSICAL_START
	hex "Physical address where the kernel is loaded" if (EXPERT || CRASH_DUMP)
	default "0x1000000"
	---help---
	  This gives the physical address where the kernel is loaded.

	  If kernel is a not relocatable (CONFIG_RELOCATABLE=n) then
	  bzImage will decompress itself to above physical address and
	  run from there. Otherwise, bzImage will run from the address where
	  it has been loaded by the boot loader and will ignore above physical
	  address.

	  In normal kdump cases one does not have to set/change this option
	  as now bzImage can be compiled as a completely relocatable image
	  (CONFIG_RELOCATABLE=y) and be used to load and run from a different
	  address. This option is mainly useful for the folks who don't want
	  to use a bzImage for capturing the crash dump and want to use a
	  vmlinux instead. vmlinux is not relocatable hence a kernel needs
	  to be specifically compiled to run from a specific memory area
	  (normally a reserved region) and this option comes handy.

	  So if you are using bzImage for capturing the crash dump,
	  leave the value here unchanged to 0x1000000 and set
	  CONFIG_RELOCATABLE=y.  Otherwise if you plan to use vmlinux
	  for capturing the crash dump change this value to start of
	  the reserved region.  In other words, it can be set based on
	  the "X" value as specified in the "crashkernel=YM@XM"
	  command line boot parameter passed to the panic-ed
	  kernel. Please take a look at Documentation/kdump/kdump.txt
	  for more details about crash dumps.

	  Usage of bzImage for capturing the crash dump is recommended as
	  one does not have to build two kernels. Same kernel can be used
	  as production kernel and capture kernel. Above option should have
	  gone away after relocatable bzImage support is introduced. But it
	  is present because there are users out there who continue to use
	  vmlinux for dump capture. This option should go away down the
	  line.

	  Don't change this unless you know what you are doing.

config RELOCATABLE
	bool "Build a relocatable kernel"
	default y
	---help---
	  This builds a kernel image that retains relocation information
	  so it can be loaded someplace besides the default 1MB.
	  The relocations tend to make the kernel binary about 10% larger,
	  but are discarded at runtime.

	  One use is for the kexec on panic case where the recovery kernel
	  must live at a different physical address than the primary
	  kernel.

	  Note: If CONFIG_RELOCATABLE=y, then the kernel runs from the address
	  it has been loaded at and the compile time physical address
	  (CONFIG_PHYSICAL_START) is used as the minimum location.

config RANDOMIZE_BASE
	bool "Randomize the address of the kernel image"
	depends on RELOCATABLE
	default n
	---help---
	   Randomizes the physical and virtual address at which the
	   kernel image is decompressed, as a security feature that
	   deters exploit attempts relying on knowledge of the location
	   of kernel internals.

	   Entropy is generated using the RDRAND instruction if it is
	   supported. If RDTSC is supported, it is used as well. If
	   neither RDRAND nor RDTSC are supported, then randomness is
	   read from the i8254 timer.

	   The kernel will be offset by up to RANDOMIZE_BASE_MAX_OFFSET,
	   and aligned according to PHYSICAL_ALIGN. Since the kernel is
	   built using 2GiB addressing, and PHYSICAL_ALGIN must be at a
	   minimum of 2MiB, only 10 bits of entropy is theoretically
	   possible. At best, due to page table layouts, 64-bit can use
	   9 bits of entropy and 32-bit uses 8 bits.

	   If unsure, say N.

config RANDOMIZE_BASE_MAX_OFFSET
	hex "Maximum kASLR offset allowed" if EXPERT
	depends on RANDOMIZE_BASE
	range 0x0 0x20000000 if X86_32
	default "0x20000000" if X86_32
	range 0x0 0x40000000 if X86_64
	default "0x40000000" if X86_64
	---help---
	  The lesser of RANDOMIZE_BASE_MAX_OFFSET and available physical
	  memory is used to determine the maximal offset in bytes that will
	  be applied to the kernel when kernel Address Space Layout
	  Randomization (kASLR) is active. This must be a multiple of
	  PHYSICAL_ALIGN.

	  On 32-bit this is limited to 512MiB by page table layouts. The
	  default is 512MiB.

	  On 64-bit this is limited by how the kernel fixmap page table is
	  positioned, so this cannot be larger than 1GiB currently. Without
	  RANDOMIZE_BASE, there is a 512MiB to 1.5GiB split between kernel
	  and modules. When RANDOMIZE_BASE_MAX_OFFSET is above 512MiB, the
	  modules area will shrink to compensate, up to the current maximum
	  1GiB to 1GiB split. The default is 1GiB.

	  If unsure, leave at the default value.

# Relocation on x86 needs some additional build support
config X86_NEED_RELOCS
	def_bool y
	depends on RANDOMIZE_BASE || (X86_32 && RELOCATABLE)

config PHYSICAL_ALIGN
	hex "Alignment value to which kernel should be aligned"
	default "0x200000"
	range 0x2000 0x1000000 if X86_32
	range 0x200000 0x1000000 if X86_64
	---help---
	  This value puts the alignment restrictions on physical address
	  where kernel is loaded and run from. Kernel is compiled for an
	  address which meets above alignment restriction.

	  If bootloader loads the kernel at a non-aligned address and
	  CONFIG_RELOCATABLE is set, kernel will move itself to nearest
	  address aligned to above value and run from there.

	  If bootloader loads the kernel at a non-aligned address and
	  CONFIG_RELOCATABLE is not set, kernel will ignore the run time
	  load address and decompress itself to the address it has been
	  compiled for and run from there. The address for which kernel is
	  compiled already meets above alignment restrictions. Hence the
	  end result is that kernel runs from a physical address meeting
	  above alignment restrictions.

	  On 32-bit this value must be a multiple of 0x2000. On 64-bit
	  this value must be a multiple of 0x200000.

	  Don't change this unless you know what you are doing.

config HOTPLUG_CPU
	bool "Support for hot-pluggable CPUs"
	depends on SMP
	---help---
	  Say Y here to allow turning CPUs off and on. CPUs can be
	  controlled through /sys/devices/system/cpu.
	  ( Note: power management support will enable this option
	    automatically on SMP systems. )
	  Say N if you want to disable CPU hotplug.

config BOOTPARAM_HOTPLUG_CPU0
	bool "Set default setting of cpu0_hotpluggable"
	default n
	depends on HOTPLUG_CPU
	---help---
	  Set whether default state of cpu0_hotpluggable is on or off.

	  Say Y here to enable CPU0 hotplug by default. If this switch
	  is turned on, there is no need to give cpu0_hotplug kernel
	  parameter and the CPU0 hotplug feature is enabled by default.

	  Please note: there are two known CPU0 dependencies if you want
	  to enable the CPU0 hotplug feature either by this switch or by
	  cpu0_hotplug kernel parameter.

	  First, resume from hibernate or suspend always starts from CPU0.
	  So hibernate and suspend are prevented if CPU0 is offline.

	  Second dependency is PIC interrupts always go to CPU0. CPU0 can not
	  offline if any interrupt can not migrate out of CPU0. There may
	  be other CPU0 dependencies.

	  Please make sure the dependencies are under your control before
	  you enable this feature.

	  Say N if you don't want to enable CPU0 hotplug feature by default.
	  You still can enable the CPU0 hotplug feature at boot by kernel
	  parameter cpu0_hotplug.

config DEBUG_HOTPLUG_CPU0
	def_bool n
	prompt "Debug CPU0 hotplug"
	depends on HOTPLUG_CPU
	---help---
	  Enabling this option offlines CPU0 (if CPU0 can be offlined) as
	  soon as possible and boots up userspace with CPU0 offlined. User
	  can online CPU0 back after boot time.

	  To debug CPU0 hotplug, you need to enable CPU0 offline/online
	  feature by either turning on CONFIG_BOOTPARAM_HOTPLUG_CPU0 during
	  compilation or giving cpu0_hotplug kernel parameter at boot.

	  If unsure, say N.

config COMPAT_VDSO
	def_bool n
	prompt "Disable the 32-bit vDSO (needed for glibc 2.3.3)"
	depends on X86_32 || IA32_EMULATION
	---help---
	  Certain buggy versions of glibc will crash if they are
	  presented with a 32-bit vDSO that is not mapped at the address
	  indicated in its segment table.

	  The bug was introduced by f866314b89d56845f55e6f365e18b31ec978ec3a
	  and fixed by 3b3ddb4f7db98ec9e912ccdf54d35df4aa30e04a and
	  49ad572a70b8aeb91e57483a11dd1b77e31c4468.  Glibc 2.3.3 is
	  the only released version with the bug, but OpenSUSE 9
	  contains a buggy "glibc 2.3.2".

	  The symptom of the bug is that everything crashes on startup, saying:
	  dl_main: Assertion `(void *) ph->p_vaddr == _rtld_local._dl_sysinfo_dso' failed!

	  Saying Y here changes the default value of the vdso32 boot
	  option from 1 to 0, which turns off the 32-bit vDSO entirely.
	  This works around the glibc bug but hurts performance.

	  If unsure, say N: if you are compiling your own kernel, you
	  are unlikely to be using a buggy version of glibc.

choice
	prompt "vsyscall table for legacy applications"
	depends on X86_64
	default LEGACY_VSYSCALL_EMULATE
	help
	  Legacy user code that does not know how to find the vDSO expects
	  to be able to issue three syscalls by calling fixed addresses in
	  kernel space. Since this location is not randomized with ASLR,
	  it can be used to assist security vulnerability exploitation.

	  This setting can be changed at boot time via the kernel command
	  line parameter vsyscall=[native|emulate|none].

	  On a system with recent enough glibc (2.14 or newer) and no
	  static binaries, you can say None without a performance penalty
	  to improve security.

	  If unsure, select "Emulate".

	config LEGACY_VSYSCALL_NATIVE
		bool "Native"
		help
		  Actual executable code is located in the fixed vsyscall
		  address mapping, implementing time() efficiently. Since
		  this makes the mapping executable, it can be used during
		  security vulnerability exploitation (traditionally as
		  ROP gadgets). This configuration is not recommended.

	config LEGACY_VSYSCALL_EMULATE
		bool "Emulate"
		help
		  The kernel traps and emulates calls into the fixed
		  vsyscall address mapping. This makes the mapping
		  non-executable, but it still contains known contents,
		  which could be used in certain rare security vulnerability
		  exploits. This configuration is recommended when userspace
		  still uses the vsyscall area.

	config LEGACY_VSYSCALL_NONE
		bool "None"
		help
		  There will be no vsyscall mapping at all. This will
		  eliminate any risk of ASLR bypass due to the vsyscall
		  fixed address mapping. Attempts to use the vsyscalls
		  will be reported to dmesg, so that either old or
		  malicious userspace programs can be identified.

endchoice

config CMDLINE_BOOL
	bool "Built-in kernel command line"
	---help---
	  Allow for specifying boot arguments to the kernel at
	  build time.  On some systems (e.g. embedded ones), it is
	  necessary or convenient to provide some or all of the
	  kernel boot arguments with the kernel itself (that is,
	  to not rely on the boot loader to provide them.)

	  To compile command line arguments into the kernel,
	  set this option to 'Y', then fill in the
	  boot arguments in CONFIG_CMDLINE.

	  Systems with fully functional boot loaders (i.e. non-embedded)
	  should leave this option set to 'N'.

config CMDLINE
	string "Built-in kernel command string"
	depends on CMDLINE_BOOL
	default ""
	---help---
	  Enter arguments here that should be compiled into the kernel
	  image and used at boot time.  If the boot loader provides a
	  command line at boot time, it is appended to this string to
	  form the full kernel command line, when the system boots.

	  However, you can use the CONFIG_CMDLINE_OVERRIDE option to
	  change this behavior.

	  In most cases, the command line (whether built-in or provided
	  by the boot loader) should specify the device for the root
	  file system.

config CMDLINE_OVERRIDE
	bool "Built-in command line overrides boot loader arguments"
	depends on CMDLINE_BOOL
	---help---
	  Set this option to 'Y' to have the kernel ignore the boot loader
	  command line, and use ONLY the built-in command line.

	  This is used to work around broken boot loaders.  This should
	  be set to 'N' under normal conditions.

config MODIFY_LDT_SYSCALL
	bool "Enable the LDT (local descriptor table)" if EXPERT
	default y
	---help---
	  Linux can allow user programs to install a per-process x86
	  Local Descriptor Table (LDT) using the modify_ldt(2) system
	  call.  This is required to run 16-bit or segmented code such as
	  DOSEMU or some Wine programs.  It is also used by some very old
	  threading libraries.

	  Enabling this feature adds a small amount of overhead to
	  context switches and increases the low-level kernel attack
	  surface.  Disabling it removes the modify_ldt(2) system call.

	  Saying 'N' here may make sense for embedded or server kernels.

source "kernel/livepatch/Kconfig"

endmenu

config ARCH_ENABLE_MEMORY_HOTPLUG
	def_bool y
	depends on X86_64 || (X86_32 && HIGHMEM)

config ARCH_ENABLE_MEMORY_HOTREMOVE
	def_bool y
	depends on MEMORY_HOTPLUG

config USE_PERCPU_NUMA_NODE_ID
	def_bool y
	depends on NUMA

config ARCH_ENABLE_SPLIT_PMD_PTLOCK
	def_bool y
	depends on X86_64 || X86_PAE

config ARCH_ENABLE_HUGEPAGE_MIGRATION
	def_bool y
	depends on X86_64 && HUGETLB_PAGE && MIGRATION

menu "Power management and ACPI options"

config ARCH_HIBERNATION_HEADER
	def_bool y
	depends on X86_64 && HIBERNATION

source "kernel/power/Kconfig"

source "drivers/acpi/Kconfig"

source "drivers/sfi/Kconfig"

config X86_APM_BOOT
	def_bool y
	depends on APM

menuconfig APM
	tristate "APM (Advanced Power Management) BIOS support"
	depends on X86_32 && PM_SLEEP
	---help---
	  APM is a BIOS specification for saving power using several different
	  techniques. This is mostly useful for battery powered laptops with
	  APM compliant BIOSes. If you say Y here, the system time will be
	  reset after a RESUME operation, the /proc/apm device will provide
	  battery status information, and user-space programs will receive
	  notification of APM "events" (e.g. battery status change).

	  If you select "Y" here, you can disable actual use of the APM
	  BIOS by passing the "apm=off" option to the kernel at boot time.

	  Note that the APM support is almost completely disabled for
	  machines with more than one CPU.

	  In order to use APM, you will need supporting software. For location
	  and more information, read <file:Documentation/power/apm-acpi.txt>
	  and the Battery Powered Linux mini-HOWTO, available from
	  <http://www.tldp.org/docs.html#howto>.

	  This driver does not spin down disk drives (see the hdparm(8)
	  manpage ("man 8 hdparm") for that), and it doesn't turn off
	  VESA-compliant "green" monitors.

	  This driver does not support the TI 4000M TravelMate and the ACER
	  486/DX4/75 because they don't have compliant BIOSes. Many "green"
	  desktop machines also don't have compliant BIOSes, and this driver
	  may cause those machines to panic during the boot phase.

	  Generally, if you don't have a battery in your machine, there isn't
	  much point in using this driver and you should say N. If you get
	  random kernel OOPSes or reboots that don't seem to be related to
	  anything, try disabling/enabling this option (or disabling/enabling
	  APM in your BIOS).

	  Some other things you should try when experiencing seemingly random,
	  "weird" problems:

	  1) make sure that you have enough swap space and that it is
	  enabled.
	  2) pass the "no-hlt" option to the kernel
	  3) switch on floating point emulation in the kernel and pass
	  the "no387" option to the kernel
	  4) pass the "floppy=nodma" option to the kernel
	  5) pass the "mem=4M" option to the kernel (thereby disabling
	  all but the first 4 MB of RAM)
	  6) make sure that the CPU is not over clocked.
	  7) read the sig11 FAQ at <http://www.bitwizard.nl/sig11/>
	  8) disable the cache from your BIOS settings
	  9) install a fan for the video card or exchange video RAM
	  10) install a better fan for the CPU
	  11) exchange RAM chips
	  12) exchange the motherboard.

	  To compile this driver as a module, choose M here: the
	  module will be called apm.

if APM

config APM_IGNORE_USER_SUSPEND
	bool "Ignore USER SUSPEND"
	---help---
	  This option will ignore USER SUSPEND requests. On machines with a
	  compliant APM BIOS, you want to say N. However, on the NEC Versa M
	  series notebooks, it is necessary to say Y because of a BIOS bug.

config APM_DO_ENABLE
	bool "Enable PM at boot time"
	---help---
	  Enable APM features at boot time. From page 36 of the APM BIOS
	  specification: "When disabled, the APM BIOS does not automatically
	  power manage devices, enter the Standby State, enter the Suspend
	  State, or take power saving steps in response to CPU Idle calls."
	  This driver will make CPU Idle calls when Linux is idle (unless this
	  feature is turned off -- see "Do CPU IDLE calls", below). This
	  should always save battery power, but more complicated APM features
	  will be dependent on your BIOS implementation. You may need to turn
	  this option off if your computer hangs at boot time when using APM
	  support, or if it beeps continuously instead of suspending. Turn
	  this off if you have a NEC UltraLite Versa 33/C or a Toshiba
	  T400CDT. This is off by default since most machines do fine without
	  this feature.

config APM_CPU_IDLE
	depends on CPU_IDLE
	bool "Make CPU Idle calls when idle"
	---help---
	  Enable calls to APM CPU Idle/CPU Busy inside the kernel's idle loop.
	  On some machines, this can activate improved power savings, such as
	  a slowed CPU clock rate, when the machine is idle. These idle calls
	  are made after the idle loop has run for some length of time (e.g.,
	  333 mS). On some machines, this will cause a hang at boot time or
	  whenever the CPU becomes idle. (On machines with more than one CPU,
	  this option does nothing.)

config APM_DISPLAY_BLANK
	bool "Enable console blanking using APM"
	---help---
	  Enable console blanking using the APM. Some laptops can use this to
	  turn off the LCD backlight when the screen blanker of the Linux
	  virtual console blanks the screen. Note that this is only used by
	  the virtual console screen blanker, and won't turn off the backlight
	  when using the X Window system. This also doesn't have anything to
	  do with your VESA-compliant power-saving monitor. Further, this
	  option doesn't work for all laptops -- it might not turn off your
	  backlight at all, or it might print a lot of errors to the console,
	  especially if you are using gpm.

config APM_ALLOW_INTS
	bool "Allow interrupts during APM BIOS calls"
	---help---
	  Normally we disable external interrupts while we are making calls to
	  the APM BIOS as a measure to lessen the effects of a badly behaving
	  BIOS implementation.  The BIOS should reenable interrupts if it
	  needs to.  Unfortunately, some BIOSes do not -- especially those in
	  many of the newer IBM Thinkpads.  If you experience hangs when you
	  suspend, try setting this to Y.  Otherwise, say N.

endif # APM

source "drivers/cpufreq/Kconfig"

source "drivers/cpuidle/Kconfig"

source "drivers/idle/Kconfig"

endmenu


menu "Bus options (PCI etc.)"

config PCI
	bool "PCI support"
	default y
	---help---
	  Find out whether you have a PCI motherboard. PCI is the name of a
	  bus system, i.e. the way the CPU talks to the other stuff inside
	  your box. Other bus systems are ISA, EISA, MicroChannel (MCA) or
	  VESA. If you have PCI, say Y, otherwise N.

choice
	prompt "PCI access mode"
	depends on X86_32 && PCI
	default PCI_GOANY
	---help---
	  On PCI systems, the BIOS can be used to detect the PCI devices and
	  determine their configuration. However, some old PCI motherboards
	  have BIOS bugs and may crash if this is done. Also, some embedded
	  PCI-based systems don't have any BIOS at all. Linux can also try to
	  detect the PCI hardware directly without using the BIOS.

	  With this option, you can specify how Linux should detect the
	  PCI devices. If you choose "BIOS", the BIOS will be used,
	  if you choose "Direct", the BIOS won't be used, and if you
	  choose "MMConfig", then PCI Express MMCONFIG will be used.
	  If you choose "Any", the kernel will try MMCONFIG, then the
	  direct access method and falls back to the BIOS if that doesn't
	  work. If unsure, go with the default, which is "Any".

config PCI_GOBIOS
	bool "BIOS"

config PCI_GOMMCONFIG
	bool "MMConfig"

config PCI_GODIRECT
	bool "Direct"

config PCI_GOOLPC
	bool "OLPC XO-1"
	depends on OLPC

config PCI_GOANY
	bool "Any"

endchoice

config PCI_BIOS
	def_bool y
	depends on X86_32 && PCI && (PCI_GOBIOS || PCI_GOANY)

# x86-64 doesn't support PCI BIOS access from long mode so always go direct.
config PCI_DIRECT
	def_bool y
	depends on PCI && (X86_64 || (PCI_GODIRECT || PCI_GOANY || PCI_GOOLPC || PCI_GOMMCONFIG))

config PCI_MMCONFIG
	def_bool y
	depends on X86_32 && PCI && (ACPI || SFI) && (PCI_GOMMCONFIG || PCI_GOANY)

config PCI_OLPC
	def_bool y
	depends on PCI && OLPC && (PCI_GOOLPC || PCI_GOANY)

config PCI_XEN
	def_bool y
	depends on PCI && XEN
	select SWIOTLB_XEN

config PCI_DOMAINS
	def_bool y
	depends on PCI

config PCI_MMCONFIG
	bool "Support mmconfig PCI config space access"
	depends on X86_64 && PCI && ACPI

config PCI_CNB20LE_QUIRK
	bool "Read CNB20LE Host Bridge Windows" if EXPERT
	depends on PCI
	help
	  Read the PCI windows out of the CNB20LE host bridge. This allows
	  PCI hotplug to work on systems with the CNB20LE chipset which do
	  not have ACPI.

	  There's no public spec for this chipset, and this functionality
	  is known to be incomplete.

	  You should say N unless you know you need this.

source "drivers/pci/pcie/Kconfig"

source "drivers/pci/Kconfig"

# x86_64 have no ISA slots, but can have ISA-style DMA.
config ISA_DMA_API
	bool "ISA-style DMA support" if (X86_64 && EXPERT)
	default y
	help
	  Enables ISA-style DMA support for devices requiring such controllers.
	  If unsure, say Y.

if X86_32

config ISA
	bool "ISA support"
	---help---
	  Find out whether you have ISA slots on your motherboard.  ISA is the
	  name of a bus system, i.e. the way the CPU talks to the other stuff
	  inside your box.  Other bus systems are PCI, EISA, MicroChannel
	  (MCA) or VESA.  ISA is an older system, now being displaced by PCI;
	  newer boards don't support it.  If you have ISA, say Y, otherwise N.

config EISA
	bool "EISA support"
	depends on ISA
	---help---
	  The Extended Industry Standard Architecture (EISA) bus was
	  developed as an open alternative to the IBM MicroChannel bus.

	  The EISA bus provided some of the features of the IBM MicroChannel
	  bus while maintaining backward compatibility with cards made for
	  the older ISA bus.  The EISA bus saw limited use between 1988 and
	  1995 when it was made obsolete by the PCI bus.

	  Say Y here if you are building a kernel for an EISA-based machine.

	  Otherwise, say N.

source "drivers/eisa/Kconfig"

config SCx200
	tristate "NatSemi SCx200 support"
	---help---
	  This provides basic support for National Semiconductor's
	  (now AMD's) Geode processors.  The driver probes for the
	  PCI-IDs of several on-chip devices, so its a good dependency
	  for other scx200_* drivers.

	  If compiled as a module, the driver is named scx200.

config SCx200HR_TIMER
	tristate "NatSemi SCx200 27MHz High-Resolution Timer Support"
	depends on SCx200
	default y
	---help---
	  This driver provides a clocksource built upon the on-chip
	  27MHz high-resolution timer.  Its also a workaround for
	  NSC Geode SC-1100's buggy TSC, which loses time when the
	  processor goes idle (as is done by the scheduler).  The
	  other workaround is idle=poll boot option.

config OLPC
	bool "One Laptop Per Child support"
	depends on !X86_PAE
	select GPIOLIB
	select OF
	select OF_PROMTREE
	select IRQ_DOMAIN
	---help---
	  Add support for detecting the unique features of the OLPC
	  XO hardware.

config OLPC_XO1_PM
	bool "OLPC XO-1 Power Management"
	depends on OLPC && MFD_CS5535 && PM_SLEEP
	select MFD_CORE
	---help---
	  Add support for poweroff and suspend of the OLPC XO-1 laptop.

config OLPC_XO1_RTC
	bool "OLPC XO-1 Real Time Clock"
	depends on OLPC_XO1_PM && RTC_DRV_CMOS
	---help---
	  Add support for the XO-1 real time clock, which can be used as a
	  programmable wakeup source.

config OLPC_XO1_SCI
	bool "OLPC XO-1 SCI extras"
	depends on OLPC && OLPC_XO1_PM
	depends on INPUT=y
	select POWER_SUPPLY
	select GPIO_CS5535
	select MFD_CORE
	---help---
	  Add support for SCI-based features of the OLPC XO-1 laptop:
	   - EC-driven system wakeups
	   - Power button
	   - Ebook switch
	   - Lid switch
	   - AC adapter status updates
	   - Battery status updates

config OLPC_XO15_SCI
	bool "OLPC XO-1.5 SCI extras"
	depends on OLPC && ACPI
	select POWER_SUPPLY
	---help---
	  Add support for SCI-based features of the OLPC XO-1.5 laptop:
	   - EC-driven system wakeups
	   - AC adapter status updates
	   - Battery status updates

config ALIX
	bool "PCEngines ALIX System Support (LED setup)"
	select GPIOLIB
	---help---
	  This option enables system support for the PCEngines ALIX.
	  At present this just sets up LEDs for GPIO control on
	  ALIX2/3/6 boards.  However, other system specific setup should
	  get added here.

	  Note: You must still enable the drivers for GPIO and LED support
	  (GPIO_CS5535 & LEDS_GPIO) to actually use the LEDs

	  Note: You have to set alix.force=1 for boards with Award BIOS.

config NET5501
	bool "Soekris Engineering net5501 System Support (LEDS, GPIO, etc)"
	select GPIOLIB
	---help---
	  This option enables system support for the Soekris Engineering net5501.

config GEOS
	bool "Traverse Technologies GEOS System Support (LEDS, GPIO, etc)"
	select GPIOLIB
	depends on DMI
	---help---
	  This option enables system support for the Traverse Technologies GEOS.

config TS5500
	bool "Technologic Systems TS-5500 platform support"
	depends on MELAN
	select CHECK_SIGNATURE
	select NEW_LEDS
	select LEDS_CLASS
	---help---
	  This option enables system support for the Technologic Systems TS-5500.

endif # X86_32

config AMD_NB
	def_bool y
	depends on CPU_SUP_AMD && PCI

source "drivers/pcmcia/Kconfig"

source "drivers/pci/hotplug/Kconfig"

config RAPIDIO
	tristate "RapidIO support"
	depends on PCI
	default n
	help
	  If enabled this option will include drivers and the core
	  infrastructure code to support RapidIO interconnect devices.

source "drivers/rapidio/Kconfig"

config X86_SYSFB
	bool "Mark VGA/VBE/EFI FB as generic system framebuffer"
	help
	  Firmwares often provide initial graphics framebuffers so the BIOS,
	  bootloader or kernel can show basic video-output during boot for
	  user-guidance and debugging. Historically, x86 used the VESA BIOS
	  Extensions and EFI-framebuffers for this, which are mostly limited
	  to x86.
	  This option, if enabled, marks VGA/VBE/EFI framebuffers as generic
	  framebuffers so the new generic system-framebuffer drivers can be
	  used on x86. If the framebuffer is not compatible with the generic
	  modes, it is adverticed as fallback platform framebuffer so legacy
	  drivers like efifb, vesafb and uvesafb can pick it up.
	  If this option is not selected, all system framebuffers are always
	  marked as fallback platform framebuffers as usual.

	  Note: Legacy fbdev drivers, including vesafb, efifb, uvesafb, will
	  not be able to pick up generic system framebuffers if this option
	  is selected. You are highly encouraged to enable simplefb as
	  replacement if you select this option. simplefb can correctly deal
	  with generic system framebuffers. But you should still keep vesafb
	  and others enabled as fallback if a system framebuffer is
	  incompatible with simplefb.

	  If unsure, say Y.

endmenu


menu "Executable file formats / Emulations"

source "fs/Kconfig.binfmt"

config IA32_EMULATION
	bool "IA32 Emulation"
	depends on X86_64
	select BINFMT_ELF
	select COMPAT_BINFMT_ELF
	select ARCH_WANT_OLD_COMPAT_IPC
	---help---
	  Include code to run legacy 32-bit programs under a
	  64-bit kernel. You should likely turn this on, unless you're
	  100% sure that you don't have any 32-bit programs left.

config IA32_AOUT
	tristate "IA32 a.out support"
	depends on IA32_EMULATION
	---help---
	  Support old a.out binaries in the 32bit emulation.

config X86_X32
	bool "x32 ABI for 64-bit mode"
	depends on X86_64
	---help---
	  Include code to run binaries for the x32 native 32-bit ABI
	  for 64-bit processors.  An x32 process gets access to the
	  full 64-bit register file and wide data path while leaving
	  pointers at 32 bits for smaller memory footprint.

	  You will need a recent binutils (2.22 or later) with
	  elf32_x86_64 support enabled to compile a kernel with this
	  option set.

config COMPAT
	def_bool y
	depends on IA32_EMULATION || X86_X32

if COMPAT
config COMPAT_FOR_U64_ALIGNMENT
	def_bool y

config SYSVIPC_COMPAT
	def_bool y
	depends on SYSVIPC
endif

endmenu


config HAVE_ATOMIC_IOMAP
	def_bool y
	depends on X86_32

config X86_DEV_DMA_OPS
	bool
	depends on X86_64 || STA2X11

config X86_DMA_REMAP
	bool
	depends on STA2X11

config PMC_ATOM
	def_bool y
        depends on PCI

source "net/Kconfig"

source "drivers/Kconfig"

source "drivers/firmware/Kconfig"

source "fs/Kconfig"

source "arch/x86/Kconfig.debug"

source "security/Kconfig"

source "crypto/Kconfig"

source "arch/x86/kvm/Kconfig"

source "lib/Kconfig"<|MERGE_RESOLUTION|>--- conflicted
+++ resolved
@@ -89,12 +89,9 @@
 	select HAVE_ARCH_SOFT_DIRTY		if X86_64
 	select HAVE_ARCH_TRACEHOOK
 	select HAVE_ARCH_TRANSPARENT_HUGEPAGE
-<<<<<<< HEAD
 	select HAVE_ARCH_WITHIN_STACK_FRAMES
-=======
 	select HAVE_BPF_JIT			if X86_64
 	select HAVE_EBPF_JIT			if X86_64
->>>>>>> 701115b7
 	select HAVE_CC_STACKPROTECTOR
 	select HAVE_CMPXCHG_DOUBLE
 	select HAVE_CMPXCHG_LOCAL
