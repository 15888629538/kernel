/*
 *  Kernel module help for s390.
 *
 *  S390 version
 *    Copyright IBM Corp. 2002, 2003
 *    Author(s): Arnd Bergmann (arndb@de.ibm.com)
 *		 Martin Schwidefsky (schwidefsky@de.ibm.com)
 *
 *  based on i386 version
 *    Copyright (C) 2001 Rusty Russell.
 *
 *  This program is free software; you can redistribute it and/or modify
 *  it under the terms of the GNU General Public License as published by
 *  the Free Software Foundation; either version 2 of the License, or
 *  (at your option) any later version.
 *
 *  This program is distributed in the hope that it will be useful,
 *  but WITHOUT ANY WARRANTY; without even the implied warranty of
 *  MERCHANTABILITY or FITNESS FOR A PARTICULAR PURPOSE.  See the
 *  GNU General Public License for more details.
 *
 *  You should have received a copy of the GNU General Public License
 *  along with this program; if not, write to the Free Software
 *  Foundation, Inc., 59 Temple Place, Suite 330, Boston, MA  02111-1307  USA
 */
#include <linux/module.h>
#include <linux/elf.h>
#include <linux/vmalloc.h>
#include <linux/fs.h>
#include <linux/string.h>
#include <linux/kernel.h>
#include <linux/moduleloader.h>
#include <linux/bug.h>
#include <asm/alternative.h>
#include <asm/nospec-branch.h>
#include <asm/facility.h>

#if 0
#define DEBUGP printk
#else
#define DEBUGP(fmt , ...)
#endif

#define PLT_ENTRY_SIZE 20

void *module_alloc(unsigned long size)
{
	if (PAGE_ALIGN(size) > MODULES_LEN)
		return NULL;
	return __vmalloc_node_range(size, 1, MODULES_VADDR, MODULES_END,
				    GFP_KERNEL, PAGE_KERNEL, 0, NUMA_NO_NODE,
				    __builtin_return_address(0));
}

void module_arch_freeing_init(struct module *mod)
{
	vfree(mod->arch.syminfo);
	mod->arch.syminfo = NULL;
}

static void check_rela(Elf_Rela *rela, struct module *me)
{
	struct mod_arch_syminfo *info;

	info = me->arch.syminfo + ELF_R_SYM (rela->r_info);
	switch (ELF_R_TYPE (rela->r_info)) {
	case R_390_GOT12:	/* 12 bit GOT offset.  */
	case R_390_GOT16:	/* 16 bit GOT offset.  */
	case R_390_GOT20:	/* 20 bit GOT offset.  */
	case R_390_GOT32:	/* 32 bit GOT offset.  */
	case R_390_GOT64:	/* 64 bit GOT offset.  */
	case R_390_GOTENT:	/* 32 bit PC rel. to GOT entry shifted by 1. */
	case R_390_GOTPLT12:	/* 12 bit offset to jump slot.	*/
	case R_390_GOTPLT16:	/* 16 bit offset to jump slot.  */
	case R_390_GOTPLT20:	/* 20 bit offset to jump slot.  */
	case R_390_GOTPLT32:	/* 32 bit offset to jump slot.  */
	case R_390_GOTPLT64:	/* 64 bit offset to jump slot.	*/
	case R_390_GOTPLTENT:	/* 32 bit rel. offset to jump slot >> 1. */
		if (info->got_offset == -1UL) {
			info->got_offset = me->arch.got_size;
			me->arch.got_size += sizeof(void*);
		}
		break;
	case R_390_PLT16DBL:	/* 16 bit PC rel. PLT shifted by 1.  */
	case R_390_PLT32DBL:	/* 32 bit PC rel. PLT shifted by 1.  */
	case R_390_PLT32:	/* 32 bit PC relative PLT address.  */
	case R_390_PLT64:	/* 64 bit PC relative PLT address.  */
	case R_390_PLTOFF16:	/* 16 bit offset from GOT to PLT. */
	case R_390_PLTOFF32:	/* 32 bit offset from GOT to PLT. */
	case R_390_PLTOFF64:	/* 16 bit offset from GOT to PLT. */
		if (info->plt_offset == -1UL) {
			info->plt_offset = me->arch.plt_size;
			me->arch.plt_size += PLT_ENTRY_SIZE;
		}
		break;
	case R_390_COPY:
	case R_390_GLOB_DAT:
	case R_390_JMP_SLOT:
	case R_390_RELATIVE:
		/* Only needed if we want to support loading of 
		   modules linked with -shared. */
		break;
	}
}

/*
 * Account for GOT and PLT relocations. We can't add sections for
 * got and plt but we can increase the core module size.
 */
int module_frob_arch_sections(Elf_Ehdr *hdr, Elf_Shdr *sechdrs,
			      char *secstrings, struct module *me)
{
	Elf_Shdr *symtab;
	Elf_Sym *symbols;
	Elf_Rela *rela;
	char *strings;
	int nrela, i, j;

	/* Find symbol table and string table. */
	symtab = NULL;
	for (i = 0; i < hdr->e_shnum; i++)
		switch (sechdrs[i].sh_type) {
		case SHT_SYMTAB:
			symtab = sechdrs + i;
			break;
		}
	if (!symtab) {
		printk(KERN_ERR "module %s: no symbol table\n", me->name);
		return -ENOEXEC;
	}

	/* Allocate one syminfo structure per symbol. */
	me->arch.nsyms = symtab->sh_size / sizeof(Elf_Sym);
	me->arch.syminfo = vmalloc(me->arch.nsyms *
				   sizeof(struct mod_arch_syminfo));
	if (!me->arch.syminfo)
		return -ENOMEM;
	symbols = (void *) hdr + symtab->sh_offset;
	strings = (void *) hdr + sechdrs[symtab->sh_link].sh_offset;
	for (i = 0; i < me->arch.nsyms; i++) {
		if (symbols[i].st_shndx == SHN_UNDEF &&
		    strcmp(strings + symbols[i].st_name,
			   "_GLOBAL_OFFSET_TABLE_") == 0)
			/* "Define" it as absolute. */
			symbols[i].st_shndx = SHN_ABS;
		me->arch.syminfo[i].got_offset = -1UL;
		me->arch.syminfo[i].plt_offset = -1UL;
		me->arch.syminfo[i].got_initialized = 0;
		me->arch.syminfo[i].plt_initialized = 0;
	}

	/* Search for got/plt relocations. */
	me->arch.got_size = me->arch.plt_size = 0;
	for (i = 0; i < hdr->e_shnum; i++) {
		if (sechdrs[i].sh_type != SHT_RELA)
			continue;
		nrela = sechdrs[i].sh_size / sizeof(Elf_Rela);
		rela = (void *) hdr + sechdrs[i].sh_offset;
		for (j = 0; j < nrela; j++)
			check_rela(rela + j, me);
	}

	/* Increase core size by size of got & plt and set start
	   offsets for got and plt. */
<<<<<<< HEAD
	me->core_layout.size = ALIGN(me->core_layout.size, 4);
	me->arch.got_offset = me->core_layout.size;
	me->core_layout.size += me->arch.got_size;
	me->arch.plt_offset = me->core_layout.size;
	me->core_layout.size += me->arch.plt_size;
=======
	me->core_size = ALIGN(me->core_size, 4);
	me->arch.got_offset = me->core_size;
	me->core_size += me->arch.got_size;
	me->arch.plt_offset = me->core_size;
	if (me->arch.plt_size) {
		if (IS_ENABLED(CONFIG_EXPOLINE) && !nospec_disable)
			me->arch.plt_size += PLT_ENTRY_SIZE;
		me->core_size += me->arch.plt_size;
	}
>>>>>>> 0e7fcfff
	return 0;
}

static int apply_rela_bits(Elf_Addr loc, Elf_Addr val,
			   int sign, int bits, int shift)
{
	unsigned long umax;
	long min, max;

	if (val & ((1UL << shift) - 1))
		return -ENOEXEC;
	if (sign) {
		val = (Elf_Addr)(((long) val) >> shift);
		min = -(1L << (bits - 1));
		max = (1L << (bits - 1)) - 1;
		if ((long) val < min || (long) val > max)
			return -ENOEXEC;
	} else {
		val >>= shift;
		umax = ((1UL << (bits - 1)) << 1) - 1;
		if ((unsigned long) val > umax)
			return -ENOEXEC;
	}

	if (bits == 8)
		*(unsigned char *) loc = val;
	else if (bits == 12)
		*(unsigned short *) loc = (val & 0xfff) |
			(*(unsigned short *) loc & 0xf000);
	else if (bits == 16)
		*(unsigned short *) loc = val;
	else if (bits == 20)
		*(unsigned int *) loc = (val & 0xfff) << 16 |
			(val & 0xff000) >> 4 |
			(*(unsigned int *) loc & 0xf00000ff);
	else if (bits == 32)
		*(unsigned int *) loc = val;
	else if (bits == 64)
		*(unsigned long *) loc = val;
	return 0;
}

static int apply_rela(Elf_Rela *rela, Elf_Addr base, Elf_Sym *symtab,
		      const char *strtab, struct module *me)
{
	struct mod_arch_syminfo *info;
	Elf_Addr loc, val;
	int r_type, r_sym;
	int rc = -ENOEXEC;

	/* This is where to make the change */
	loc = base + rela->r_offset;
	/* This is the symbol it is referring to.  Note that all
	   undefined symbols have been resolved.  */
	r_sym = ELF_R_SYM(rela->r_info);
	r_type = ELF_R_TYPE(rela->r_info);
	info = me->arch.syminfo + r_sym;
	val = symtab[r_sym].st_value;

	switch (r_type) {
	case R_390_NONE:	/* No relocation.  */
		rc = 0;
		break;
	case R_390_8:		/* Direct 8 bit.   */
	case R_390_12:		/* Direct 12 bit.  */
	case R_390_16:		/* Direct 16 bit.  */
	case R_390_20:		/* Direct 20 bit.  */
	case R_390_32:		/* Direct 32 bit.  */
	case R_390_64:		/* Direct 64 bit.  */
		val += rela->r_addend;
		if (r_type == R_390_8)
			rc = apply_rela_bits(loc, val, 0, 8, 0);
		else if (r_type == R_390_12)
			rc = apply_rela_bits(loc, val, 0, 12, 0);
		else if (r_type == R_390_16)
			rc = apply_rela_bits(loc, val, 0, 16, 0);
		else if (r_type == R_390_20)
			rc = apply_rela_bits(loc, val, 1, 20, 0);
		else if (r_type == R_390_32)
			rc = apply_rela_bits(loc, val, 0, 32, 0);
		else if (r_type == R_390_64)
			rc = apply_rela_bits(loc, val, 0, 64, 0);
		break;
	case R_390_PC16:	/* PC relative 16 bit.  */
	case R_390_PC16DBL:	/* PC relative 16 bit shifted by 1.  */
	case R_390_PC32DBL:	/* PC relative 32 bit shifted by 1.  */
	case R_390_PC32:	/* PC relative 32 bit.  */
	case R_390_PC64:	/* PC relative 64 bit.	*/
		val += rela->r_addend - loc;
		if (r_type == R_390_PC16)
			rc = apply_rela_bits(loc, val, 1, 16, 0);
		else if (r_type == R_390_PC16DBL)
			rc = apply_rela_bits(loc, val, 1, 16, 1);
		else if (r_type == R_390_PC32DBL)
			rc = apply_rela_bits(loc, val, 1, 32, 1);
		else if (r_type == R_390_PC32)
			rc = apply_rela_bits(loc, val, 1, 32, 0);
		else if (r_type == R_390_PC64)
			rc = apply_rela_bits(loc, val, 1, 64, 0);
		break;
	case R_390_GOT12:	/* 12 bit GOT offset.  */
	case R_390_GOT16:	/* 16 bit GOT offset.  */
	case R_390_GOT20:	/* 20 bit GOT offset.  */
	case R_390_GOT32:	/* 32 bit GOT offset.  */
	case R_390_GOT64:	/* 64 bit GOT offset.  */
	case R_390_GOTENT:	/* 32 bit PC rel. to GOT entry shifted by 1. */
	case R_390_GOTPLT12:	/* 12 bit offset to jump slot.	*/
	case R_390_GOTPLT20:	/* 20 bit offset to jump slot.  */
	case R_390_GOTPLT16:	/* 16 bit offset to jump slot.  */
	case R_390_GOTPLT32:	/* 32 bit offset to jump slot.  */
	case R_390_GOTPLT64:	/* 64 bit offset to jump slot.	*/
	case R_390_GOTPLTENT:	/* 32 bit rel. offset to jump slot >> 1. */
		if (info->got_initialized == 0) {
			Elf_Addr *gotent;

			gotent = me->core_layout.base + me->arch.got_offset +
				info->got_offset;
			*gotent = val;
			info->got_initialized = 1;
		}
		val = info->got_offset + rela->r_addend;
		if (r_type == R_390_GOT12 ||
		    r_type == R_390_GOTPLT12)
			rc = apply_rela_bits(loc, val, 0, 12, 0);
		else if (r_type == R_390_GOT16 ||
			 r_type == R_390_GOTPLT16)
			rc = apply_rela_bits(loc, val, 0, 16, 0);
		else if (r_type == R_390_GOT20 ||
			 r_type == R_390_GOTPLT20)
			rc = apply_rela_bits(loc, val, 1, 20, 0);
		else if (r_type == R_390_GOT32 ||
			 r_type == R_390_GOTPLT32)
			rc = apply_rela_bits(loc, val, 0, 32, 0);
		else if (r_type == R_390_GOT64 ||
			 r_type == R_390_GOTPLT64)
			rc = apply_rela_bits(loc, val, 0, 64, 0);
		else if (r_type == R_390_GOTENT ||
			 r_type == R_390_GOTPLTENT) {
			val += (Elf_Addr) me->core_layout.base - loc;
			rc = apply_rela_bits(loc, val, 1, 32, 1);
		}
		break;
	case R_390_PLT16DBL:	/* 16 bit PC rel. PLT shifted by 1.  */
	case R_390_PLT32DBL:	/* 32 bit PC rel. PLT shifted by 1.  */
	case R_390_PLT32:	/* 32 bit PC relative PLT address.  */
	case R_390_PLT64:	/* 64 bit PC relative PLT address.  */
	case R_390_PLTOFF16:	/* 16 bit offset from GOT to PLT. */
	case R_390_PLTOFF32:	/* 32 bit offset from GOT to PLT. */
	case R_390_PLTOFF64:	/* 16 bit offset from GOT to PLT. */
		if (info->plt_initialized == 0) {
			unsigned int *ip;
			ip = me->core_layout.base + me->arch.plt_offset +
				info->plt_offset;
			ip[0] = 0x0d10e310;	/* basr 1,0  */
			ip[1] = 0x100a0004;	/* lg	1,10(1) */
			if (IS_ENABLED(CONFIG_EXPOLINE) && !nospec_disable) {
				unsigned int *ij;
				ij = me->module_core +
					me->arch.plt_offset +
					me->arch.plt_size - PLT_ENTRY_SIZE;
				ip[2] = 0xa7f40000 +	/* j __jump_r1 */
					(unsigned int)(u16)
					(((unsigned long) ij - 8 -
					  (unsigned long) ip) / 2);
			} else {
				ip[2] = 0x07f10000;	/* br %r1 */
			}
			ip[3] = (unsigned int) (val >> 32);
			ip[4] = (unsigned int) val;
			info->plt_initialized = 1;
		}
		if (r_type == R_390_PLTOFF16 ||
		    r_type == R_390_PLTOFF32 ||
		    r_type == R_390_PLTOFF64)
			val = me->arch.plt_offset - me->arch.got_offset +
				info->plt_offset + rela->r_addend;
		else {
			if (!((r_type == R_390_PLT16DBL &&
			       val - loc + 0xffffUL < 0x1ffffeUL) ||
			      (r_type == R_390_PLT32DBL &&
			       val - loc + 0xffffffffULL < 0x1fffffffeULL)))
				val = (Elf_Addr) me->core_layout.base +
					me->arch.plt_offset +
					info->plt_offset;
			val += rela->r_addend - loc;
		}
		if (r_type == R_390_PLT16DBL)
			rc = apply_rela_bits(loc, val, 1, 16, 1);
		else if (r_type == R_390_PLTOFF16)
			rc = apply_rela_bits(loc, val, 0, 16, 0);
		else if (r_type == R_390_PLT32DBL)
			rc = apply_rela_bits(loc, val, 1, 32, 1);
		else if (r_type == R_390_PLT32 ||
			 r_type == R_390_PLTOFF32)
			rc = apply_rela_bits(loc, val, 0, 32, 0);
		else if (r_type == R_390_PLT64 ||
			 r_type == R_390_PLTOFF64)
			rc = apply_rela_bits(loc, val, 0, 64, 0);
		break;
	case R_390_GOTOFF16:	/* 16 bit offset to GOT.  */
	case R_390_GOTOFF32:	/* 32 bit offset to GOT.  */
	case R_390_GOTOFF64:	/* 64 bit offset to GOT. */
		val = val + rela->r_addend -
			((Elf_Addr) me->core_layout.base + me->arch.got_offset);
		if (r_type == R_390_GOTOFF16)
			rc = apply_rela_bits(loc, val, 0, 16, 0);
		else if (r_type == R_390_GOTOFF32)
			rc = apply_rela_bits(loc, val, 0, 32, 0);
		else if (r_type == R_390_GOTOFF64)
			rc = apply_rela_bits(loc, val, 0, 64, 0);
		break;
	case R_390_GOTPC:	/* 32 bit PC relative offset to GOT. */
	case R_390_GOTPCDBL:	/* 32 bit PC rel. off. to GOT shifted by 1. */
		val = (Elf_Addr) me->core_layout.base + me->arch.got_offset +
			rela->r_addend - loc;
		if (r_type == R_390_GOTPC)
			rc = apply_rela_bits(loc, val, 1, 32, 0);
		else if (r_type == R_390_GOTPCDBL)
			rc = apply_rela_bits(loc, val, 1, 32, 1);
		break;
	case R_390_COPY:
	case R_390_GLOB_DAT:	/* Create GOT entry.  */
	case R_390_JMP_SLOT:	/* Create PLT entry.  */
	case R_390_RELATIVE:	/* Adjust by program base.  */
		/* Only needed if we want to support loading of 
		   modules linked with -shared. */
		return -ENOEXEC;
	default:
		printk(KERN_ERR "module %s: unknown relocation: %u\n",
		       me->name, r_type);
		return -ENOEXEC;
	}
	if (rc) {
		printk(KERN_ERR "module %s: relocation error for symbol %s "
		       "(r_type %i, value 0x%lx)\n",
		       me->name, strtab + symtab[r_sym].st_name,
		       r_type, (unsigned long) val);
		return rc;
	}
	return 0;
}

int apply_relocate_add(Elf_Shdr *sechdrs, const char *strtab,
		       unsigned int symindex, unsigned int relsec,
		       struct module *me)
{
	Elf_Addr base;
	Elf_Sym *symtab;
	Elf_Rela *rela;
	unsigned long i, n;
	int rc;

	DEBUGP("Applying relocate section %u to %u\n",
	       relsec, sechdrs[relsec].sh_info);
	base = sechdrs[sechdrs[relsec].sh_info].sh_addr;
	symtab = (Elf_Sym *) sechdrs[symindex].sh_addr;
	rela = (Elf_Rela *) sechdrs[relsec].sh_addr;
	n = sechdrs[relsec].sh_size / sizeof(Elf_Rela);

	for (i = 0; i < n; i++, rela++) {
		rc = apply_rela(rela, base, symtab, strtab, me);
		if (rc)
			return rc;
	}
	return 0;
}

int module_finalize(const Elf_Ehdr *hdr,
		    const Elf_Shdr *sechdrs,
		    struct module *me)
{
	const Elf_Shdr *s;
	char *secstrings, *secname;
	void *aseg;

	if (IS_ENABLED(CONFIG_EXPOLINE) &&
	    !nospec_disable && me->arch.plt_size) {
		unsigned int *ij;

		ij = me->module_core + me->arch.plt_offset +
			me->arch.plt_size - PLT_ENTRY_SIZE;
		if (test_facility(35)) {
			ij[0] = 0xc6000000;	/* exrl	%r0,.+10	*/
			ij[1] = 0x0005a7f4;	/* j	.		*/
			ij[2] = 0x000007f1;	/* br	%r1		*/
		} else {
			ij[0] = 0x44000000 | (unsigned int)
				offsetof(struct _lowcore, br_r1_trampoline);
			ij[1] = 0xa7f40000;	/* j	.		*/
		}
	}

	secstrings = (void *)hdr + sechdrs[hdr->e_shstrndx].sh_offset;
	for (s = sechdrs; s < sechdrs + hdr->e_shnum; s++) {
		aseg = (void *) s->sh_addr;
		secname = secstrings + s->sh_name;

		if (!strcmp(".altinstructions", secname))
			/* patch .altinstructions */
			apply_alternatives(aseg, aseg + s->sh_size);

		if (IS_ENABLED(CONFIG_EXPOLINE) &&
		    (!strncmp(".s390_indirect", secname, 14)))
			nospec_revert(aseg, aseg + s->sh_size);

		if (IS_ENABLED(CONFIG_EXPOLINE) &&
		    (!strncmp(".s390_return", secname, 12)))
			nospec_revert(aseg, aseg + s->sh_size);
	}

	jump_label_apply_nops(me);
	vfree(me->arch.syminfo);
	me->arch.syminfo = NULL;
	return 0;
}<|MERGE_RESOLUTION|>--- conflicted
+++ resolved
@@ -162,23 +162,15 @@
 
 	/* Increase core size by size of got & plt and set start
 	   offsets for got and plt. */
-<<<<<<< HEAD
 	me->core_layout.size = ALIGN(me->core_layout.size, 4);
 	me->arch.got_offset = me->core_layout.size;
 	me->core_layout.size += me->arch.got_size;
 	me->arch.plt_offset = me->core_layout.size;
-	me->core_layout.size += me->arch.plt_size;
-=======
-	me->core_size = ALIGN(me->core_size, 4);
-	me->arch.got_offset = me->core_size;
-	me->core_size += me->arch.got_size;
-	me->arch.plt_offset = me->core_size;
 	if (me->arch.plt_size) {
 		if (IS_ENABLED(CONFIG_EXPOLINE) && !nospec_disable)
 			me->arch.plt_size += PLT_ENTRY_SIZE;
-		me->core_size += me->arch.plt_size;
-	}
->>>>>>> 0e7fcfff
+		me->core_layout.size += me->arch.plt_size;
+	}
 	return 0;
 }
 
