/*
 * Stack tracing support
 *
 * Copyright (C) 2012 ARM Ltd.
 *
 * This program is free software; you can redistribute it and/or modify
 * it under the terms of the GNU General Public License version 2 as
 * published by the Free Software Foundation.
 *
 * This program is distributed in the hope that it will be useful,
 * but WITHOUT ANY WARRANTY; without even the implied warranty of
 * MERCHANTABILITY or FITNESS FOR A PARTICULAR PURPOSE.  See the
 * GNU General Public License for more details.
 *
 * You should have received a copy of the GNU General Public License
 * along with this program.  If not, see <http://www.gnu.org/licenses/>.
 */
#include <linux/kernel.h>
#include <linux/export.h>
#include <linux/ftrace.h>
#include <linux/sched.h>
#include <linux/stacktrace.h>

#include <asm/irq.h>
#include <asm/stacktrace.h>

/*
 * AArch64 PCS assigns the frame pointer to x29.
 *
 * A simple function prologue looks like this:
 * 	sub	sp, sp, #0x10
 *   	stp	x29, x30, [sp]
 *	mov	x29, sp
 *
 * A simple function epilogue looks like this:
 *	mov	sp, x29
 *	ldp	x29, x30, [sp]
 *	add	sp, sp, #0x10
 */
int notrace unwind_frame(struct task_struct *tsk, struct stackframe *frame)
{
	unsigned long high, low;
	unsigned long fp = frame->fp;
	unsigned long irq_stack_ptr;

<<<<<<< HEAD
=======
	if (!tsk)
		tsk = current;

>>>>>>> 2f68ef75
	/*
	 * Switching between stacks is valid when tracing current and in
	 * non-preemptible context.
	 */
	if (tsk == current && !preemptible())
		irq_stack_ptr = IRQ_STACK_PTR(smp_processor_id());
	else
		irq_stack_ptr = 0;

	low  = frame->sp;
	/* irq stacks are not THREAD_SIZE aligned */
	if (on_irq_stack(frame->sp, raw_smp_processor_id()))
		high = irq_stack_ptr;
	else
		high = ALIGN(low, THREAD_SIZE) - 0x20;

	if (fp < low || fp > high || fp & 0xf)
		return -EINVAL;

	frame->sp = fp + 0x10;
	frame->fp = *(unsigned long *)(fp);
	frame->pc = *(unsigned long *)(fp + 8);

#ifdef CONFIG_FUNCTION_GRAPH_TRACER
<<<<<<< HEAD
	if (tsk && tsk->ret_stack &&
=======
	if (tsk->ret_stack &&
>>>>>>> 2f68ef75
			(frame->pc == (unsigned long)return_to_handler)) {
		/*
		 * This is a case where function graph tracer has
		 * modified a return address (LR) in a stack frame
		 * to hook a function return.
		 * So replace it to an original value.
		 */
		frame->pc = tsk->ret_stack[frame->graph--].ret;
	}
#endif /* CONFIG_FUNCTION_GRAPH_TRACER */

	/*
	 * Check whether we are going to walk through from interrupt stack
	 * to task stack.
	 * If we reach the end of the stack - and its an interrupt stack,
	 * unpack the dummy frame to find the original elr.
	 *
	 * Check the frame->fp we read from the bottom of the irq_stack,
	 * and the original task stack pointer are both in current->stack.
	 */
	if (frame->sp == irq_stack_ptr) {
		struct pt_regs *irq_args;
		unsigned long orig_sp = IRQ_STACK_TO_TASK_STACK(irq_stack_ptr);

		if (object_is_on_stack((void *)orig_sp) &&
		   object_is_on_stack((void *)frame->fp)) {
			frame->sp = orig_sp;

			/* orig_sp is the saved pt_regs, find the elr */
			irq_args = (struct pt_regs *)orig_sp;
			frame->pc = irq_args->pc;
		} else {
			/*
			 * This frame has a non-standard format, and we
			 * didn't fix it, because the data looked wrong.
			 * Refuse to output this frame.
			 */
			return -EINVAL;
		}
	}

	return 0;
}

void notrace walk_stackframe(struct task_struct *tsk, struct stackframe *frame,
		     int (*fn)(struct stackframe *, void *), void *data)
{
	while (1) {
		int ret;

		if (fn(frame, data))
			break;
		ret = unwind_frame(tsk, frame);
		if (ret < 0)
			break;
	}
}
EXPORT_SYMBOL(walk_stackframe);

#ifdef CONFIG_STACKTRACE
struct stack_trace_data {
	struct stack_trace *trace;
	unsigned int no_sched_functions;
	unsigned int skip;
};

static int save_trace(struct stackframe *frame, void *d)
{
	struct stack_trace_data *data = d;
	struct stack_trace *trace = data->trace;
	unsigned long addr = frame->pc;

	if (data->no_sched_functions && in_sched_functions(addr))
		return 0;
	if (data->skip) {
		data->skip--;
		return 0;
	}

	trace->entries[trace->nr_entries++] = addr;

	return trace->nr_entries >= trace->max_entries;
}

void save_stack_trace_tsk(struct task_struct *tsk, struct stack_trace *trace)
{
	struct stack_trace_data data;
	struct stackframe frame;

	data.trace = trace;
	data.skip = trace->skip;

	if (tsk != current) {
		data.no_sched_functions = 1;
		frame.fp = thread_saved_fp(tsk);
		frame.sp = thread_saved_sp(tsk);
		frame.pc = thread_saved_pc(tsk);
	} else {
		data.no_sched_functions = 0;
		frame.fp = (unsigned long)__builtin_frame_address(0);
		frame.sp = current_stack_pointer;
		frame.pc = (unsigned long)save_stack_trace_tsk;
	}
#ifdef CONFIG_FUNCTION_GRAPH_TRACER
	frame.graph = tsk->curr_ret_stack;
#endif

	walk_stackframe(tsk, &frame, save_trace, &data);
	if (trace->nr_entries < trace->max_entries)
		trace->entries[trace->nr_entries++] = ULONG_MAX;
}

void save_stack_trace(struct stack_trace *trace)
{
	save_stack_trace_tsk(current, trace);
}
EXPORT_SYMBOL_GPL(save_stack_trace);
#endif<|MERGE_RESOLUTION|>--- conflicted
+++ resolved
@@ -43,12 +43,9 @@
 	unsigned long fp = frame->fp;
 	unsigned long irq_stack_ptr;
 
-<<<<<<< HEAD
-=======
 	if (!tsk)
 		tsk = current;
 
->>>>>>> 2f68ef75
 	/*
 	 * Switching between stacks is valid when tracing current and in
 	 * non-preemptible context.
@@ -73,11 +70,7 @@
 	frame->pc = *(unsigned long *)(fp + 8);
 
 #ifdef CONFIG_FUNCTION_GRAPH_TRACER
-<<<<<<< HEAD
-	if (tsk && tsk->ret_stack &&
-=======
 	if (tsk->ret_stack &&
->>>>>>> 2f68ef75
 			(frame->pc == (unsigned long)return_to_handler)) {
 		/*
 		 * This is a case where function graph tracer has
