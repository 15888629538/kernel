/*
 * ARMv8 single-step debug support and mdscr context switching.
 *
 * Copyright (C) 2012 ARM Limited
 *
 * This program is free software; you can redistribute it and/or modify
 * it under the terms of the GNU General Public License version 2 as
 * published by the Free Software Foundation.
 *
 * This program is distributed in the hope that it will be useful,
 * but WITHOUT ANY WARRANTY; without even the implied warranty of
 * MERCHANTABILITY or FITNESS FOR A PARTICULAR PURPOSE.  See the
 * GNU General Public License for more details.
 *
 * You should have received a copy of the GNU General Public License
 * along with this program.  If not, see <http://www.gnu.org/licenses/>.
 *
 * Author: Will Deacon <will.deacon@arm.com>
 */

#include <linux/cpu.h>
#include <linux/debugfs.h>
#include <linux/hardirq.h>
#include <linux/init.h>
#include <linux/ptrace.h>
#include <linux/stat.h>
#include <linux/uaccess.h>

#include <asm/debug-monitors.h>
#include <asm/local.h>
#include <asm/cputype.h>
#include <asm/system_misc.h>

/* Determine debug architecture. */
u8 debug_monitors_arch(void)
{
	return read_cpuid(ID_AA64DFR0_EL1) & 0xf;
}

/*
 * MDSCR access routines.
 */
static void mdscr_write(u32 mdscr)
{
	unsigned long flags;
	local_dbg_save(flags);
	asm volatile("msr mdscr_el1, %0" :: "r" (mdscr));
	local_dbg_restore(flags);
}

static u32 mdscr_read(void)
{
	u32 mdscr;
	asm volatile("mrs %0, mdscr_el1" : "=r" (mdscr));
	return mdscr;
}

/*
 * Allow root to disable self-hosted debug from userspace.
 * This is useful if you want to connect an external JTAG debugger.
 */
static u32 debug_enabled = 1;

static int create_debug_debugfs_entry(void)
{
	debugfs_create_bool("debug_enabled", 0644, NULL, &debug_enabled);
	return 0;
}
fs_initcall(create_debug_debugfs_entry);

static int __init early_debug_disable(char *buf)
{
	debug_enabled = 0;
	return 0;
}

early_param("nodebugmon", early_debug_disable);

/*
 * Keep track of debug users on each core.
 * The ref counts are per-cpu so we use a local_t type.
 */
static DEFINE_PER_CPU(local_t, mde_ref_count);
static DEFINE_PER_CPU(local_t, kde_ref_count);

void enable_debug_monitors(enum debug_el el)
{
	u32 mdscr, enable = 0;

	WARN_ON(preemptible());

	if (local_inc_return(&__get_cpu_var(mde_ref_count)) == 1)
		enable = DBG_MDSCR_MDE;

	if (el == DBG_ACTIVE_EL1 &&
	    local_inc_return(&__get_cpu_var(kde_ref_count)) == 1)
		enable |= DBG_MDSCR_KDE;

	if (enable && debug_enabled) {
		mdscr = mdscr_read();
		mdscr |= enable;
		mdscr_write(mdscr);
	}
}

void disable_debug_monitors(enum debug_el el)
{
	u32 mdscr, disable = 0;

	WARN_ON(preemptible());

	if (local_dec_and_test(&__get_cpu_var(mde_ref_count)))
		disable = ~DBG_MDSCR_MDE;

	if (el == DBG_ACTIVE_EL1 &&
	    local_dec_and_test(&__get_cpu_var(kde_ref_count)))
		disable &= ~DBG_MDSCR_KDE;

	if (disable) {
		mdscr = mdscr_read();
		mdscr &= disable;
		mdscr_write(mdscr);
	}
}

/*
 * OS lock clearing.
 */
static void clear_os_lock(void *unused)
{
	asm volatile("msr oslar_el1, %0" : : "r" (0));
}

static int __cpuinit os_lock_notify(struct notifier_block *self,
				    unsigned long action, void *data)
{
	int cpu = (unsigned long)data;
	if (action == CPU_ONLINE)
		smp_call_function_single(cpu, clear_os_lock, NULL, 1);
	return NOTIFY_OK;
}

static struct notifier_block __cpuinitdata os_lock_nb = {
	.notifier_call = os_lock_notify,
};

static int __cpuinit debug_monitors_init(void)
{
	/* Clear the OS lock. */
	on_each_cpu(clear_os_lock, NULL, 1);
	isb();
	local_dbg_enable();

	/* Register hotplug handler. */
	register_cpu_notifier(&os_lock_nb);
	return 0;
}
postcore_initcall(debug_monitors_init);

/*
 * Single step API and exception handling.
 */
static void set_regs_spsr_ss(struct pt_regs *regs)
{
	unsigned long spsr;

	spsr = regs->pstate;
	spsr &= ~DBG_SPSR_SS;
	spsr |= DBG_SPSR_SS;
	regs->pstate = spsr;
}

static void clear_regs_spsr_ss(struct pt_regs *regs)
{
	unsigned long spsr;

	spsr = regs->pstate;
	spsr &= ~DBG_SPSR_SS;
	regs->pstate = spsr;
}

/* EL1 Single Step Handler hooks */
static LIST_HEAD(step_hook);
static DEFINE_RWLOCK(step_hook_lock);

void register_step_hook(struct step_hook *hook)
{
	write_lock(&step_hook_lock);
	list_add(&hook->node, &step_hook);
	write_unlock(&step_hook_lock);
}

void unregister_step_hook(struct step_hook *hook)
{
	write_lock(&step_hook_lock);
	list_del(&hook->node);
	write_unlock(&step_hook_lock);
}

/*
 * Call registered single step handers
 * There is no Syndrome info to check for determining the handler.
 * So we call all the registered handlers, until the right handler is
 * found which returns zero.
 */
static int call_step_hook(struct pt_regs *regs, unsigned int esr)
{
	struct step_hook *hook;
	int retval = DBG_HOOK_ERROR;

	read_lock(&step_hook_lock);

	list_for_each_entry(hook, &step_hook, node)	{
		retval = hook->fn(regs, esr);
		if (retval == DBG_HOOK_HANDLED)
			break;
	}

	read_unlock(&step_hook_lock);

	return retval;
}

static int single_step_handler(unsigned long addr, unsigned int esr,
			       struct pt_regs *regs)
{
	siginfo_t info;

	/*
	 * If we are stepping a pending breakpoint, call the hw_breakpoint
	 * handler first.
	 */
	if (!reinstall_suspended_bps(regs))
		return 0;

	if (user_mode(regs)) {
		info.si_signo = SIGTRAP;
		info.si_errno = 0;
		info.si_code  = TRAP_HWBKPT;
		info.si_addr  = (void __user *)instruction_pointer(regs);
		force_sig_info(SIGTRAP, &info, current);

		/*
		 * ptrace will disable single step unless explicitly
		 * asked to re-enable it. For other clients, it makes
		 * sense to leave it enabled (i.e. rewind the controls
		 * to the active-not-pending state).
		 */
		user_rewind_single_step(current);
	} else {
		if (call_step_hook(regs, esr) == DBG_HOOK_HANDLED)
			return 0;

		pr_warning("Unexpected kernel single-step exception at EL1\n");
		/*
		 * Re-enable stepping since we know that we will be
		 * returning to regs.
		 */
		set_regs_spsr_ss(regs);
	}

	return 0;
}

/*
 * Breakpoint handler is re-entrant as another breakpoint can
 * hit within breakpoint handler, especically in kprobes.
 * Use reader/writer locks instead of plain spinlock.
 */
static LIST_HEAD(break_hook);
static DEFINE_RWLOCK(break_hook_lock);

void register_break_hook(struct break_hook *hook)
{
	write_lock(&break_hook_lock);
	list_add(&hook->node, &break_hook);
	write_unlock(&break_hook_lock);
}

void unregister_break_hook(struct break_hook *hook)
{
	write_lock(&break_hook_lock);
	list_del(&hook->node);
	write_unlock(&break_hook_lock);
}

static int call_break_hook(struct pt_regs *regs, unsigned int esr)
{
	struct break_hook *hook;
	int (*fn)(struct pt_regs *regs, unsigned int esr) = NULL;

	read_lock(&break_hook_lock);
	list_for_each_entry(hook, &break_hook, node)
		if ((esr & hook->esr_mask) == hook->esr_val)
			fn = hook->fn;
	read_unlock(&break_hook_lock);

	return fn ? fn(regs, esr) : DBG_HOOK_ERROR;
}

static int brk_handler(unsigned long addr, unsigned int esr,
		       struct pt_regs *regs)
{
	siginfo_t info;

<<<<<<< HEAD
	if (call_break_hook(regs, esr) == DBG_HOOK_HANDLED)
		return 0;

	if (!user_mode(regs))
		return -EFAULT;

	info = (siginfo_t) {
		.si_signo = SIGTRAP,
		.si_errno = 0,
		.si_code  = TRAP_BRKPT,
		.si_addr  = (void __user *)instruction_pointer(regs),
	};

	force_sig_info(SIGTRAP, &info, current);
=======
	if (user_mode(regs)) {
		info = (siginfo_t) {
			.si_signo = SIGTRAP,
			.si_errno = 0,
			.si_code  = TRAP_BRKPT,
			.si_addr  = (void __user *)instruction_pointer(regs),
		};

		force_sig_info(SIGTRAP, &info, current);
	} else if (call_break_hook(regs, esr) != DBG_HOOK_HANDLED) {
		pr_warning("Unexpected kernel BRK exception at EL1\n");
		return -EFAULT;
	}

>>>>>>> 9698ac7c
	return 0;
}

int aarch32_break_handler(struct pt_regs *regs)
{
	siginfo_t info;
	unsigned int instr;
	bool bp = false;
	void __user *pc = (void __user *)instruction_pointer(regs);

	if (!compat_user_mode(regs))
		return -EFAULT;

	if (compat_thumb_mode(regs)) {
		/* get 16-bit Thumb instruction */
		get_user(instr, (u16 __user *)pc);
		if (instr == AARCH32_BREAK_THUMB2_LO) {
			/* get second half of 32-bit Thumb-2 instruction */
			get_user(instr, (u16 __user *)(pc + 2));
			bp = instr == AARCH32_BREAK_THUMB2_HI;
		} else {
			bp = instr == AARCH32_BREAK_THUMB;
		}
	} else {
		/* 32-bit ARM instruction */
		get_user(instr, (u32 __user *)pc);
		bp = (instr & ~0xf0000000) == AARCH32_BREAK_ARM;
	}

	if (!bp)
		return -EFAULT;

	info = (siginfo_t) {
		.si_signo = SIGTRAP,
		.si_errno = 0,
		.si_code  = TRAP_BRKPT,
		.si_addr  = pc,
	};

	force_sig_info(SIGTRAP, &info, current);
	return 0;
}

static int __init debug_traps_init(void)
{
	hook_debug_fault_code(DBG_ESR_EVT_HWSS, single_step_handler, SIGTRAP,
			      TRAP_HWBKPT, "single-step handler");
	hook_debug_fault_code(DBG_ESR_EVT_BRK, brk_handler, SIGTRAP,
			      TRAP_BRKPT, "ptrace BRK handler");
	return 0;
}
arch_initcall(debug_traps_init);

/* Re-enable single step for syscall restarting. */
void user_rewind_single_step(struct task_struct *task)
{
	/*
	 * If single step is active for this thread, then set SPSR.SS
	 * to 1 to avoid returning to the active-pending state.
	 */
	if (test_ti_thread_flag(task_thread_info(task), TIF_SINGLESTEP))
		set_regs_spsr_ss(task_pt_regs(task));
}

void user_fastforward_single_step(struct task_struct *task)
{
	if (test_ti_thread_flag(task_thread_info(task), TIF_SINGLESTEP))
		clear_regs_spsr_ss(task_pt_regs(task));
}

/* Kernel API */
void kernel_enable_single_step(struct pt_regs *regs)
{
	WARN_ON(!irqs_disabled());
	set_regs_spsr_ss(regs);
	mdscr_write(mdscr_read() | DBG_MDSCR_SS);
	enable_debug_monitors(DBG_ACTIVE_EL1);
}

void kernel_disable_single_step(void)
{
	WARN_ON(!irqs_disabled());
	mdscr_write(mdscr_read() & ~DBG_MDSCR_SS);
	disable_debug_monitors(DBG_ACTIVE_EL1);
}

int kernel_active_single_step(void)
{
	WARN_ON(!irqs_disabled());
	return mdscr_read() & DBG_MDSCR_SS;
}

/* ptrace API */
void user_enable_single_step(struct task_struct *task)
{
	set_ti_thread_flag(task_thread_info(task), TIF_SINGLESTEP);
	set_regs_spsr_ss(task_pt_regs(task));
}

void user_disable_single_step(struct task_struct *task)
{
	clear_ti_thread_flag(task_thread_info(task), TIF_SINGLESTEP);
}<|MERGE_RESOLUTION|>--- conflicted
+++ resolved
@@ -303,22 +303,6 @@
 {
 	siginfo_t info;
 
-<<<<<<< HEAD
-	if (call_break_hook(regs, esr) == DBG_HOOK_HANDLED)
-		return 0;
-
-	if (!user_mode(regs))
-		return -EFAULT;
-
-	info = (siginfo_t) {
-		.si_signo = SIGTRAP,
-		.si_errno = 0,
-		.si_code  = TRAP_BRKPT,
-		.si_addr  = (void __user *)instruction_pointer(regs),
-	};
-
-	force_sig_info(SIGTRAP, &info, current);
-=======
 	if (user_mode(regs)) {
 		info = (siginfo_t) {
 			.si_signo = SIGTRAP,
@@ -333,7 +317,6 @@
 		return -EFAULT;
 	}
 
->>>>>>> 9698ac7c
 	return 0;
 }
 
