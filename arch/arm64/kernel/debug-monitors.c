--- conflicted
+++ resolved
@@ -272,8 +272,6 @@
 	return 0;
 }
 
-<<<<<<< HEAD
-=======
 /*
  * Breakpoint handler is re-entrant as another breakpoint can
  * hit within breakpoint handler, especically in kprobes.
@@ -310,21 +308,17 @@
 	return fn ? fn(regs, esr) : DBG_HOOK_ERROR;
 }
 
->>>>>>> 9da2fb20
 static int brk_handler(unsigned long addr, unsigned int esr,
 		       struct pt_regs *regs)
 {
 	siginfo_t info;
 
-<<<<<<< HEAD
-=======
 	if (call_break_hook(regs, esr) == DBG_HOOK_HANDLED)
 		return 0;
 
 	pr_warn("unexpected brk exception at %lx, esr=0x%x\n",
 			(long)instruction_pointer(regs), esr);
 
->>>>>>> 9da2fb20
 	if (!user_mode(regs))
 		return -EFAULT;
 
