--- conflicted
+++ resolved
@@ -157,10 +157,6 @@
 {
 	preempt_disable();
 	memset(&current->thread.fpsimd_state, 0, sizeof(struct fpsimd_state));
-<<<<<<< HEAD
-	fpsimd_load_state(&current->thread.fpsimd_state);
-	preempt_enable();
-=======
 	set_thread_flag(TIF_FOREIGN_FPSTATE);
 }
 
@@ -218,33 +214,10 @@
 void fpsimd_flush_task_state(struct task_struct *t)
 {
 	t->thread.fpsimd_state.cpu = NR_CPUS;
->>>>>>> b60edabe
 }
 
 #ifdef CONFIG_KERNEL_MODE_NEON
 
-<<<<<<< HEAD
-/*
- * Kernel-side NEON support functions
- */
-void kernel_neon_begin(void)
-{
-	/* Avoid using the NEON in interrupt context */
-	BUG_ON(in_interrupt());
-	preempt_disable();
-
-	if (current->mm)
-		fpsimd_save_state(&current->thread.fpsimd_state);
-}
-EXPORT_SYMBOL(kernel_neon_begin);
-
-void kernel_neon_end(void)
-{
-	if (current->mm)
-		fpsimd_load_state(&current->thread.fpsimd_state);
-
-	preempt_enable();
-=======
 static DEFINE_PER_CPU(struct fpsimd_partial_state, hardirq_fpsimdstate);
 static DEFINE_PER_CPU(struct fpsimd_partial_state, softirq_fpsimdstate);
 
@@ -284,7 +257,6 @@
 	} else {
 		preempt_enable();
 	}
->>>>>>> b60edabe
 }
 EXPORT_SYMBOL(kernel_neon_end);
 
@@ -296,14 +268,6 @@
 {
 	switch (cmd) {
 	case CPU_PM_ENTER:
-<<<<<<< HEAD
-		if (current->mm)
-			fpsimd_save_state(&current->thread.fpsimd_state);
-		break;
-	case CPU_PM_EXIT:
-		if (current->mm)
-			fpsimd_load_state(&current->thread.fpsimd_state);
-=======
 		if (current->mm && !test_thread_flag(TIF_FOREIGN_FPSTATE))
 			fpsimd_save_state(&current->thread.fpsimd_state);
 		this_cpu_write(fpsimd_last_state, NULL);
@@ -311,7 +275,6 @@
 	case CPU_PM_EXIT:
 		if (current->mm)
 			set_thread_flag(TIF_FOREIGN_FPSTATE);
->>>>>>> b60edabe
 		break;
 	case CPU_PM_ENTER_FAILED:
 	default:
