/*
 * FP/SIMD context switching and fault handling
 *
 * Copyright (C) 2012 ARM Ltd.
 * Author: Catalin Marinas <catalin.marinas@arm.com>
 *
 * This program is free software; you can redistribute it and/or modify
 * it under the terms of the GNU General Public License version 2 as
 * published by the Free Software Foundation.
 *
 * This program is distributed in the hope that it will be useful,
 * but WITHOUT ANY WARRANTY; without even the implied warranty of
 * MERCHANTABILITY or FITNESS FOR A PARTICULAR PURPOSE.  See the
 * GNU General Public License for more details.
 *
 * You should have received a copy of the GNU General Public License
 * along with this program.  If not, see <http://www.gnu.org/licenses/>.
 */

#include <linux/cpu_pm.h>
#include <linux/kernel.h>
#include <linux/init.h>
#include <linux/sched.h>
#include <linux/signal.h>
#include <linux/hardirq.h>

#include <asm/fpsimd.h>
#include <asm/cputype.h>

#define FPEXC_IOF	(1 << 0)
#define FPEXC_DZF	(1 << 1)
#define FPEXC_OFF	(1 << 2)
#define FPEXC_UFF	(1 << 3)
#define FPEXC_IXF	(1 << 4)
#define FPEXC_IDF	(1 << 7)

/*
 * In order to reduce the number of times the FPSIMD state is needlessly saved
 * and restored, we need to keep track of two things:
 * (a) for each task, we need to remember which CPU was the last one to have
 *     the task's FPSIMD state loaded into its FPSIMD registers;
 * (b) for each CPU, we need to remember which task's userland FPSIMD state has
 *     been loaded into its FPSIMD registers most recently, or whether it has
 *     been used to perform kernel mode NEON in the meantime.
 *
 * For (a), we add a 'cpu' field to struct fpsimd_state, which gets updated to
 * the id of the current CPU everytime the state is loaded onto a CPU. For (b),
 * we add the per-cpu variable 'fpsimd_last_state' (below), which contains the
 * address of the userland FPSIMD state of the task that was loaded onto the CPU
 * the most recently, or NULL if kernel mode NEON has been performed after that.
 *
 * With this in place, we no longer have to restore the next FPSIMD state right
 * when switching between tasks. Instead, we can defer this check to userland
 * resume, at which time we verify whether the CPU's fpsimd_last_state and the
 * task's fpsimd_state.cpu are still mutually in sync. If this is the case, we
 * can omit the FPSIMD restore.
 *
 * As an optimization, we use the thread_info flag TIF_FOREIGN_FPSTATE to
 * indicate whether or not the userland FPSIMD state of the current task is
 * present in the registers. The flag is set unless the FPSIMD registers of this
 * CPU currently contain the most recent userland FPSIMD state of the current
 * task.
 *
 * For a certain task, the sequence may look something like this:
 * - the task gets scheduled in; if both the task's fpsimd_state.cpu field
 *   contains the id of the current CPU, and the CPU's fpsimd_last_state per-cpu
 *   variable points to the task's fpsimd_state, the TIF_FOREIGN_FPSTATE flag is
 *   cleared, otherwise it is set;
 *
 * - the task returns to userland; if TIF_FOREIGN_FPSTATE is set, the task's
 *   userland FPSIMD state is copied from memory to the registers, the task's
 *   fpsimd_state.cpu field is set to the id of the current CPU, the current
 *   CPU's fpsimd_last_state pointer is set to this task's fpsimd_state and the
 *   TIF_FOREIGN_FPSTATE flag is cleared;
 *
 * - the task executes an ordinary syscall; upon return to userland, the
 *   TIF_FOREIGN_FPSTATE flag will still be cleared, so no FPSIMD state is
 *   restored;
 *
 * - the task executes a syscall which executes some NEON instructions; this is
 *   preceded by a call to kernel_neon_begin(), which copies the task's FPSIMD
 *   register contents to memory, clears the fpsimd_last_state per-cpu variable
 *   and sets the TIF_FOREIGN_FPSTATE flag;
 *
 * - the task gets preempted after kernel_neon_end() is called; as we have not
 *   returned from the 2nd syscall yet, TIF_FOREIGN_FPSTATE is still set so
 *   whatever is in the FPSIMD registers is not saved to memory, but discarded.
 */
static DEFINE_PER_CPU(struct fpsimd_state *, fpsimd_last_state);

/*
 * Trapped FP/ASIMD access.
 */
void do_fpsimd_acc(unsigned int esr, struct pt_regs *regs)
{
	/* TODO: implement lazy context saving/restoring */
	WARN_ON(1);
}

/*
 * Raise a SIGFPE for the current process.
 */
void do_fpsimd_exc(unsigned int esr, struct pt_regs *regs)
{
	siginfo_t info;
	unsigned int si_code = 0;

	if (esr & FPEXC_IOF)
		si_code = FPE_FLTINV;
	else if (esr & FPEXC_DZF)
		si_code = FPE_FLTDIV;
	else if (esr & FPEXC_OFF)
		si_code = FPE_FLTOVF;
	else if (esr & FPEXC_UFF)
		si_code = FPE_FLTUND;
	else if (esr & FPEXC_IXF)
		si_code = FPE_FLTRES;

	memset(&info, 0, sizeof(info));
	info.si_signo = SIGFPE;
	info.si_code = si_code;
	info.si_addr = (void __user *)instruction_pointer(regs);

	send_sig_info(SIGFPE, &info, current);
}

void fpsimd_thread_switch(struct task_struct *next)
{
	/*
	 * Save the current FPSIMD state to memory, but only if whatever is in
	 * the registers is in fact the most recent userland FPSIMD state of
	 * 'current'.
	 */
	if (current->mm && !test_thread_flag(TIF_FOREIGN_FPSTATE))
		fpsimd_save_state(&current->thread.fpsimd_state);

	if (next->mm) {
		/*
		 * If we are switching to a task whose most recent userland
		 * FPSIMD state is already in the registers of *this* cpu,
		 * we can skip loading the state from memory. Otherwise, set
		 * the TIF_FOREIGN_FPSTATE flag so the state will be loaded
		 * upon the next return to userland.
		 */
		struct fpsimd_state *st = &next->thread.fpsimd_state;

		if (__this_cpu_read(fpsimd_last_state) == st
		    && st->cpu == smp_processor_id())
			clear_ti_thread_flag(task_thread_info(next),
					     TIF_FOREIGN_FPSTATE);
		else
			set_ti_thread_flag(task_thread_info(next),
					   TIF_FOREIGN_FPSTATE);
	}
}

void fpsimd_flush_thread(void)
{
	preempt_disable();
	memset(&current->thread.fpsimd_state, 0, sizeof(struct fpsimd_state));
<<<<<<< HEAD
	fpsimd_load_state(&current->thread.fpsimd_state);
=======
	set_thread_flag(TIF_FOREIGN_FPSTATE);
}

/*
 * Save the userland FPSIMD state of 'current' to memory, but only if the state
 * currently held in the registers does in fact belong to 'current'
 */
void fpsimd_preserve_current_state(void)
{
	preempt_disable();
	if (!test_thread_flag(TIF_FOREIGN_FPSTATE))
		fpsimd_save_state(&current->thread.fpsimd_state);
	preempt_enable();
}

/*
 * Load the userland FPSIMD state of 'current' from memory, but only if the
 * FPSIMD state already held in the registers is /not/ the most recent FPSIMD
 * state of 'current'
 */
void fpsimd_restore_current_state(void)
{
	preempt_disable();
	if (test_and_clear_thread_flag(TIF_FOREIGN_FPSTATE)) {
		struct fpsimd_state *st = &current->thread.fpsimd_state;

		fpsimd_load_state(st);
		this_cpu_write(fpsimd_last_state, st);
		st->cpu = smp_processor_id();
	}
>>>>>>> 92732acc
	preempt_enable();
}

#ifdef CONFIG_KERNEL_MODE_NEON

/*
 * Kernel-side NEON support functions
 */
void kernel_neon_begin(void)
{
	/* Avoid using the NEON in interrupt context */
	BUG_ON(in_interrupt());
	preempt_disable();

	if (current->mm)
		fpsimd_save_state(&current->thread.fpsimd_state);
}
EXPORT_SYMBOL(kernel_neon_begin);

void kernel_neon_end(void)
{
	if (current->mm)
		fpsimd_load_state(&current->thread.fpsimd_state);

	preempt_enable();
}
EXPORT_SYMBOL(kernel_neon_end);

#endif /* CONFIG_KERNEL_MODE_NEON */

#ifdef CONFIG_CPU_PM
static int fpsimd_cpu_pm_notifier(struct notifier_block *self,
				  unsigned long cmd, void *v)
{
	switch (cmd) {
	case CPU_PM_ENTER:
		if (current->mm)
			fpsimd_save_state(&current->thread.fpsimd_state);
		break;
	case CPU_PM_EXIT:
		if (current->mm)
			fpsimd_load_state(&current->thread.fpsimd_state);
		break;
	case CPU_PM_ENTER_FAILED:
	default:
		return NOTIFY_DONE;
	}
	return NOTIFY_OK;
}

static struct notifier_block fpsimd_cpu_pm_notifier_block = {
	.notifier_call = fpsimd_cpu_pm_notifier,
};

static void fpsimd_pm_init(void)
{
	cpu_pm_register_notifier(&fpsimd_cpu_pm_notifier_block);
}

#else
static inline void fpsimd_pm_init(void) { }
#endif /* CONFIG_CPU_PM */

/*
 * Load an updated userland FPSIMD state for 'current' from memory and set the
 * flag that indicates that the FPSIMD register contents are the most recent
 * FPSIMD state of 'current'
 */
void fpsimd_update_current_state(struct fpsimd_state *state)
{
	preempt_disable();
	fpsimd_load_state(state);
	if (test_and_clear_thread_flag(TIF_FOREIGN_FPSTATE)) {
		struct fpsimd_state *st = &current->thread.fpsimd_state;

		this_cpu_write(fpsimd_last_state, st);
		st->cpu = smp_processor_id();
	}
	preempt_enable();
}

/*
 * Invalidate live CPU copies of task t's FPSIMD state
 */
void fpsimd_flush_task_state(struct task_struct *t)
{
	t->thread.fpsimd_state.cpu = NR_CPUS;
}

#ifdef CONFIG_KERNEL_MODE_NEON

static DEFINE_PER_CPU(struct fpsimd_partial_state, hardirq_fpsimdstate);
static DEFINE_PER_CPU(struct fpsimd_partial_state, softirq_fpsimdstate);

/*
 * Kernel-side NEON support functions
 */
void kernel_neon_begin_partial(u32 num_regs)
{
	if (in_interrupt()) {
		struct fpsimd_partial_state *s = this_cpu_ptr(
			in_irq() ? &hardirq_fpsimdstate : &softirq_fpsimdstate);

		BUG_ON(num_regs > 32);
		fpsimd_save_partial_state(s, roundup(num_regs, 2));
	} else {
		/*
		 * Save the userland FPSIMD state if we have one and if we
		 * haven't done so already. Clear fpsimd_last_state to indicate
		 * that there is no longer userland FPSIMD state in the
		 * registers.
		 */
		preempt_disable();
		if (current->mm &&
		    !test_and_set_thread_flag(TIF_FOREIGN_FPSTATE))
			fpsimd_save_state(&current->thread.fpsimd_state);
		this_cpu_write(fpsimd_last_state, NULL);
	}
}
EXPORT_SYMBOL(kernel_neon_begin_partial);

void kernel_neon_end(void)
{
	if (in_interrupt()) {
		struct fpsimd_partial_state *s = this_cpu_ptr(
			in_irq() ? &hardirq_fpsimdstate : &softirq_fpsimdstate);
		fpsimd_load_partial_state(s);
	} else {
		preempt_enable();
	}
}
EXPORT_SYMBOL(kernel_neon_end);

#endif /* CONFIG_KERNEL_MODE_NEON */

#ifdef CONFIG_CPU_PM
static int fpsimd_cpu_pm_notifier(struct notifier_block *self,
				  unsigned long cmd, void *v)
{
	switch (cmd) {
	case CPU_PM_ENTER:
		if (current->mm && !test_thread_flag(TIF_FOREIGN_FPSTATE))
			fpsimd_save_state(&current->thread.fpsimd_state);
		break;
	case CPU_PM_EXIT:
		if (current->mm)
			set_thread_flag(TIF_FOREIGN_FPSTATE);
		break;
	case CPU_PM_ENTER_FAILED:
	default:
		return NOTIFY_DONE;
	}
	return NOTIFY_OK;
}

static struct notifier_block fpsimd_cpu_pm_notifier_block = {
	.notifier_call = fpsimd_cpu_pm_notifier,
};

static void fpsimd_pm_init(void)
{
	cpu_pm_register_notifier(&fpsimd_cpu_pm_notifier_block);
}

#else
static inline void fpsimd_pm_init(void) { }
#endif /* CONFIG_CPU_PM */

/*
 * FP/SIMD support code initialisation.
 */
static int __init fpsimd_init(void)
{
	u64 pfr = read_cpuid(ID_AA64PFR0_EL1);

	if (pfr & (0xf << 16)) {
		pr_notice("Floating-point is not implemented\n");
		return 0;
	}
	elf_hwcap |= HWCAP_FP;

	if (pfr & (0xf << 20))
		pr_notice("Advanced SIMD is not implemented\n");
	else
		elf_hwcap |= HWCAP_ASIMD;

	fpsimd_pm_init();

	return 0;
}
late_initcall(fpsimd_init);<|MERGE_RESOLUTION|>--- conflicted
+++ resolved
@@ -156,11 +156,7 @@
 
 void fpsimd_flush_thread(void)
 {
-	preempt_disable();
 	memset(&current->thread.fpsimd_state, 0, sizeof(struct fpsimd_state));
-<<<<<<< HEAD
-	fpsimd_load_state(&current->thread.fpsimd_state);
-=======
 	set_thread_flag(TIF_FOREIGN_FPSTATE);
 }
 
@@ -191,69 +187,8 @@
 		this_cpu_write(fpsimd_last_state, st);
 		st->cpu = smp_processor_id();
 	}
->>>>>>> 92732acc
 	preempt_enable();
 }
-
-#ifdef CONFIG_KERNEL_MODE_NEON
-
-/*
- * Kernel-side NEON support functions
- */
-void kernel_neon_begin(void)
-{
-	/* Avoid using the NEON in interrupt context */
-	BUG_ON(in_interrupt());
-	preempt_disable();
-
-	if (current->mm)
-		fpsimd_save_state(&current->thread.fpsimd_state);
-}
-EXPORT_SYMBOL(kernel_neon_begin);
-
-void kernel_neon_end(void)
-{
-	if (current->mm)
-		fpsimd_load_state(&current->thread.fpsimd_state);
-
-	preempt_enable();
-}
-EXPORT_SYMBOL(kernel_neon_end);
-
-#endif /* CONFIG_KERNEL_MODE_NEON */
-
-#ifdef CONFIG_CPU_PM
-static int fpsimd_cpu_pm_notifier(struct notifier_block *self,
-				  unsigned long cmd, void *v)
-{
-	switch (cmd) {
-	case CPU_PM_ENTER:
-		if (current->mm)
-			fpsimd_save_state(&current->thread.fpsimd_state);
-		break;
-	case CPU_PM_EXIT:
-		if (current->mm)
-			fpsimd_load_state(&current->thread.fpsimd_state);
-		break;
-	case CPU_PM_ENTER_FAILED:
-	default:
-		return NOTIFY_DONE;
-	}
-	return NOTIFY_OK;
-}
-
-static struct notifier_block fpsimd_cpu_pm_notifier_block = {
-	.notifier_call = fpsimd_cpu_pm_notifier,
-};
-
-static void fpsimd_pm_init(void)
-{
-	cpu_pm_register_notifier(&fpsimd_cpu_pm_notifier_block);
-}
-
-#else
-static inline void fpsimd_pm_init(void) { }
-#endif /* CONFIG_CPU_PM */
 
 /*
  * Load an updated userland FPSIMD state for 'current' from memory and set the
