/*
 * Based on arch/arm/mm/init.c
 *
 * Copyright (C) 1995-2005 Russell King
 * Copyright (C) 2012 ARM Ltd.
 *
 * This program is free software; you can redistribute it and/or modify
 * it under the terms of the GNU General Public License version 2 as
 * published by the Free Software Foundation.
 *
 * This program is distributed in the hope that it will be useful,
 * but WITHOUT ANY WARRANTY; without even the implied warranty of
 * MERCHANTABILITY or FITNESS FOR A PARTICULAR PURPOSE.  See the
 * GNU General Public License for more details.
 *
 * You should have received a copy of the GNU General Public License
 * along with this program.  If not, see <http://www.gnu.org/licenses/>.
 */

#include <linux/kernel.h>
#include <linux/export.h>
#include <linux/errno.h>
#include <linux/swap.h>
#include <linux/init.h>
#include <linux/bootmem.h>
#include <linux/mman.h>
#include <linux/nodemask.h>
#include <linux/initrd.h>
#include <linux/gfp.h>
#include <linux/memblock.h>
#include <linux/sort.h>
#include <linux/of.h>
#include <linux/of_fdt.h>
#include <linux/dma-mapping.h>
#include <linux/dma-contiguous.h>
#include <linux/efi.h>
#include <linux/swiotlb.h>
#include <linux/kexec.h>
#include <linux/crash_dump.h>

#include <asm/boot.h>
#include <asm/fixmap.h>
#include <asm/kasan.h>
#include <asm/kernel-pgtable.h>
#include <asm/memory.h>
#include <asm/sections.h>
#include <asm/setup.h>
#include <asm/sizes.h>
#include <asm/tlb.h>
#include <asm/alternative.h>

#include "mm.h"

/*
 * We need to be able to catch inadvertent references to memstart_addr
 * that occur (potentially in generic code) before arm64_memblock_init()
 * executes, which assigns it its actual value. So use a default value
 * that cannot be mistaken for a real physical address.
 */
s64 memstart_addr __read_mostly = -1;
phys_addr_t arm64_dma_phys_limit __read_mostly;

#ifdef CONFIG_BLK_DEV_INITRD
static int __init early_initrd(char *p)
{
	unsigned long start, size;
	char *endp;

	start = memparse(p, &endp);
	if (*endp == ',') {
		size = memparse(endp + 1, NULL);

		initrd_start = start;
		initrd_end = start + size;
	}
	return 0;
}
early_param("initrd", early_initrd);
#endif

#ifdef CONFIG_KEXEC_CORE
/*
 * reserve_crashkernel() - reserves memory for crash kernel
 *
 * This function reserves memory area given in "crashkernel=" kernel command
 * line parameter. The memory reserved is used by dump capture kernel when
 * primary kernel is crashing.
 */
static void __init reserve_crashkernel(void)
{
	unsigned long long crash_base, crash_size;
	int ret;

	ret = parse_crashkernel(boot_command_line, memblock_phys_mem_size(),
				&crash_size, &crash_base);
	/* no crashkernel= or invalid value specified */
	if (ret || !crash_size)
		return;

	crash_size = PAGE_ALIGN(crash_size);

	if (crash_base == 0) {
		/* Current arm64 boot protocol requires 2MB alignment */
		crash_base = memblock_find_in_range(0, ARCH_LOW_ADDRESS_LIMIT,
				crash_size, SZ_2M);
		if (crash_base == 0) {
			pr_warn("cannot allocate crashkernel (size:0x%llx)\n",
				crash_size);
			return;
		}
	} else {
		/* User specifies base address explicitly. */
		if (!memblock_is_region_memory(crash_base, crash_size)) {
			pr_warn("cannot reserve crashkernel: region is not memory\n");
			return;
		}

		if (memblock_is_region_reserved(crash_base, crash_size)) {
			pr_warn("cannot reserve crashkernel: region overlaps reserved memory\n");
			return;
		}

		if (!IS_ALIGNED(crash_base, SZ_2M)) {
			pr_warn("cannot reserve crashkernel: base address is not 2MB aligned\n");
			return;
		}
	}
	memblock_reserve(crash_base, crash_size);

	pr_info("crashkernel reserved: 0x%016llx - 0x%016llx (%lld MB)\n",
		crash_base, crash_base + crash_size, crash_size >> 20);

	crashk_res.start = crash_base;
	crashk_res.end = crash_base + crash_size - 1;
}

static void __init kexec_reserve_crashkres_pages(void)
{
#ifdef CONFIG_HIBERNATION
	phys_addr_t addr;
	struct page *page;

	if (!crashk_res.end)
		return;

	/*
	 * To reduce the size of hibernation image, all the pages are
	 * marked as Reserved initially.
	 */
	for (addr = crashk_res.start; addr < (crashk_res.end + 1);
			addr += PAGE_SIZE) {
		page = phys_to_page(addr);
		SetPageReserved(page);
	}
#endif
}
#else
static void __init reserve_crashkernel(void)
{
}

static void __init kexec_reserve_crashkres_pages(void)
{
}
#endif /* CONFIG_KEXEC_CORE */

#ifdef CONFIG_CRASH_DUMP
static int __init early_init_dt_scan_elfcorehdr(unsigned long node,
		const char *uname, int depth, void *data)
{
	const __be32 *reg;
	int len;

	if (depth != 1 || strcmp(uname, "chosen") != 0)
		return 0;

	reg = of_get_flat_dt_prop(node, "linux,elfcorehdr", &len);
	if (!reg || (len < (dt_root_addr_cells + dt_root_size_cells)))
		return 1;

	elfcorehdr_addr = dt_mem_next_cell(dt_root_addr_cells, &reg);
	elfcorehdr_size = dt_mem_next_cell(dt_root_size_cells, &reg);

	return 1;
}

/*
 * reserve_elfcorehdr() - reserves memory for elf core header
 *
 * This function reserves the memory occupied by an elf core header
 * described in the device tree. This region contains all the
 * information about primary kernel's core image and is used by a dump
 * capture kernel to access the system memory on primary kernel.
 */
static void __init reserve_elfcorehdr(void)
{
	of_scan_flat_dt(early_init_dt_scan_elfcorehdr, NULL);

	if (!elfcorehdr_size)
		return;

	if (memblock_is_region_reserved(elfcorehdr_addr, elfcorehdr_size)) {
		pr_warn("elfcorehdr is overlapped\n");
		return;
	}

	memblock_reserve(elfcorehdr_addr, elfcorehdr_size);

	pr_info("Reserving %lldKB of memory at 0x%llx for elfcorehdr\n",
		elfcorehdr_size >> 10, elfcorehdr_addr);
}
#else
static void __init reserve_elfcorehdr(void)
{
}
#endif /* CONFIG_CRASH_DUMP */
/*
 * Return the maximum physical address for ZONE_DMA (DMA_BIT_MASK(32)). It
 * currently assumes that for memory starting above 4G, 32-bit devices will
 * use a DMA offset.
 */
static phys_addr_t __init max_zone_dma_phys(void)
{
	phys_addr_t offset = memblock_start_of_DRAM() & GENMASK_ULL(63, 32);
	return min(offset + (1ULL << 32), memblock_end_of_DRAM());
}

static void __init zone_sizes_init(unsigned long min, unsigned long max)
{
	struct memblock_region *reg;
	unsigned long zone_size[MAX_NR_ZONES], zhole_size[MAX_NR_ZONES];
	unsigned long max_dma = min;

	memset(zone_size, 0, sizeof(zone_size));

	/* 4GB maximum for 32-bit only capable devices */
#ifdef CONFIG_ZONE_DMA
	max_dma = PFN_DOWN(arm64_dma_phys_limit);
	zone_size[ZONE_DMA] = max_dma - min;
#endif
	zone_size[ZONE_NORMAL] = max - max_dma;

	memcpy(zhole_size, zone_size, sizeof(zhole_size));

	for_each_memblock(memory, reg) {
		unsigned long start = memblock_region_memory_base_pfn(reg);
		unsigned long end = memblock_region_memory_end_pfn(reg);

		if (start >= max)
			continue;

#ifdef CONFIG_ZONE_DMA
		if (start < max_dma) {
			unsigned long dma_end = min(end, max_dma);
			zhole_size[ZONE_DMA] -= dma_end - start;
		}
#endif
		if (end > max_dma) {
			unsigned long normal_end = min(end, max);
			unsigned long normal_start = max(start, max_dma);
			zhole_size[ZONE_NORMAL] -= normal_end - normal_start;
		}
	}

	free_area_init_node(0, zone_size, min, zhole_size);
}

#ifdef CONFIG_HAVE_ARCH_PFN_VALID
int pfn_valid(unsigned long pfn)
{
	return memblock_is_memory(pfn << PAGE_SHIFT);
}
EXPORT_SYMBOL(pfn_valid);
#endif

#ifndef CONFIG_SPARSEMEM
static void __init arm64_memory_present(void)
{
}
#else
static void __init arm64_memory_present(void)
{
	struct memblock_region *reg;

	for_each_memblock(memory, reg)
		memory_present(0, memblock_region_memory_base_pfn(reg),
			       memblock_region_memory_end_pfn(reg));
}
#endif

static phys_addr_t memory_limit = (phys_addr_t)ULLONG_MAX;

/*
 * Limit the memory size that was specified via FDT.
 */
static int __init early_mem(char *p)
{
	if (!p)
		return 1;

	memory_limit = memparse(p, &p) & PAGE_MASK;
	pr_notice("Memory limited to %lldMB\n", memory_limit >> 20);

	return 0;
}
early_param("mem", early_mem);

static int __init early_init_dt_scan_usablemem(unsigned long node,
		const char *uname, int depth, void *data)
{
	struct memblock_region *usablemem = data;
	const __be32 *reg;
	int len;

	if (depth != 1 || strcmp(uname, "chosen") != 0)
		return 0;

	reg = of_get_flat_dt_prop(node, "linux,usable-memory-range", &len);
	if (!reg || (len < (dt_root_addr_cells + dt_root_size_cells)))
		return 1;

	usablemem->base = dt_mem_next_cell(dt_root_addr_cells, &reg);
	usablemem->size = dt_mem_next_cell(dt_root_size_cells, &reg);

	return 1;
}

static void __init fdt_enforce_memory_region(void)
{
	struct memblock_region reg = {
		.size = 0,
	};

	of_scan_flat_dt(early_init_dt_scan_usablemem, &reg);

	if (reg.size)
		memblock_cap_memory_range(reg.base, reg.size);
}

void __init arm64_memblock_init(void)
{
	const s64 linear_region_size = -(s64)PAGE_OFFSET;

	/* Handle linux,usable-memory-range property */
	fdt_enforce_memory_region();

	/*
	 * Ensure that the linear region takes up exactly half of the kernel
	 * virtual address space. This way, we can distinguish a linear address
	 * from a kernel/module/vmalloc address by testing a single bit.
	 */
	BUILD_BUG_ON(linear_region_size != BIT(VA_BITS - 1));

	/*
	 * Select a suitable value for the base of physical memory.
	 */
	memstart_addr = round_down(memblock_start_of_DRAM(),
				   ARM64_MEMSTART_ALIGN);

	/*
	 * Remove the memory that we will not be able to cover with the
	 * linear mapping. Take care not to clip the kernel which may be
	 * high in memory.
	 */
	memblock_remove(max_t(u64, memstart_addr + linear_region_size, __pa(_end)),
			ULLONG_MAX);
	if (memblock_end_of_DRAM() > linear_region_size)
		memblock_remove(0, memblock_end_of_DRAM() - linear_region_size);

	/*
	 * Apply the memory limit if it was set. Since the kernel may be loaded
	 * high up in memory, add back the kernel region that must be accessible
	 * via the linear mapping.
	 */
	if (memory_limit != (phys_addr_t)ULLONG_MAX) {
		memblock_enforce_memory_limit(memory_limit);
		memblock_add(__pa(_text), (u64)(_end - _text));
	}

	if (IS_ENABLED(CONFIG_RANDOMIZE_BASE)) {
		extern u16 memstart_offset_seed;
		u64 range = linear_region_size -
			    (memblock_end_of_DRAM() - memblock_start_of_DRAM());

		/*
		 * If the size of the linear region exceeds, by a sufficient
		 * margin, the size of the region that the available physical
		 * memory spans, randomize the linear region as well.
		 */
		if (memstart_offset_seed > 0 && range >= ARM64_MEMSTART_ALIGN) {
			range = range / ARM64_MEMSTART_ALIGN + 1;
			memstart_addr -= ARM64_MEMSTART_ALIGN *
					 ((range * memstart_offset_seed) >> 16);
		}
	}

	/*
	 * Register the kernel text, kernel data, initrd, and initial
	 * pagetables with memblock.
	 */
	memblock_reserve(__pa(_text), _end - _text);
#ifdef CONFIG_BLK_DEV_INITRD
	if (initrd_start) {
		memblock_reserve(initrd_start, initrd_end - initrd_start);

		/* the generic initrd code expects virtual addresses */
		initrd_start = __phys_to_virt(initrd_start);
		initrd_end = __phys_to_virt(initrd_end);
	}
#endif

	early_init_fdt_scan_reserved_mem();

	/* 4GB maximum for 32-bit only capable devices */
	if (IS_ENABLED(CONFIG_ZONE_DMA))
		arm64_dma_phys_limit = max_zone_dma_phys();
	else
		arm64_dma_phys_limit = PHYS_MASK + 1;
<<<<<<< HEAD

	reserve_crashkernel();

	reserve_elfcorehdr();

=======
	high_memory = __va(memblock_end_of_DRAM() - 1) + 1;
>>>>>>> d79e4dc1
	dma_contiguous_reserve(arm64_dma_phys_limit);

	memblock_allow_resize();
	memblock_dump_all();
}

void __init bootmem_init(void)
{
	unsigned long min, max;

	min = PFN_UP(memblock_start_of_DRAM());
	max = PFN_DOWN(memblock_end_of_DRAM());

	early_memtest(min << PAGE_SHIFT, max << PAGE_SHIFT);

	/*
	 * Sparsemem tries to allocate bootmem in memory_present(), so must be
	 * done after the fixed reservations.
	 */
	arm64_memory_present();

	sparse_init();
	zone_sizes_init(min, max);

	max_pfn = max_low_pfn = max;
}

#ifndef CONFIG_SPARSEMEM_VMEMMAP
static inline void free_memmap(unsigned long start_pfn, unsigned long end_pfn)
{
	struct page *start_pg, *end_pg;
	unsigned long pg, pgend;

	/*
	 * Convert start_pfn/end_pfn to a struct page pointer.
	 */
	start_pg = pfn_to_page(start_pfn - 1) + 1;
	end_pg = pfn_to_page(end_pfn - 1) + 1;

	/*
	 * Convert to physical addresses, and round start upwards and end
	 * downwards.
	 */
	pg = (unsigned long)PAGE_ALIGN(__pa(start_pg));
	pgend = (unsigned long)__pa(end_pg) & PAGE_MASK;

	/*
	 * If there are free pages between these, free the section of the
	 * memmap array.
	 */
	if (pg < pgend)
		free_bootmem(pg, pgend - pg);
}

/*
 * The mem_map array can get very big. Free the unused area of the memory map.
 */
static void __init free_unused_memmap(void)
{
	unsigned long start, prev_end = 0;
	struct memblock_region *reg;

	for_each_memblock(memory, reg) {
		start = __phys_to_pfn(reg->base);

#ifdef CONFIG_SPARSEMEM
		/*
		 * Take care not to free memmap entries that don't exist due
		 * to SPARSEMEM sections which aren't present.
		 */
		start = min(start, ALIGN(prev_end, PAGES_PER_SECTION));
#endif
		/*
		 * If we had a previous bank, and there is a space between the
		 * current bank and the previous, free it.
		 */
		if (prev_end && prev_end < start)
			free_memmap(prev_end, start);

		/*
		 * Align up here since the VM subsystem insists that the
		 * memmap entries are valid from the bank end aligned to
		 * MAX_ORDER_NR_PAGES.
		 */
		prev_end = ALIGN(__phys_to_pfn(reg->base + reg->size),
				 MAX_ORDER_NR_PAGES);
	}

#ifdef CONFIG_SPARSEMEM
	if (!IS_ALIGNED(prev_end, PAGES_PER_SECTION))
		free_memmap(prev_end, ALIGN(prev_end, PAGES_PER_SECTION));
#endif
}
#endif	/* !CONFIG_SPARSEMEM_VMEMMAP */

/*
 * mem_init() marks the free areas in the mem_map and tells us how much memory
 * is free.  This is done after various parts of the system have claimed their
 * memory after the kernel image.
 */
void __init mem_init(void)
{
	swiotlb_init(1);

	set_max_mapnr(pfn_to_page(max_pfn) - mem_map);

#ifndef CONFIG_SPARSEMEM_VMEMMAP
	free_unused_memmap();
#endif
	/* this will put all unused low memory onto the freelists */
	free_all_bootmem();

	kexec_reserve_crashkres_pages();

	mem_init_print_info(NULL);

#define MLK(b, t) b, t, ((t) - (b)) >> 10
#define MLM(b, t) b, t, ((t) - (b)) >> 20
#define MLG(b, t) b, t, ((t) - (b)) >> 30
#define MLK_ROUNDUP(b, t) b, t, DIV_ROUND_UP(((t) - (b)), SZ_1K)

	pr_notice("Virtual kernel memory layout:\n"
#ifdef CONFIG_KASAN
		  "    kasan   : 0x%16lx - 0x%16lx   (%6ld GB)\n"
#endif
		  "    modules : 0x%16lx - 0x%16lx   (%6ld MB)\n"
		  "    vmalloc : 0x%16lx - 0x%16lx   (%6ld GB)\n"
		  "      .init : 0x%p" " - 0x%p" "   (%6ld KB)\n"
		  "      .text : 0x%p" " - 0x%p" "   (%6ld KB)\n"
		  "    .rodata : 0x%p" " - 0x%p" "   (%6ld KB)\n"
		  "      .data : 0x%p" " - 0x%p" "   (%6ld KB)\n"
#ifdef CONFIG_SPARSEMEM_VMEMMAP
		  "    vmemmap : 0x%16lx - 0x%16lx   (%6ld GB maximum)\n"
		  "              0x%16lx - 0x%16lx   (%6ld MB actual)\n"
#endif
		  "    fixed   : 0x%16lx - 0x%16lx   (%6ld KB)\n"
		  "    PCI I/O : 0x%16lx - 0x%16lx   (%6ld MB)\n"
		  "    memory  : 0x%16lx - 0x%16lx   (%6ld MB)\n",
#ifdef CONFIG_KASAN
		  MLG(KASAN_SHADOW_START, KASAN_SHADOW_END),
#endif
		  MLM(MODULES_VADDR, MODULES_END),
		  MLG(VMALLOC_START, VMALLOC_END),
		  MLK_ROUNDUP(__init_begin, __init_end),
		  MLK_ROUNDUP(_text, __start_rodata),
		  MLK_ROUNDUP(__start_rodata, _etext),
		  MLK_ROUNDUP(_sdata, _edata),
#ifdef CONFIG_SPARSEMEM_VMEMMAP
		  MLG(VMEMMAP_START,
		      VMEMMAP_START + VMEMMAP_SIZE),
		  MLM((unsigned long)phys_to_page(memblock_start_of_DRAM()),
		      (unsigned long)virt_to_page(high_memory)),
#endif
		  MLK(FIXADDR_START, FIXADDR_TOP),
		  MLM(PCI_IO_START, PCI_IO_END),
		  MLM(__phys_to_virt(memblock_start_of_DRAM()),
		      (unsigned long)high_memory));

#undef MLK
#undef MLM
#undef MLK_ROUNDUP

	/*
	 * Check boundaries twice: Some fundamental inconsistencies can be
	 * detected at build time already.
	 */
#ifdef CONFIG_COMPAT
	BUILD_BUG_ON(TASK_SIZE_32			> TASK_SIZE_64);
#endif
	BUILD_BUG_ON(TASK_SIZE_64			> MODULES_VADDR);
	BUG_ON(TASK_SIZE_64				> MODULES_VADDR);

	if (PAGE_SIZE >= 16384 && get_num_physpages() <= 128) {
		extern int sysctl_overcommit_memory;
		/*
		 * On a machine this small we won't get anywhere without
		 * overcommit, so turn it on by default.
		 */
		sysctl_overcommit_memory = OVERCOMMIT_ALWAYS;
	}
}

void free_initmem(void)
{
	free_initmem_default(0);
	fixup_init();
}

#ifdef CONFIG_BLK_DEV_INITRD

static int keep_initrd __initdata;

void __init free_initrd_mem(unsigned long start, unsigned long end)
{
	if (!keep_initrd)
		free_reserved_area((void *)start, (void *)end, 0, "initrd");
}

static int __init keepinitrd_setup(char *__unused)
{
	keep_initrd = 1;
	return 1;
}

__setup("keepinitrd", keepinitrd_setup);
#endif

/*
 * Dump out memory limit information on panic.
 */
static int dump_mem_limit(struct notifier_block *self, unsigned long v, void *p)
{
	if (memory_limit != (phys_addr_t)ULLONG_MAX) {
		pr_emerg("Memory Limit: %llu MB\n", memory_limit >> 20);
	} else {
		pr_emerg("Memory Limit: none\n");
	}
	return 0;
}

static struct notifier_block mem_limit_notifier = {
	.notifier_call = dump_mem_limit,
};

static int __init register_mem_limit_dumper(void)
{
	atomic_notifier_chain_register(&panic_notifier_list,
				       &mem_limit_notifier);
	return 0;
}
__initcall(register_mem_limit_dumper);<|MERGE_RESOLUTION|>--- conflicted
+++ resolved
@@ -416,15 +416,12 @@
 		arm64_dma_phys_limit = max_zone_dma_phys();
 	else
 		arm64_dma_phys_limit = PHYS_MASK + 1;
-<<<<<<< HEAD
 
 	reserve_crashkernel();
 
 	reserve_elfcorehdr();
 
-=======
 	high_memory = __va(memblock_end_of_DRAM() - 1) + 1;
->>>>>>> d79e4dc1
 	dma_contiguous_reserve(arm64_dma_phys_limit);
 
 	memblock_allow_resize();
