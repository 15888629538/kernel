--- conflicted
+++ resolved
@@ -75,20 +75,10 @@
 {
 	struct page *page = pte_page(pte);
 
-<<<<<<< HEAD
-	/* no flushing needed for anonymous pages */
-	if (!page_mapping(page))
-		return;
-
 	if (!test_and_set_bit(PG_dcache_clean, &page->flags))
 		sync_icache_aliases(page_address(page),
 				    PAGE_SIZE << compound_order(page));
 	else if (icache_is_aivivt())
-=======
-	if (!test_and_set_bit(PG_dcache_clean, &page->flags)) {
-		__flush_dcache_area(page_address(page),
-				PAGE_SIZE << compound_order(page));
->>>>>>> 343f981c
 		__flush_icache_all();
 }
 
