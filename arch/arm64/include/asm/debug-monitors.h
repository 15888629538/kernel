/*
 * Copyright (C) 2012 ARM Ltd.
 *
 * This program is free software; you can redistribute it and/or modify
 * it under the terms of the GNU General Public License version 2 as
 * published by the Free Software Foundation.
 *
 * This program is distributed in the hope that it will be useful,
 * but WITHOUT ANY WARRANTY; without even the implied warranty of
 * MERCHANTABILITY or FITNESS FOR A PARTICULAR PURPOSE.  See the
 * GNU General Public License for more details.
 *
 * You should have received a copy of the GNU General Public License
 * along with this program.  If not, see <http://www.gnu.org/licenses/>.
 */
#ifndef __ASM_DEBUG_MONITORS_H
#define __ASM_DEBUG_MONITORS_H

#ifdef __KERNEL__

#define	DBG_ESR_EVT(x)		(((x) >> 27) & 0x7)

/* AArch64 */
#define DBG_ESR_EVT_HWBP	0x0
#define DBG_ESR_EVT_HWSS	0x1
#define DBG_ESR_EVT_HWWP	0x2
#define DBG_ESR_EVT_BRK		0x6

/*
 * Break point instruction encoding
 */
#define BREAK_INSTR_SIZE		4

/*
 * ESR values expected for dynamic and compile time BRK instruction
 */
#define DBG_ESR_VAL_BRK(x)	(0xf2000000 | ((x) & 0xfffff))

/*
 * #imm16 values used for BRK instruction generation
 * Allowed values for kgbd are 0x400 - 0x7ff
 * 0x400: for dynamic BRK instruction
 * 0x401: for compile time BRK instruction
 */
#define KGDB_DYN_DGB_BRK_IMM		0x400
#define KDBG_COMPILED_DBG_BRK_IMM	0x401

/*
 * BRK instruction encoding
 * The #imm16 value should be placed at bits[20:5] within BRK ins
 */
#define AARCH64_BREAK_MON	0xd4200000

/*
 * Extract byte from BRK instruction
 */
#define KGDB_DYN_DGB_BRK_INS_BYTE(x) \
	((((AARCH64_BREAK_MON) & 0xffe0001f) >> (x * 8)) & 0xff)

/*
 * Extract byte from BRK #imm16
 */
#define KGBD_DYN_DGB_BRK_IMM_BYTE(x) \
	(((((KGDB_DYN_DGB_BRK_IMM) & 0xffff) << 5) >> (x * 8)) & 0xff)

#define KGDB_DYN_DGB_BRK_BYTE(x) \
	(KGDB_DYN_DGB_BRK_INS_BYTE(x) | KGBD_DYN_DGB_BRK_IMM_BYTE(x))

#define  KGDB_DYN_BRK_INS_BYTE0  KGDB_DYN_DGB_BRK_BYTE(0)
#define  KGDB_DYN_BRK_INS_BYTE1  KGDB_DYN_DGB_BRK_BYTE(1)
#define  KGDB_DYN_BRK_INS_BYTE2  KGDB_DYN_DGB_BRK_BYTE(2)
#define  KGDB_DYN_BRK_INS_BYTE3  KGDB_DYN_DGB_BRK_BYTE(3)

#define CACHE_FLUSH_IS_SAFE		1

enum debug_el {
	DBG_ACTIVE_EL0 = 0,
	DBG_ACTIVE_EL1,
};

/* AArch32 */
#define DBG_ESR_EVT_BKPT	0x4
#define DBG_ESR_EVT_VECC	0x5

#define AARCH32_BREAK_ARM	0x07f001f0
#define AARCH32_BREAK_THUMB	0xde01
#define AARCH32_BREAK_THUMB2_LO	0xf7f0
#define AARCH32_BREAK_THUMB2_HI	0xa000

#ifndef __ASSEMBLY__
struct task_struct;

#define DBG_ARCH_ID_RESERVED	0	/* In case of ptrace ABI updates. */

#define DBG_HOOK_HANDLED	0
#define DBG_HOOK_ERROR		1

struct step_hook {
	struct list_head node;
	int (*fn)(struct pt_regs *regs, unsigned int esr);
};

void register_step_hook(struct step_hook *hook);
void unregister_step_hook(struct step_hook *hook);

struct break_hook {
	struct list_head node;
	u32 esr_val;
	u32 esr_mask;
	int (*fn)(struct pt_regs *regs, unsigned int esr);
};

void register_break_hook(struct break_hook *hook);
void unregister_break_hook(struct break_hook *hook);

u8 debug_monitors_arch(void);

void enable_debug_monitors(enum debug_el el);
void disable_debug_monitors(enum debug_el el);

void user_rewind_single_step(struct task_struct *task);
void user_fastforward_single_step(struct task_struct *task);

void kernel_enable_single_step(struct pt_regs *regs);
void kernel_disable_single_step(void);
int kernel_active_single_step(void);

#ifdef CONFIG_HAVE_HW_BREAKPOINT
int reinstall_suspended_bps(struct pt_regs *regs);
#else
static inline int reinstall_suspended_bps(struct pt_regs *regs)
{
	return -ENODEV;
}
#endif

<<<<<<< HEAD
int aarch32_break_handler(struct pt_regs *regs);
=======
#ifdef CONFIG_COMPAT
int aarch32_break_handler(struct pt_regs *regs);
#else
static int aarch32_break_handler(struct pt_regs *regs)
{
	return -EFAULT;
}
#endif
>>>>>>> 9da2fb20

#endif	/* __ASSEMBLY */
#endif	/* __KERNEL__ */
#endif	/* __ASM_DEBUG_MONITORS_H */<|MERGE_RESOLUTION|>--- conflicted
+++ resolved
@@ -134,9 +134,6 @@
 }
 #endif
 
-<<<<<<< HEAD
-int aarch32_break_handler(struct pt_regs *regs);
-=======
 #ifdef CONFIG_COMPAT
 int aarch32_break_handler(struct pt_regs *regs);
 #else
@@ -145,7 +142,6 @@
 	return -EFAULT;
 }
 #endif
->>>>>>> 9da2fb20
 
 #endif	/* __ASSEMBLY */
 #endif	/* __KERNEL__ */
