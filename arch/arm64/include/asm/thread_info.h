/*
 * Based on arch/arm/include/asm/thread_info.h
 *
 * Copyright (C) 2002 Russell King.
 * Copyright (C) 2012 ARM Ltd.
 *
 * This program is free software; you can redistribute it and/or modify
 * it under the terms of the GNU General Public License version 2 as
 * published by the Free Software Foundation.
 *
 * This program is distributed in the hope that it will be useful,
 * but WITHOUT ANY WARRANTY; without even the implied warranty of
 * MERCHANTABILITY or FITNESS FOR A PARTICULAR PURPOSE.  See the
 * GNU General Public License for more details.
 *
 * You should have received a copy of the GNU General Public License
 * along with this program.  If not, see <http://www.gnu.org/licenses/>.
 */
#ifndef __ASM_THREAD_INFO_H
#define __ASM_THREAD_INFO_H

#ifdef __KERNEL__

#include <linux/compiler.h>

#ifdef CONFIG_ARM64_4K_PAGES
#define THREAD_SIZE_ORDER	2
#elif defined(CONFIG_ARM64_16K_PAGES)
#define THREAD_SIZE_ORDER	0
#endif

#define THREAD_SIZE		16384
#define THREAD_START_SP		(THREAD_SIZE - 16)

#ifndef __ASSEMBLY__

struct task_struct;

#include <asm/stack_pointer.h>
#include <asm/types.h>

typedef unsigned long mm_segment_t;

/*
 * low level task data that entry.S needs immediate access to.
 */
struct thread_info {
	unsigned long		flags;		/* low level flags */
	mm_segment_t		addr_limit;	/* address limit */
#ifndef CONFIG_THREAD_INFO_IN_TASK
	struct task_struct	*task;		/* main task structure */
#endif
#ifdef CONFIG_ARM64_SW_TTBR0_PAN
	u64			ttbr0;		/* saved TTBR0_EL1 */
#endif
	int			preempt_count;	/* 0 => preemptable, <0 => bug */
<<<<<<< HEAD
#ifndef CONFIG_THREAD_INFO_IN_TASK
=======
	int			preempt_lazy_count; /* 0 => preemptable, <0 => bug */
>>>>>>> 4b4c2967
	int			cpu;		/* cpu */
#endif
};

#ifdef CONFIG_THREAD_INFO_IN_TASK
#define INIT_THREAD_INFO(tsk)						\
{									\
	.preempt_count	= INIT_PREEMPT_COUNT,				\
	.addr_limit	= KERNEL_DS,					\
}
#else
#define INIT_THREAD_INFO(tsk)						\
{									\
	.task		= &tsk,						\
	.flags		= 0,						\
	.preempt_count	= INIT_PREEMPT_COUNT,				\
	.addr_limit	= KERNEL_DS,					\
}

/*
 * how to get the thread information struct from C
 */
static inline struct thread_info *current_thread_info(void) __attribute_const__;

/*
 * struct thread_info can be accessed directly via sp_el0.
 */
static inline struct thread_info *current_thread_info(void)
{
	unsigned long sp_el0;

	asm ("mrs %0, sp_el0" : "=r" (sp_el0));

	return (struct thread_info *)sp_el0;
}

#define init_thread_info	(init_thread_union.thread_info)
#endif

#define init_stack		(init_thread_union.stack)

#define thread_saved_pc(tsk)	\
	((unsigned long)(tsk->thread.cpu_context.pc))
#define thread_saved_sp(tsk)	\
	((unsigned long)(tsk->thread.cpu_context.sp))
#define thread_saved_fp(tsk)	\
	((unsigned long)(tsk->thread.cpu_context.fp))

#endif

/*
 * thread information flags:
 *  TIF_SYSCALL_TRACE	- syscall trace active
 *  TIF_SYSCALL_TRACEPOINT - syscall tracepoint for ftrace
 *  TIF_SYSCALL_AUDIT	- syscall auditing
 *  TIF_SECOMP		- syscall secure computing
 *  TIF_SIGPENDING	- signal pending
 *  TIF_NEED_RESCHED	- rescheduling necessary
 *  TIF_NOTIFY_RESUME	- callback before returning to user
 *  TIF_USEDFPU		- FPU was used by this task this quantum (SMP)
 */
#define TIF_SIGPENDING		0
#define TIF_NEED_RESCHED	1
#define TIF_NOTIFY_RESUME	2	/* callback before returning to user */
#define TIF_FOREIGN_FPSTATE	3	/* CPU's FP state is not current's */
<<<<<<< HEAD
#define TIF_FSCHECK		4	/* Check FS is USER_DS on return */
=======
#define TIF_NEED_RESCHED_LAZY	4
>>>>>>> 4b4c2967
#define TIF_NOHZ		7
#define TIF_SYSCALL_TRACE	8
#define TIF_SYSCALL_AUDIT	9
#define TIF_SYSCALL_TRACEPOINT	10
#define TIF_SECCOMP		11
#define TIF_MEMDIE		18	/* is terminating due to OOM killer */
#define TIF_FREEZE		19
#define TIF_RESTORE_SIGMASK	20
#define TIF_SINGLESTEP		21
#define TIF_32BIT		22	/* 32bit process */

#define _TIF_SIGPENDING		(1 << TIF_SIGPENDING)
#define _TIF_NEED_RESCHED	(1 << TIF_NEED_RESCHED)
#define _TIF_NOTIFY_RESUME	(1 << TIF_NOTIFY_RESUME)
#define _TIF_FOREIGN_FPSTATE	(1 << TIF_FOREIGN_FPSTATE)
#define _TIF_NEED_RESCHED_LAZY	(1 << TIF_NEED_RESCHED_LAZY)
#define _TIF_NOHZ		(1 << TIF_NOHZ)
#define _TIF_SYSCALL_TRACE	(1 << TIF_SYSCALL_TRACE)
#define _TIF_SYSCALL_AUDIT	(1 << TIF_SYSCALL_AUDIT)
#define _TIF_SYSCALL_TRACEPOINT	(1 << TIF_SYSCALL_TRACEPOINT)
#define _TIF_SECCOMP		(1 << TIF_SECCOMP)
#define _TIF_FSCHECK		(1 << TIF_FSCHECK)
#define _TIF_32BIT		(1 << TIF_32BIT)

#define _TIF_WORK_MASK		(_TIF_NEED_RESCHED | _TIF_SIGPENDING | \
				 _TIF_NOTIFY_RESUME | _TIF_FOREIGN_FPSTATE | \
<<<<<<< HEAD
				 _TIF_FSCHECK)
=======
				 _TIF_NEED_RESCHED_LAZY)
>>>>>>> 4b4c2967

#define _TIF_SYSCALL_WORK	(_TIF_SYSCALL_TRACE | _TIF_SYSCALL_AUDIT | \
				 _TIF_SYSCALL_TRACEPOINT | _TIF_SECCOMP | \
				 _TIF_NOHZ)

#endif /* __KERNEL__ */
#endif /* __ASM_THREAD_INFO_H */<|MERGE_RESOLUTION|>--- conflicted
+++ resolved
@@ -54,11 +54,8 @@
 	u64			ttbr0;		/* saved TTBR0_EL1 */
 #endif
 	int			preempt_count;	/* 0 => preemptable, <0 => bug */
-<<<<<<< HEAD
+	int			preempt_lazy_count; /* 0 => preemptable, <0 => bug */
 #ifndef CONFIG_THREAD_INFO_IN_TASK
-=======
-	int			preempt_lazy_count; /* 0 => preemptable, <0 => bug */
->>>>>>> 4b4c2967
 	int			cpu;		/* cpu */
 #endif
 };
@@ -124,11 +121,8 @@
 #define TIF_NEED_RESCHED	1
 #define TIF_NOTIFY_RESUME	2	/* callback before returning to user */
 #define TIF_FOREIGN_FPSTATE	3	/* CPU's FP state is not current's */
-<<<<<<< HEAD
 #define TIF_FSCHECK		4	/* Check FS is USER_DS on return */
-=======
-#define TIF_NEED_RESCHED_LAZY	4
->>>>>>> 4b4c2967
+#define TIF_NEED_RESCHED_LAZY	5
 #define TIF_NOHZ		7
 #define TIF_SYSCALL_TRACE	8
 #define TIF_SYSCALL_AUDIT	9
@@ -155,11 +149,7 @@
 
 #define _TIF_WORK_MASK		(_TIF_NEED_RESCHED | _TIF_SIGPENDING | \
 				 _TIF_NOTIFY_RESUME | _TIF_FOREIGN_FPSTATE | \
-<<<<<<< HEAD
-				 _TIF_FSCHECK)
-=======
-				 _TIF_NEED_RESCHED_LAZY)
->>>>>>> 4b4c2967
+				 _TIF_FSCHECK | _TIF_NEED_RESCHED_LAZY)
 
 #define _TIF_SYSCALL_WORK	(_TIF_SYSCALL_TRACE | _TIF_SYSCALL_AUDIT | \
 				 _TIF_SYSCALL_TRACEPOINT | _TIF_SECCOMP | \
