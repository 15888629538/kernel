/*
 * Copyright (C) 2012 ARM Ltd.
 *
 * This program is free software; you can redistribute it and/or modify
 * it under the terms of the GNU General Public License version 2 as
 * published by the Free Software Foundation.
 *
 * This program is distributed in the hope that it will be useful,
 * but WITHOUT ANY WARRANTY; without even the implied warranty of
 * MERCHANTABILITY or FITNESS FOR A PARTICULAR PURPOSE.  See the
 * GNU General Public License for more details.
 *
 * You should have received a copy of the GNU General Public License
 * along with this program.  If not, see <http://www.gnu.org/licenses/>.
 */
#ifndef __ASM_HARDIRQ_H
#define __ASM_HARDIRQ_H

#include <linux/cache.h>
#include <linux/threads.h>
#include <asm/irq.h>

<<<<<<< HEAD
#define NR_IPI	6
=======
#define NR_IPI	7
>>>>>>> 2f68ef75

typedef struct {
	unsigned int __softirq_pending;
	unsigned int ipi_irqs[NR_IPI];
} ____cacheline_aligned irq_cpustat_t;

#include <linux/irq_cpustat.h>	/* Standard mappings for irq_cpustat_t above */

#define __inc_irq_stat(cpu, member)	__IRQ_STAT(cpu, member)++
#define __get_irq_stat(cpu, member)	__IRQ_STAT(cpu, member)

u64 smp_irq_stat_cpu(unsigned int cpu);
#define arch_irq_stat_cpu	smp_irq_stat_cpu

#define __ARCH_IRQ_EXIT_IRQS_DISABLED	1

static inline void ack_bad_irq(unsigned int irq)
{
	extern unsigned long irq_err_count;
	irq_err_count++;
}

#endif /* __ASM_HARDIRQ_H */<|MERGE_RESOLUTION|>--- conflicted
+++ resolved
@@ -20,11 +20,7 @@
 #include <linux/threads.h>
 #include <asm/irq.h>
 
-<<<<<<< HEAD
-#define NR_IPI	6
-=======
 #define NR_IPI	7
->>>>>>> 2f68ef75
 
 typedef struct {
 	unsigned int __softirq_pending;
