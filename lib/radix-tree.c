/*
 * Copyright (C) 2001 Momchil Velikov
 * Portions Copyright (C) 2001 Christoph Hellwig
 * Copyright (C) 2005 SGI, Christoph Lameter
 * Copyright (C) 2006 Nick Piggin
 * Copyright (C) 2012 Konstantin Khlebnikov
 *
 * This program is free software; you can redistribute it and/or
 * modify it under the terms of the GNU General Public License as
 * published by the Free Software Foundation; either version 2, or (at
 * your option) any later version.
 *
 * This program is distributed in the hope that it will be useful, but
 * WITHOUT ANY WARRANTY; without even the implied warranty of
 * MERCHANTABILITY or FITNESS FOR A PARTICULAR PURPOSE.  See the GNU
 * General Public License for more details.
 *
 * You should have received a copy of the GNU General Public License
 * along with this program; if not, write to the Free Software
 * Foundation, Inc., 675 Mass Ave, Cambridge, MA 02139, USA.
 */

#include <linux/errno.h>
#include <linux/init.h>
#include <linux/kernel.h>
#include <linux/export.h>
#include <linux/radix-tree.h>
#include <linux/percpu.h>
#include <linux/slab.h>
#include <linux/kmemleak.h>
#include <linux/notifier.h>
#include <linux/cpu.h>
#include <linux/string.h>
#include <linux/bitops.h>
#include <linux/rcupdate.h>
#include <linux/preempt.h>		/* in_interrupt() */
#include <linux/locallock.h>

/*
 * The height_to_maxindex array needs to be one deeper than the maximum
 * path as height 0 holds only 1 entry.
 */
static unsigned long height_to_maxindex[RADIX_TREE_MAX_PATH + 1] __read_mostly;

/*
 * Radix tree node cache.
 */
static struct kmem_cache *radix_tree_node_cachep;

/*
 * The radix tree is variable-height, so an insert operation not only has
 * to build the branch to its corresponding item, it also has to build the
 * branch to existing items if the size has to be increased (by
 * radix_tree_extend).
 *
 * The worst case is a zero height tree with just a single item at index 0,
 * and then inserting an item at index ULONG_MAX. This requires 2 new branches
 * of RADIX_TREE_MAX_PATH size to be created, with only the root node shared.
 * Hence:
 */
#define RADIX_TREE_PRELOAD_SIZE (RADIX_TREE_MAX_PATH * 2 - 1)

/*
 * Per-cpu pool of preloaded nodes
 */
struct radix_tree_preload {
	int nr;
	/* nodes->private_data points to next preallocated node */
	struct radix_tree_node *nodes;
};
static DEFINE_PER_CPU(struct radix_tree_preload, radix_tree_preloads) = { 0, };
static DEFINE_LOCAL_IRQ_LOCK(radix_tree_preloads_lock);

static inline void *ptr_to_indirect(void *ptr)
{
	return (void *)((unsigned long)ptr | RADIX_TREE_INDIRECT_PTR);
}

static inline void *indirect_to_ptr(void *ptr)
{
	return (void *)((unsigned long)ptr & ~RADIX_TREE_INDIRECT_PTR);
}

static inline gfp_t root_gfp_mask(struct radix_tree_root *root)
{
	return root->gfp_mask & __GFP_BITS_MASK;
}

static inline void tag_set(struct radix_tree_node *node, unsigned int tag,
		int offset)
{
	__set_bit(offset, node->tags[tag]);
}

static inline void tag_clear(struct radix_tree_node *node, unsigned int tag,
		int offset)
{
	__clear_bit(offset, node->tags[tag]);
}

static inline int tag_get(struct radix_tree_node *node, unsigned int tag,
		int offset)
{
	return test_bit(offset, node->tags[tag]);
}

static inline void root_tag_set(struct radix_tree_root *root, unsigned int tag)
{
	root->gfp_mask |= (__force gfp_t)(1 << (tag + __GFP_BITS_SHIFT));
}

static inline void root_tag_clear(struct radix_tree_root *root, unsigned int tag)
{
	root->gfp_mask &= (__force gfp_t)~(1 << (tag + __GFP_BITS_SHIFT));
}

static inline void root_tag_clear_all(struct radix_tree_root *root)
{
	root->gfp_mask &= __GFP_BITS_MASK;
}

static inline int root_tag_get(struct radix_tree_root *root, unsigned int tag)
{
	return (__force unsigned)root->gfp_mask & (1 << (tag + __GFP_BITS_SHIFT));
}

/*
 * Returns 1 if any slot in the node has this tag set.
 * Otherwise returns 0.
 */
static inline int any_tag_set(struct radix_tree_node *node, unsigned int tag)
{
	int idx;
	for (idx = 0; idx < RADIX_TREE_TAG_LONGS; idx++) {
		if (node->tags[tag][idx])
			return 1;
	}
	return 0;
}

/**
 * radix_tree_find_next_bit - find the next set bit in a memory region
 *
 * @addr: The address to base the search on
 * @size: The bitmap size in bits
 * @offset: The bitnumber to start searching at
 *
 * Unrollable variant of find_next_bit() for constant size arrays.
 * Tail bits starting from size to roundup(size, BITS_PER_LONG) must be zero.
 * Returns next bit offset, or size if nothing found.
 */
static __always_inline unsigned long
radix_tree_find_next_bit(const unsigned long *addr,
			 unsigned long size, unsigned long offset)
{
	if (!__builtin_constant_p(size))
		return find_next_bit(addr, size, offset);

	if (offset < size) {
		unsigned long tmp;

		addr += offset / BITS_PER_LONG;
		tmp = *addr >> (offset % BITS_PER_LONG);
		if (tmp)
			return __ffs(tmp) + offset;
		offset = (offset + BITS_PER_LONG) & ~(BITS_PER_LONG - 1);
		while (offset < size) {
			tmp = *++addr;
			if (tmp)
				return __ffs(tmp) + offset;
			offset += BITS_PER_LONG;
		}
	}
	return size;
}

/*
 * This assumes that the caller has performed appropriate preallocation, and
 * that the caller has pinned this thread of control to the current CPU.
 */
static struct radix_tree_node *
radix_tree_node_alloc(struct radix_tree_root *root)
{
	struct radix_tree_node *ret = NULL;
	gfp_t gfp_mask = root_gfp_mask(root);

	/*
	 * Preload code isn't irq safe and it doesn't make sence to use
	 * preloading in the interrupt anyway as all the allocations have to
	 * be atomic. So just do normal allocation when in interrupt.
	 */
	if (!gfpflags_allow_blocking(gfp_mask) && !in_interrupt()) {
		struct radix_tree_preload *rtp;

		/*
		 * Provided the caller has preloaded here, we will always
		 * succeed in getting a node here (and never reach
		 * kmem_cache_alloc)
		 */
<<<<<<< HEAD
		rtp = &get_cpu_var(radix_tree_preloads);
=======
		rtp = &get_locked_var(radix_tree_preloads_lock, radix_tree_preloads);
>>>>>>> 75c0749b
		if (rtp->nr) {
			ret = rtp->nodes;
			rtp->nodes = ret->private_data;
			ret->private_data = NULL;
			rtp->nr--;
		}
<<<<<<< HEAD
		put_cpu_var(radix_tree_preloads);
=======
		put_locked_var(radix_tree_preloads_lock, radix_tree_preloads);
>>>>>>> 75c0749b
		/*
		 * Update the allocation stack trace as this is more useful
		 * for debugging.
		 */
		kmemleak_update_trace(ret);
	}
	if (ret == NULL)
		ret = kmem_cache_alloc(radix_tree_node_cachep, gfp_mask);

	BUG_ON(radix_tree_is_indirect_ptr(ret));
	return ret;
}

static void radix_tree_node_rcu_free(struct rcu_head *head)
{
	struct radix_tree_node *node =
			container_of(head, struct radix_tree_node, rcu_head);
	int i;

	/*
	 * must only free zeroed nodes into the slab. radix_tree_shrink
	 * can leave us with a non-NULL entry in the first slot, so clear
	 * that here to make sure.
	 */
	for (i = 0; i < RADIX_TREE_MAX_TAGS; i++)
		tag_clear(node, i, 0);

	node->slots[0] = NULL;
	node->count = 0;

	kmem_cache_free(radix_tree_node_cachep, node);
}

static inline void
radix_tree_node_free(struct radix_tree_node *node)
{
	call_rcu(&node->rcu_head, radix_tree_node_rcu_free);
}

#ifndef CONFIG_PREEMPT_RT_FULL
/*
 * Load up this CPU's radix_tree_node buffer with sufficient objects to
 * ensure that the addition of a single element in the tree cannot fail.  On
 * success, return zero, with preemption disabled.  On error, return -ENOMEM
 * with preemption not disabled.
 *
 * To make use of this facility, the radix tree must be initialised without
 * __GFP_DIRECT_RECLAIM being passed to INIT_RADIX_TREE().
 */
static int __radix_tree_preload(gfp_t gfp_mask)
{
	struct radix_tree_preload *rtp;
	struct radix_tree_node *node;
	int ret = -ENOMEM;

	local_lock(radix_tree_preloads_lock);
	rtp = this_cpu_ptr(&radix_tree_preloads);
	while (rtp->nr < RADIX_TREE_PRELOAD_SIZE) {
		local_unlock(radix_tree_preloads_lock);
		node = kmem_cache_alloc(radix_tree_node_cachep, gfp_mask);
		if (node == NULL)
			goto out;
		local_lock(radix_tree_preloads_lock);
		rtp = this_cpu_ptr(&radix_tree_preloads);
		if (rtp->nr < RADIX_TREE_PRELOAD_SIZE) {
			node->private_data = rtp->nodes;
			rtp->nodes = node;
			rtp->nr++;
		} else {
			kmem_cache_free(radix_tree_node_cachep, node);
		}
	}
	ret = 0;
out:
	return ret;
}

/*
 * Load up this CPU's radix_tree_node buffer with sufficient objects to
 * ensure that the addition of a single element in the tree cannot fail.  On
 * success, return zero, with preemption disabled.  On error, return -ENOMEM
 * with preemption not disabled.
 *
 * To make use of this facility, the radix tree must be initialised without
 * __GFP_DIRECT_RECLAIM being passed to INIT_RADIX_TREE().
 */
int radix_tree_preload(gfp_t gfp_mask)
{
	/* Warn on non-sensical use... */
	WARN_ON_ONCE(!gfpflags_allow_blocking(gfp_mask));
	return __radix_tree_preload(gfp_mask);
}
EXPORT_SYMBOL(radix_tree_preload);

/*
 * The same as above function, except we don't guarantee preloading happens.
 * We do it, if we decide it helps. On success, return zero with preemption
 * disabled. On error, return -ENOMEM with preemption not disabled.
 */
int radix_tree_maybe_preload(gfp_t gfp_mask)
{
	if (gfpflags_allow_blocking(gfp_mask))
		return __radix_tree_preload(gfp_mask);
	/* Preloading doesn't help anything with this gfp mask, skip it */
	local_lock(radix_tree_preloads_lock);
	return 0;
}
EXPORT_SYMBOL(radix_tree_maybe_preload);
#endif

void radix_tree_preload_end(void)
{
	local_unlock(radix_tree_preloads_lock);
}
EXPORT_SYMBOL(radix_tree_preload_end);

/*
 *	Return the maximum key which can be store into a
 *	radix tree with height HEIGHT.
 */
static inline unsigned long radix_tree_maxindex(unsigned int height)
{
	return height_to_maxindex[height];
}

/*
 *	Extend a radix tree so it can store key @index.
 */
static int radix_tree_extend(struct radix_tree_root *root, unsigned long index)
{
	struct radix_tree_node *node;
	struct radix_tree_node *slot;
	unsigned int height;
	int tag;

	/* Figure out what the height should be.  */
	height = root->height + 1;
	while (index > radix_tree_maxindex(height))
		height++;

	if (root->rnode == NULL) {
		root->height = height;
		goto out;
	}

	do {
		unsigned int newheight;
		if (!(node = radix_tree_node_alloc(root)))
			return -ENOMEM;

		/* Propagate the aggregated tag info into the new root */
		for (tag = 0; tag < RADIX_TREE_MAX_TAGS; tag++) {
			if (root_tag_get(root, tag))
				tag_set(node, tag, 0);
		}

		/* Increase the height.  */
		newheight = root->height+1;
		BUG_ON(newheight & ~RADIX_TREE_HEIGHT_MASK);
		node->path = newheight;
		node->count = 1;
		node->parent = NULL;
		slot = root->rnode;
		if (newheight > 1) {
			slot = indirect_to_ptr(slot);
			slot->parent = node;
		}
		node->slots[0] = slot;
		node = ptr_to_indirect(node);
		rcu_assign_pointer(root->rnode, node);
		root->height = newheight;
	} while (height > root->height);
out:
	return 0;
}

/**
 *	__radix_tree_create	-	create a slot in a radix tree
 *	@root:		radix tree root
 *	@index:		index key
 *	@nodep:		returns node
 *	@slotp:		returns slot
 *
 *	Create, if necessary, and return the node and slot for an item
 *	at position @index in the radix tree @root.
 *
 *	Until there is more than one item in the tree, no nodes are
 *	allocated and @root->rnode is used as a direct slot instead of
 *	pointing to a node, in which case *@nodep will be NULL.
 *
 *	Returns -ENOMEM, or 0 for success.
 */
int __radix_tree_create(struct radix_tree_root *root, unsigned long index,
			struct radix_tree_node **nodep, void ***slotp)
{
	struct radix_tree_node *node = NULL, *slot;
	unsigned int height, shift, offset;
	int error;

	/* Make sure the tree is high enough.  */
	if (index > radix_tree_maxindex(root->height)) {
		error = radix_tree_extend(root, index);
		if (error)
			return error;
	}

	slot = indirect_to_ptr(root->rnode);

	height = root->height;
	shift = (height-1) * RADIX_TREE_MAP_SHIFT;

	offset = 0;			/* uninitialised var warning */
	while (height > 0) {
		if (slot == NULL) {
			/* Have to add a child node.  */
			if (!(slot = radix_tree_node_alloc(root)))
				return -ENOMEM;
			slot->path = height;
			slot->parent = node;
			if (node) {
				rcu_assign_pointer(node->slots[offset], slot);
				node->count++;
				slot->path |= offset << RADIX_TREE_HEIGHT_SHIFT;
			} else
				rcu_assign_pointer(root->rnode, ptr_to_indirect(slot));
		}

		/* Go a level down */
		offset = (index >> shift) & RADIX_TREE_MAP_MASK;
		node = slot;
		slot = node->slots[offset];
		shift -= RADIX_TREE_MAP_SHIFT;
		height--;
	}

	if (nodep)
		*nodep = node;
	if (slotp)
		*slotp = node ? node->slots + offset : (void **)&root->rnode;
	return 0;
}

/**
 *	radix_tree_insert    -    insert into a radix tree
 *	@root:		radix tree root
 *	@index:		index key
 *	@item:		item to insert
 *
 *	Insert an item into the radix tree at position @index.
 */
int radix_tree_insert(struct radix_tree_root *root,
			unsigned long index, void *item)
{
	struct radix_tree_node *node;
	void **slot;
	int error;

	BUG_ON(radix_tree_is_indirect_ptr(item));

	error = __radix_tree_create(root, index, &node, &slot);
	if (error)
		return error;
	if (*slot != NULL)
		return -EEXIST;
	rcu_assign_pointer(*slot, item);

	if (node) {
		node->count++;
		BUG_ON(tag_get(node, 0, index & RADIX_TREE_MAP_MASK));
		BUG_ON(tag_get(node, 1, index & RADIX_TREE_MAP_MASK));
	} else {
		BUG_ON(root_tag_get(root, 0));
		BUG_ON(root_tag_get(root, 1));
	}

	return 0;
}
EXPORT_SYMBOL(radix_tree_insert);

/**
 *	__radix_tree_lookup	-	lookup an item in a radix tree
 *	@root:		radix tree root
 *	@index:		index key
 *	@nodep:		returns node
 *	@slotp:		returns slot
 *
 *	Lookup and return the item at position @index in the radix
 *	tree @root.
 *
 *	Until there is more than one item in the tree, no nodes are
 *	allocated and @root->rnode is used as a direct slot instead of
 *	pointing to a node, in which case *@nodep will be NULL.
 */
void *__radix_tree_lookup(struct radix_tree_root *root, unsigned long index,
			  struct radix_tree_node **nodep, void ***slotp)
{
	struct radix_tree_node *node, *parent;
	unsigned int height, shift;
	void **slot;

	node = rcu_dereference_raw(root->rnode);
	if (node == NULL)
		return NULL;

	if (!radix_tree_is_indirect_ptr(node)) {
		if (index > 0)
			return NULL;

		if (nodep)
			*nodep = NULL;
		if (slotp)
			*slotp = (void **)&root->rnode;
		return node;
	}
	node = indirect_to_ptr(node);

	height = node->path & RADIX_TREE_HEIGHT_MASK;
	if (index > radix_tree_maxindex(height))
		return NULL;

	shift = (height-1) * RADIX_TREE_MAP_SHIFT;

	do {
		parent = node;
		slot = node->slots + ((index >> shift) & RADIX_TREE_MAP_MASK);
		node = rcu_dereference_raw(*slot);
		if (node == NULL)
			return NULL;

		shift -= RADIX_TREE_MAP_SHIFT;
		height--;
	} while (height > 0);

	if (nodep)
		*nodep = parent;
	if (slotp)
		*slotp = slot;
	return node;
}

/**
 *	radix_tree_lookup_slot    -    lookup a slot in a radix tree
 *	@root:		radix tree root
 *	@index:		index key
 *
 *	Returns:  the slot corresponding to the position @index in the
 *	radix tree @root. This is useful for update-if-exists operations.
 *
 *	This function can be called under rcu_read_lock iff the slot is not
 *	modified by radix_tree_replace_slot, otherwise it must be called
 *	exclusive from other writers. Any dereference of the slot must be done
 *	using radix_tree_deref_slot.
 */
void **radix_tree_lookup_slot(struct radix_tree_root *root, unsigned long index)
{
	void **slot;

	if (!__radix_tree_lookup(root, index, NULL, &slot))
		return NULL;
	return slot;
}
EXPORT_SYMBOL(radix_tree_lookup_slot);

/**
 *	radix_tree_lookup    -    perform lookup operation on a radix tree
 *	@root:		radix tree root
 *	@index:		index key
 *
 *	Lookup the item at the position @index in the radix tree @root.
 *
 *	This function can be called under rcu_read_lock, however the caller
 *	must manage lifetimes of leaf nodes (eg. RCU may also be used to free
 *	them safely). No RCU barriers are required to access or modify the
 *	returned item, however.
 */
void *radix_tree_lookup(struct radix_tree_root *root, unsigned long index)
{
	return __radix_tree_lookup(root, index, NULL, NULL);
}
EXPORT_SYMBOL(radix_tree_lookup);

/**
 *	radix_tree_tag_set - set a tag on a radix tree node
 *	@root:		radix tree root
 *	@index:		index key
 *	@tag: 		tag index
 *
 *	Set the search tag (which must be < RADIX_TREE_MAX_TAGS)
 *	corresponding to @index in the radix tree.  From
 *	the root all the way down to the leaf node.
 *
 *	Returns the address of the tagged item.   Setting a tag on a not-present
 *	item is a bug.
 */
void *radix_tree_tag_set(struct radix_tree_root *root,
			unsigned long index, unsigned int tag)
{
	unsigned int height, shift;
	struct radix_tree_node *slot;

	height = root->height;
	BUG_ON(index > radix_tree_maxindex(height));

	slot = indirect_to_ptr(root->rnode);
	shift = (height - 1) * RADIX_TREE_MAP_SHIFT;

	while (height > 0) {
		int offset;

		offset = (index >> shift) & RADIX_TREE_MAP_MASK;
		if (!tag_get(slot, tag, offset))
			tag_set(slot, tag, offset);
		slot = slot->slots[offset];
		BUG_ON(slot == NULL);
		shift -= RADIX_TREE_MAP_SHIFT;
		height--;
	}

	/* set the root's tag bit */
	if (slot && !root_tag_get(root, tag))
		root_tag_set(root, tag);

	return slot;
}
EXPORT_SYMBOL(radix_tree_tag_set);

/**
 *	radix_tree_tag_clear - clear a tag on a radix tree node
 *	@root:		radix tree root
 *	@index:		index key
 *	@tag: 		tag index
 *
 *	Clear the search tag (which must be < RADIX_TREE_MAX_TAGS)
 *	corresponding to @index in the radix tree.  If
 *	this causes the leaf node to have no tags set then clear the tag in the
 *	next-to-leaf node, etc.
 *
 *	Returns the address of the tagged item on success, else NULL.  ie:
 *	has the same return value and semantics as radix_tree_lookup().
 */
void *radix_tree_tag_clear(struct radix_tree_root *root,
			unsigned long index, unsigned int tag)
{
	struct radix_tree_node *node = NULL;
	struct radix_tree_node *slot = NULL;
	unsigned int height, shift;
	int uninitialized_var(offset);

	height = root->height;
	if (index > radix_tree_maxindex(height))
		goto out;

	shift = height * RADIX_TREE_MAP_SHIFT;
	slot = indirect_to_ptr(root->rnode);

	while (shift) {
		if (slot == NULL)
			goto out;

		shift -= RADIX_TREE_MAP_SHIFT;
		offset = (index >> shift) & RADIX_TREE_MAP_MASK;
		node = slot;
		slot = slot->slots[offset];
	}

	if (slot == NULL)
		goto out;

	while (node) {
		if (!tag_get(node, tag, offset))
			goto out;
		tag_clear(node, tag, offset);
		if (any_tag_set(node, tag))
			goto out;

		index >>= RADIX_TREE_MAP_SHIFT;
		offset = index & RADIX_TREE_MAP_MASK;
		node = node->parent;
	}

	/* clear the root's tag bit */
	if (root_tag_get(root, tag))
		root_tag_clear(root, tag);

out:
	return slot;
}
EXPORT_SYMBOL(radix_tree_tag_clear);

/**
 * radix_tree_tag_get - get a tag on a radix tree node
 * @root:		radix tree root
 * @index:		index key
 * @tag: 		tag index (< RADIX_TREE_MAX_TAGS)
 *
 * Return values:
 *
 *  0: tag not present or not set
 *  1: tag set
 *
 * Note that the return value of this function may not be relied on, even if
 * the RCU lock is held, unless tag modification and node deletion are excluded
 * from concurrency.
 */
int radix_tree_tag_get(struct radix_tree_root *root,
			unsigned long index, unsigned int tag)
{
	unsigned int height, shift;
	struct radix_tree_node *node;

	/* check the root's tag bit */
	if (!root_tag_get(root, tag))
		return 0;

	node = rcu_dereference_raw(root->rnode);
	if (node == NULL)
		return 0;

	if (!radix_tree_is_indirect_ptr(node))
		return (index == 0);
	node = indirect_to_ptr(node);

	height = node->path & RADIX_TREE_HEIGHT_MASK;
	if (index > radix_tree_maxindex(height))
		return 0;

	shift = (height - 1) * RADIX_TREE_MAP_SHIFT;

	for ( ; ; ) {
		int offset;

		if (node == NULL)
			return 0;

		offset = (index >> shift) & RADIX_TREE_MAP_MASK;
		if (!tag_get(node, tag, offset))
			return 0;
		if (height == 1)
			return 1;
		node = rcu_dereference_raw(node->slots[offset]);
		shift -= RADIX_TREE_MAP_SHIFT;
		height--;
	}
}
EXPORT_SYMBOL(radix_tree_tag_get);

/**
 * radix_tree_next_chunk - find next chunk of slots for iteration
 *
 * @root:	radix tree root
 * @iter:	iterator state
 * @flags:	RADIX_TREE_ITER_* flags and tag index
 * Returns:	pointer to chunk first slot, or NULL if iteration is over
 */
void **radix_tree_next_chunk(struct radix_tree_root *root,
			     struct radix_tree_iter *iter, unsigned flags)
{
	unsigned shift, tag = flags & RADIX_TREE_ITER_TAG_MASK;
	struct radix_tree_node *rnode, *node;
	unsigned long index, offset, height;

	if ((flags & RADIX_TREE_ITER_TAGGED) && !root_tag_get(root, tag))
		return NULL;

	/*
	 * Catch next_index overflow after ~0UL. iter->index never overflows
	 * during iterating; it can be zero only at the beginning.
	 * And we cannot overflow iter->next_index in a single step,
	 * because RADIX_TREE_MAP_SHIFT < BITS_PER_LONG.
	 *
	 * This condition also used by radix_tree_next_slot() to stop
	 * contiguous iterating, and forbid swithing to the next chunk.
	 */
	index = iter->next_index;
	if (!index && iter->index)
		return NULL;

	rnode = rcu_dereference_raw(root->rnode);
	if (radix_tree_is_indirect_ptr(rnode)) {
		rnode = indirect_to_ptr(rnode);
	} else if (rnode && !index) {
		/* Single-slot tree */
		iter->index = 0;
		iter->next_index = 1;
		iter->tags = 1;
		return (void **)&root->rnode;
	} else
		return NULL;

restart:
	height = rnode->path & RADIX_TREE_HEIGHT_MASK;
	shift = (height - 1) * RADIX_TREE_MAP_SHIFT;
	offset = index >> shift;

	/* Index outside of the tree */
	if (offset >= RADIX_TREE_MAP_SIZE)
		return NULL;

	node = rnode;
	while (1) {
		if ((flags & RADIX_TREE_ITER_TAGGED) ?
				!test_bit(offset, node->tags[tag]) :
				!node->slots[offset]) {
			/* Hole detected */
			if (flags & RADIX_TREE_ITER_CONTIG)
				return NULL;

			if (flags & RADIX_TREE_ITER_TAGGED)
				offset = radix_tree_find_next_bit(
						node->tags[tag],
						RADIX_TREE_MAP_SIZE,
						offset + 1);
			else
				while (++offset	< RADIX_TREE_MAP_SIZE) {
					if (node->slots[offset])
						break;
				}
			index &= ~((RADIX_TREE_MAP_SIZE << shift) - 1);
			index += offset << shift;
			/* Overflow after ~0UL */
			if (!index)
				return NULL;
			if (offset == RADIX_TREE_MAP_SIZE)
				goto restart;
		}

		/* This is leaf-node */
		if (!shift)
			break;

		node = rcu_dereference_raw(node->slots[offset]);
		if (node == NULL)
			goto restart;
		shift -= RADIX_TREE_MAP_SHIFT;
		offset = (index >> shift) & RADIX_TREE_MAP_MASK;
	}

	/* Update the iterator state */
	iter->index = index;
	iter->next_index = (index | RADIX_TREE_MAP_MASK) + 1;

	/* Construct iter->tags bit-mask from node->tags[tag] array */
	if (flags & RADIX_TREE_ITER_TAGGED) {
		unsigned tag_long, tag_bit;

		tag_long = offset / BITS_PER_LONG;
		tag_bit  = offset % BITS_PER_LONG;
		iter->tags = node->tags[tag][tag_long] >> tag_bit;
		/* This never happens if RADIX_TREE_TAG_LONGS == 1 */
		if (tag_long < RADIX_TREE_TAG_LONGS - 1) {
			/* Pick tags from next element */
			if (tag_bit)
				iter->tags |= node->tags[tag][tag_long + 1] <<
						(BITS_PER_LONG - tag_bit);
			/* Clip chunk size, here only BITS_PER_LONG tags */
			iter->next_index = index + BITS_PER_LONG;
		}
	}

	return node->slots + offset;
}
EXPORT_SYMBOL(radix_tree_next_chunk);

/**
 * radix_tree_range_tag_if_tagged - for each item in given range set given
 *				   tag if item has another tag set
 * @root:		radix tree root
 * @first_indexp:	pointer to a starting index of a range to scan
 * @last_index:		last index of a range to scan
 * @nr_to_tag:		maximum number items to tag
 * @iftag:		tag index to test
 * @settag:		tag index to set if tested tag is set
 *
 * This function scans range of radix tree from first_index to last_index
 * (inclusive).  For each item in the range if iftag is set, the function sets
 * also settag. The function stops either after tagging nr_to_tag items or
 * after reaching last_index.
 *
 * The tags must be set from the leaf level only and propagated back up the
 * path to the root. We must do this so that we resolve the full path before
 * setting any tags on intermediate nodes. If we set tags as we descend, then
 * we can get to the leaf node and find that the index that has the iftag
 * set is outside the range we are scanning. This reults in dangling tags and
 * can lead to problems with later tag operations (e.g. livelocks on lookups).
 *
 * The function returns number of leaves where the tag was set and sets
 * *first_indexp to the first unscanned index.
 * WARNING! *first_indexp can wrap if last_index is ULONG_MAX. Caller must
 * be prepared to handle that.
 */
unsigned long radix_tree_range_tag_if_tagged(struct radix_tree_root *root,
		unsigned long *first_indexp, unsigned long last_index,
		unsigned long nr_to_tag,
		unsigned int iftag, unsigned int settag)
{
	unsigned int height = root->height;
	struct radix_tree_node *node = NULL;
	struct radix_tree_node *slot;
	unsigned int shift;
	unsigned long tagged = 0;
	unsigned long index = *first_indexp;

	last_index = min(last_index, radix_tree_maxindex(height));
	if (index > last_index)
		return 0;
	if (!nr_to_tag)
		return 0;
	if (!root_tag_get(root, iftag)) {
		*first_indexp = last_index + 1;
		return 0;
	}
	if (height == 0) {
		*first_indexp = last_index + 1;
		root_tag_set(root, settag);
		return 1;
	}

	shift = (height - 1) * RADIX_TREE_MAP_SHIFT;
	slot = indirect_to_ptr(root->rnode);

	for (;;) {
		unsigned long upindex;
		int offset;

		offset = (index >> shift) & RADIX_TREE_MAP_MASK;
		if (!slot->slots[offset])
			goto next;
		if (!tag_get(slot, iftag, offset))
			goto next;
		if (shift) {
			/* Go down one level */
			shift -= RADIX_TREE_MAP_SHIFT;
			node = slot;
			slot = slot->slots[offset];
			continue;
		}

		/* tag the leaf */
		tagged++;
		tag_set(slot, settag, offset);

		/* walk back up the path tagging interior nodes */
		upindex = index;
		while (node) {
			upindex >>= RADIX_TREE_MAP_SHIFT;
			offset = upindex & RADIX_TREE_MAP_MASK;

			/* stop if we find a node with the tag already set */
			if (tag_get(node, settag, offset))
				break;
			tag_set(node, settag, offset);
			node = node->parent;
		}

		/*
		 * Small optimization: now clear that node pointer.
		 * Since all of this slot's ancestors now have the tag set
		 * from setting it above, we have no further need to walk
		 * back up the tree setting tags, until we update slot to
		 * point to another radix_tree_node.
		 */
		node = NULL;

next:
		/* Go to next item at level determined by 'shift' */
		index = ((index >> shift) + 1) << shift;
		/* Overflow can happen when last_index is ~0UL... */
		if (index > last_index || !index)
			break;
		if (tagged >= nr_to_tag)
			break;
		while (((index >> shift) & RADIX_TREE_MAP_MASK) == 0) {
			/*
			 * We've fully scanned this node. Go up. Because
			 * last_index is guaranteed to be in the tree, what
			 * we do below cannot wander astray.
			 */
			slot = slot->parent;
			shift += RADIX_TREE_MAP_SHIFT;
		}
	}
	/*
	 * We need not to tag the root tag if there is no tag which is set with
	 * settag within the range from *first_indexp to last_index.
	 */
	if (tagged > 0)
		root_tag_set(root, settag);
	*first_indexp = index;

	return tagged;
}
EXPORT_SYMBOL(radix_tree_range_tag_if_tagged);

/**
 *	radix_tree_gang_lookup - perform multiple lookup on a radix tree
 *	@root:		radix tree root
 *	@results:	where the results of the lookup are placed
 *	@first_index:	start the lookup from this key
 *	@max_items:	place up to this many items at *results
 *
 *	Performs an index-ascending scan of the tree for present items.  Places
 *	them at *@results and returns the number of items which were placed at
 *	*@results.
 *
 *	The implementation is naive.
 *
 *	Like radix_tree_lookup, radix_tree_gang_lookup may be called under
 *	rcu_read_lock. In this case, rather than the returned results being
 *	an atomic snapshot of the tree at a single point in time, the semantics
 *	of an RCU protected gang lookup are as though multiple radix_tree_lookups
 *	have been issued in individual locks, and results stored in 'results'.
 */
unsigned int
radix_tree_gang_lookup(struct radix_tree_root *root, void **results,
			unsigned long first_index, unsigned int max_items)
{
	struct radix_tree_iter iter;
	void **slot;
	unsigned int ret = 0;

	if (unlikely(!max_items))
		return 0;

	radix_tree_for_each_slot(slot, root, &iter, first_index) {
		results[ret] = rcu_dereference_raw(*slot);
		if (!results[ret])
			continue;
		if (radix_tree_is_indirect_ptr(results[ret])) {
			slot = radix_tree_iter_retry(&iter);
			continue;
		}
		if (++ret == max_items)
			break;
	}

	return ret;
}
EXPORT_SYMBOL(radix_tree_gang_lookup);

/**
 *	radix_tree_gang_lookup_slot - perform multiple slot lookup on radix tree
 *	@root:		radix tree root
 *	@results:	where the results of the lookup are placed
 *	@indices:	where their indices should be placed (but usually NULL)
 *	@first_index:	start the lookup from this key
 *	@max_items:	place up to this many items at *results
 *
 *	Performs an index-ascending scan of the tree for present items.  Places
 *	their slots at *@results and returns the number of items which were
 *	placed at *@results.
 *
 *	The implementation is naive.
 *
 *	Like radix_tree_gang_lookup as far as RCU and locking goes. Slots must
 *	be dereferenced with radix_tree_deref_slot, and if using only RCU
 *	protection, radix_tree_deref_slot may fail requiring a retry.
 */
unsigned int
radix_tree_gang_lookup_slot(struct radix_tree_root *root,
			void ***results, unsigned long *indices,
			unsigned long first_index, unsigned int max_items)
{
	struct radix_tree_iter iter;
	void **slot;
	unsigned int ret = 0;

	if (unlikely(!max_items))
		return 0;

	radix_tree_for_each_slot(slot, root, &iter, first_index) {
		results[ret] = slot;
		if (indices)
			indices[ret] = iter.index;
		if (++ret == max_items)
			break;
	}

	return ret;
}
EXPORT_SYMBOL(radix_tree_gang_lookup_slot);

/**
 *	radix_tree_gang_lookup_tag - perform multiple lookup on a radix tree
 *	                             based on a tag
 *	@root:		radix tree root
 *	@results:	where the results of the lookup are placed
 *	@first_index:	start the lookup from this key
 *	@max_items:	place up to this many items at *results
 *	@tag:		the tag index (< RADIX_TREE_MAX_TAGS)
 *
 *	Performs an index-ascending scan of the tree for present items which
 *	have the tag indexed by @tag set.  Places the items at *@results and
 *	returns the number of items which were placed at *@results.
 */
unsigned int
radix_tree_gang_lookup_tag(struct radix_tree_root *root, void **results,
		unsigned long first_index, unsigned int max_items,
		unsigned int tag)
{
	struct radix_tree_iter iter;
	void **slot;
	unsigned int ret = 0;

	if (unlikely(!max_items))
		return 0;

	radix_tree_for_each_tagged(slot, root, &iter, first_index, tag) {
		results[ret] = rcu_dereference_raw(*slot);
		if (!results[ret])
			continue;
		if (radix_tree_is_indirect_ptr(results[ret])) {
			slot = radix_tree_iter_retry(&iter);
			continue;
		}
		if (++ret == max_items)
			break;
	}

	return ret;
}
EXPORT_SYMBOL(radix_tree_gang_lookup_tag);

/**
 *	radix_tree_gang_lookup_tag_slot - perform multiple slot lookup on a
 *					  radix tree based on a tag
 *	@root:		radix tree root
 *	@results:	where the results of the lookup are placed
 *	@first_index:	start the lookup from this key
 *	@max_items:	place up to this many items at *results
 *	@tag:		the tag index (< RADIX_TREE_MAX_TAGS)
 *
 *	Performs an index-ascending scan of the tree for present items which
 *	have the tag indexed by @tag set.  Places the slots at *@results and
 *	returns the number of slots which were placed at *@results.
 */
unsigned int
radix_tree_gang_lookup_tag_slot(struct radix_tree_root *root, void ***results,
		unsigned long first_index, unsigned int max_items,
		unsigned int tag)
{
	struct radix_tree_iter iter;
	void **slot;
	unsigned int ret = 0;

	if (unlikely(!max_items))
		return 0;

	radix_tree_for_each_tagged(slot, root, &iter, first_index, tag) {
		results[ret] = slot;
		if (++ret == max_items)
			break;
	}

	return ret;
}
EXPORT_SYMBOL(radix_tree_gang_lookup_tag_slot);

#if defined(CONFIG_SHMEM) && defined(CONFIG_SWAP)
#include <linux/sched.h> /* for cond_resched() */

/*
 * This linear search is at present only useful to shmem_unuse_inode().
 */
static unsigned long __locate(struct radix_tree_node *slot, void *item,
			      unsigned long index, unsigned long *found_index)
{
	unsigned int shift, height;
	unsigned long i;

	height = slot->path & RADIX_TREE_HEIGHT_MASK;
	shift = (height-1) * RADIX_TREE_MAP_SHIFT;

	for ( ; height > 1; height--) {
		i = (index >> shift) & RADIX_TREE_MAP_MASK;
		for (;;) {
			if (slot->slots[i] != NULL)
				break;
			index &= ~((1UL << shift) - 1);
			index += 1UL << shift;
			if (index == 0)
				goto out;	/* 32-bit wraparound */
			i++;
			if (i == RADIX_TREE_MAP_SIZE)
				goto out;
		}

		shift -= RADIX_TREE_MAP_SHIFT;
		slot = rcu_dereference_raw(slot->slots[i]);
		if (slot == NULL)
			goto out;
	}

	/* Bottom level: check items */
	for (i = 0; i < RADIX_TREE_MAP_SIZE; i++) {
		if (slot->slots[i] == item) {
			*found_index = index + i;
			index = 0;
			goto out;
		}
	}
	index += RADIX_TREE_MAP_SIZE;
out:
	return index;
}

/**
 *	radix_tree_locate_item - search through radix tree for item
 *	@root:		radix tree root
 *	@item:		item to be found
 *
 *	Returns index where item was found, or -1 if not found.
 *	Caller must hold no lock (since this time-consuming function needs
 *	to be preemptible), and must check afterwards if item is still there.
 */
unsigned long radix_tree_locate_item(struct radix_tree_root *root, void *item)
{
	struct radix_tree_node *node;
	unsigned long max_index;
	unsigned long cur_index = 0;
	unsigned long found_index = -1;

	do {
		rcu_read_lock();
		node = rcu_dereference_raw(root->rnode);
		if (!radix_tree_is_indirect_ptr(node)) {
			rcu_read_unlock();
			if (node == item)
				found_index = 0;
			break;
		}

		node = indirect_to_ptr(node);
		max_index = radix_tree_maxindex(node->path &
						RADIX_TREE_HEIGHT_MASK);
		if (cur_index > max_index) {
			rcu_read_unlock();
			break;
		}

		cur_index = __locate(node, item, cur_index, &found_index);
		rcu_read_unlock();
		cond_resched();
	} while (cur_index != 0 && cur_index <= max_index);

	return found_index;
}
#else
unsigned long radix_tree_locate_item(struct radix_tree_root *root, void *item)
{
	return -1;
}
#endif /* CONFIG_SHMEM && CONFIG_SWAP */

/**
 *	radix_tree_shrink    -    shrink height of a radix tree to minimal
 *	@root		radix tree root
 */
static inline void radix_tree_shrink(struct radix_tree_root *root)
{
	/* try to shrink tree height */
	while (root->height > 0) {
		struct radix_tree_node *to_free = root->rnode;
		struct radix_tree_node *slot;

		BUG_ON(!radix_tree_is_indirect_ptr(to_free));
		to_free = indirect_to_ptr(to_free);

		/*
		 * The candidate node has more than one child, or its child
		 * is not at the leftmost slot, we cannot shrink.
		 */
		if (to_free->count != 1)
			break;
		if (!to_free->slots[0])
			break;

		/*
		 * We don't need rcu_assign_pointer(), since we are simply
		 * moving the node from one part of the tree to another: if it
		 * was safe to dereference the old pointer to it
		 * (to_free->slots[0]), it will be safe to dereference the new
		 * one (root->rnode) as far as dependent read barriers go.
		 */
		slot = to_free->slots[0];
		if (root->height > 1) {
			slot->parent = NULL;
			slot = ptr_to_indirect(slot);
		}
		root->rnode = slot;
		root->height--;

		/*
		 * We have a dilemma here. The node's slot[0] must not be
		 * NULLed in case there are concurrent lookups expecting to
		 * find the item. However if this was a bottom-level node,
		 * then it may be subject to the slot pointer being visible
		 * to callers dereferencing it. If item corresponding to
		 * slot[0] is subsequently deleted, these callers would expect
		 * their slot to become empty sooner or later.
		 *
		 * For example, lockless pagecache will look up a slot, deref
		 * the page pointer, and if the page is 0 refcount it means it
		 * was concurrently deleted from pagecache so try the deref
		 * again. Fortunately there is already a requirement for logic
		 * to retry the entire slot lookup -- the indirect pointer
		 * problem (replacing direct root node with an indirect pointer
		 * also results in a stale slot). So tag the slot as indirect
		 * to force callers to retry.
		 */
		if (root->height == 0)
			*((unsigned long *)&to_free->slots[0]) |=
						RADIX_TREE_INDIRECT_PTR;

		radix_tree_node_free(to_free);
	}
}

/**
 *	__radix_tree_delete_node    -    try to free node after clearing a slot
 *	@root:		radix tree root
 *	@node:		node containing @index
 *
 *	After clearing the slot at @index in @node from radix tree
 *	rooted at @root, call this function to attempt freeing the
 *	node and shrinking the tree.
 *
 *	Returns %true if @node was freed, %false otherwise.
 */
bool __radix_tree_delete_node(struct radix_tree_root *root,
			      struct radix_tree_node *node)
{
	bool deleted = false;

	do {
		struct radix_tree_node *parent;

		if (node->count) {
			if (node == indirect_to_ptr(root->rnode)) {
				radix_tree_shrink(root);
				if (root->height == 0)
					deleted = true;
			}
			return deleted;
		}

		parent = node->parent;
		if (parent) {
			unsigned int offset;

			offset = node->path >> RADIX_TREE_HEIGHT_SHIFT;
			parent->slots[offset] = NULL;
			parent->count--;
		} else {
			root_tag_clear_all(root);
			root->height = 0;
			root->rnode = NULL;
		}

		radix_tree_node_free(node);
		deleted = true;

		node = parent;
	} while (node);

	return deleted;
}

/**
 *	radix_tree_delete_item    -    delete an item from a radix tree
 *	@root:		radix tree root
 *	@index:		index key
 *	@item:		expected item
 *
 *	Remove @item at @index from the radix tree rooted at @root.
 *
 *	Returns the address of the deleted item, or NULL if it was not present
 *	or the entry at the given @index was not @item.
 */
void *radix_tree_delete_item(struct radix_tree_root *root,
			     unsigned long index, void *item)
{
	struct radix_tree_node *node;
	unsigned int offset;
	void **slot;
	void *entry;
	int tag;

	entry = __radix_tree_lookup(root, index, &node, &slot);
	if (!entry)
		return NULL;

	if (item && entry != item)
		return NULL;

	if (!node) {
		root_tag_clear_all(root);
		root->rnode = NULL;
		return entry;
	}

	offset = index & RADIX_TREE_MAP_MASK;

	/*
	 * Clear all tags associated with the item to be deleted.
	 * This way of doing it would be inefficient, but seldom is any set.
	 */
	for (tag = 0; tag < RADIX_TREE_MAX_TAGS; tag++) {
		if (tag_get(node, tag, offset))
			radix_tree_tag_clear(root, index, tag);
	}

	node->slots[offset] = NULL;
	node->count--;

	__radix_tree_delete_node(root, node);

	return entry;
}
EXPORT_SYMBOL(radix_tree_delete_item);

/**
 *	radix_tree_delete    -    delete an item from a radix tree
 *	@root:		radix tree root
 *	@index:		index key
 *
 *	Remove the item at @index from the radix tree rooted at @root.
 *
 *	Returns the address of the deleted item, or NULL if it was not present.
 */
void *radix_tree_delete(struct radix_tree_root *root, unsigned long index)
{
	return radix_tree_delete_item(root, index, NULL);
}
EXPORT_SYMBOL(radix_tree_delete);

/**
 *	radix_tree_tagged - test whether any items in the tree are tagged
 *	@root:		radix tree root
 *	@tag:		tag to test
 */
int radix_tree_tagged(struct radix_tree_root *root, unsigned int tag)
{
	return root_tag_get(root, tag);
}
EXPORT_SYMBOL(radix_tree_tagged);

static void
radix_tree_node_ctor(void *arg)
{
	struct radix_tree_node *node = arg;

	memset(node, 0, sizeof(*node));
	INIT_LIST_HEAD(&node->private_list);
}

static __init unsigned long __maxindex(unsigned int height)
{
	unsigned int width = height * RADIX_TREE_MAP_SHIFT;
	int shift = RADIX_TREE_INDEX_BITS - width;

	if (shift < 0)
		return ~0UL;
	if (shift >= BITS_PER_LONG)
		return 0UL;
	return ~0UL >> shift;
}

static __init void radix_tree_init_maxindex(void)
{
	unsigned int i;

	for (i = 0; i < ARRAY_SIZE(height_to_maxindex); i++)
		height_to_maxindex[i] = __maxindex(i);
}

static int radix_tree_callback(struct notifier_block *nfb,
                            unsigned long action,
                            void *hcpu)
{
       int cpu = (long)hcpu;
       struct radix_tree_preload *rtp;
       struct radix_tree_node *node;

       /* Free per-cpu pool of perloaded nodes */
       if (action == CPU_DEAD || action == CPU_DEAD_FROZEN) {
               rtp = &per_cpu(radix_tree_preloads, cpu);
               while (rtp->nr) {
			node = rtp->nodes;
			rtp->nodes = node->private_data;
			kmem_cache_free(radix_tree_node_cachep, node);
			rtp->nr--;
               }
       }
       return NOTIFY_OK;
}

void __init radix_tree_init(void)
{
	radix_tree_node_cachep = kmem_cache_create("radix_tree_node",
			sizeof(struct radix_tree_node), 0,
			SLAB_PANIC | SLAB_RECLAIM_ACCOUNT,
			radix_tree_node_ctor);
	radix_tree_init_maxindex();
	hotcpu_notifier(radix_tree_callback, 0);
}<|MERGE_RESOLUTION|>--- conflicted
+++ resolved
@@ -197,22 +197,14 @@
 		 * succeed in getting a node here (and never reach
 		 * kmem_cache_alloc)
 		 */
-<<<<<<< HEAD
-		rtp = &get_cpu_var(radix_tree_preloads);
-=======
 		rtp = &get_locked_var(radix_tree_preloads_lock, radix_tree_preloads);
->>>>>>> 75c0749b
 		if (rtp->nr) {
 			ret = rtp->nodes;
 			rtp->nodes = ret->private_data;
 			ret->private_data = NULL;
 			rtp->nr--;
 		}
-<<<<<<< HEAD
-		put_cpu_var(radix_tree_preloads);
-=======
 		put_locked_var(radix_tree_preloads_lock, radix_tree_preloads);
->>>>>>> 75c0749b
 		/*
 		 * Update the allocation stack trace as this is more useful
 		 * for debugging.
@@ -252,7 +244,6 @@
 	call_rcu(&node->rcu_head, radix_tree_node_rcu_free);
 }
 
-#ifndef CONFIG_PREEMPT_RT_FULL
 /*
  * Load up this CPU's radix_tree_node buffer with sufficient objects to
  * ensure that the addition of a single element in the tree cannot fail.  On
@@ -321,7 +312,6 @@
 	return 0;
 }
 EXPORT_SYMBOL(radix_tree_maybe_preload);
-#endif
 
 void radix_tree_preload_end(void)
 {
